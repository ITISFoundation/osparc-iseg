--- conflicted
+++ resolved
@@ -201,10 +201,6 @@
 	auto pbtn = group->Add("Update", PropertyButton::Create("Update", [&group, &child_group]() {
 		std::cerr << "PropertyButton triggered\n";
 		group->DumpTree();
-<<<<<<< HEAD
-
-=======
->>>>>>> b3342092
 		child_group->SetEnabled(!child_group->Enabled());
 	}));
 
