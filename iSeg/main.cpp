--- conflicted
+++ resolved
@@ -227,12 +227,8 @@
 			"QWidget { color: white; }"
 			"QPushButton:checked { background-color: rgb(150,150,150); font: bold }"
 			"QPushButton:disabled  { background-color: rgb(40,40,40); color: rgb(128,128,128) }"
-<<<<<<< HEAD
-			"QComboBox:disabled  { background-color: rgb(40,40,40); color: rgb(128,128,128) }");
-
-=======
+			"QComboBox:disabled  { background-color: rgb(40,40,40); color: rgb(128,128,128) }"
 			"QCheckBox:disabled  { background-color: rgb(40,40,40); color: rgb(128,128,128) }");
->>>>>>> 6f8f424e
 
 	mainWindow->LoadLoadProj(latestprojpath);
 	mainWindow->LoadAtlas(atlasdir);
