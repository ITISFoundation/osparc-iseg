/*
 * Copyright (c) 2021 The Foundation for Research on Information Technologies in Society (IT'IS).
 * 
 * This file is part of iSEG
 * (see https://github.com/ITISFoundation/osparc-iseg).
 * 
 * This software is released under the MIT License.
 *  https://opensource.org/licenses/MIT
 */
#include "Precompiled.h"

#include "config.h"

#include "MainWindow.h"
#include "SlicesHandler.h"
#include "TissueInfos.h"
//#include "bmp_read_1.h"
#include "PlastiqueStyle.h"
#include "UserDir.h"
#include "vtkCustomOutputWindow.h"

#include "Interface/PropertyWidget.h"

#include "Core/BranchItem.h"
#include "Core/Log.h"
#include "Core/Pair.h"

#include "Data/Logger.h"
#include "Data/Property.h"

#include "Thirdparty/QDarkStyleSheet/dark.h"

#include <QApplication>
<<<<<<< HEAD
#include <QDatetime>
#include <QLabel>
#include <QMessagebox>
#include <QSplashScreen>
=======
#include <QLabel>
#include <QPlastiqueStyle>
#include <QSplashScreen>
#include <QDateTime>
#include <QMessageBox>
>>>>>>> 21543877

#include <boost/date_time.hpp>
#include <boost/filesystem.hpp>
#include <boost/format.hpp>
#include <boost/program_options.hpp>

#include <cerrno>
#include <cmath>
#include <cstdio>
#include <cstdlib>
#include <fstream>
#include <iostream>
#include <list>
#include <stack>
#include <string>
#include <vector>

#pragma warning(disable : 4100)

#define SHOWSPLASH

namespace {

std::string timestamped(const std::string prefix, const std::string& suffix)
{
	auto time_local = boost::posix_time::second_clock::local_time();
	auto tod = boost::posix_time::to_iso_string(time_local);
	return prefix + "-" + tod + suffix;
}

std::pair<std::string, std::string> custom_parser(const std::string& s)
{
	if (s.find("S4Llink") == 0)
	{
		return std::make_pair(std::string("s4l"), std::string());
	}
	return std::make_pair(std::string(), std::string());
}

<<<<<<< HEAD
=======
// \brief Redirect VTK errors/warnings to file
class VtkCustomOutputWindow : public vtkOutputWindow
{
public:
	static VtkCustomOutputWindow* New();
	vtkTypeMacro(VtkCustomOutputWindow, vtkOutputWindow);
	void PrintSelf(ostream& os, vtkIndent indent) override {}

	// Put the text into the output stream.
	void DisplayText(const char* msg) override { std::cerr << msg << std::endl; }

protected:
	VtkCustomOutputWindow() = default;

private:
	VtkCustomOutputWindow(const VtkCustomOutputWindow&) = delete; 
	void operator=(const VtkCustomOutputWindow&) = delete;
};

vtkStandardNewMacro(VtkCustomOutputWindow);

>>>>>>> 21543877
} // namespace


int main(int argc, char** argv)
{
	using namespace iseg;
	namespace po = boost::program_options;
	namespace fs = boost::filesystem;

	// parse program arguments
	po::options_description desc("Allowed options");
	desc.add_options()
		("help", "produce help message")
		("input-file,I", po::value<std::string>(), "open iSEG project (*.prj) file")
		("s4l", po::value<std::string>(), "start iSEG in S4L link mode")
		("debug", po::bool_switch()->default_value(false), "show debug log messages")
		("plugin-dirs,D", po::value<std::vector<std::string>>(), "additional directories to search for plugins");
	po::variables_map vm;
	po::store(po::command_line_parser(argc, argv).options(desc).extra_parser(custom_parser).run(), vm);
	po::notify(vm);

	if (vm.count("help"))
	{
		cout << desc << "\n";
		return 1;
	}
	std::vector<std::string> plugin_dirs;
	plugin_dirs.push_back(fs::path(argv[0]).parent_path().string());
	if (vm.count("plugin-dirs"))
	{
		auto extra_dirs = vm["plugin-dirs"].as<std::vector<std::string>>();
		plugin_dirs.insert(plugin_dirs.end(), extra_dirs.begin(), extra_dirs.end());
	}

	// install vtk error handler to avoid stupid popup windows
	auto eow = vtkCustomOutputWindow::New();
	eow->SetInstance(eow);
	eow->Delete();

	// start logging
	QDir tmpdir = TempDir();
	bool debug = vm.count("debug") ? vm["debug"].as<bool>() : false;
	auto log_file_name = timestamped(tmpdir.absFilePath("iSeg").toStdString(), ".log");
	init_logging(log_file_name, true, debug);

	QFileInfo fileinfo(argv[0]);
	QDir file_directory = fileinfo.dir();
	ISEG_INFO("fileDirectory = " << file_directory.absolutePath().toStdString());

	QDir picpath = fileinfo.dir();
	ISEG_INFO("picture path = " << picpath.absolutePath().toStdString());
	if (!picpath.cd("images"))
	{
		ISEG_WARNING_MSG("images folder does not exist");
	}

	QDir atlasdir = fileinfo.dir();
	if (!atlasdir.cd("atlas"))
	{
		ISEG_WARNING_MSG("atlas folder does not exist");
	}

	QString splashpicpath = picpath.absFilePath(QString("splash.png"));
	QString locationpath = file_directory.absPath();
	QString latestprojpath = tmpdir.absFilePath(QString("latestproj.txt"));
	QString settingspath = tmpdir.absFilePath(QString("settings.bin"));

	TissueInfos::InitTissues();
	BranchItem::InitAvailablelabels();

	SlicesHandler slice_handler;

	QApplication app(argc, argv);
#ifdef PLASTIQUE
	SetPlastiqueStyle(&app);
#elif 1
	dark::setStyleSheet(&app);
#endif

#ifdef SHOWSPLASH
	QSplashScreen splash_screen(QPixmap(splashpicpath).scaledToHeight(600, Qt::SmoothTransformation));
	splash_screen.show();
	QTime now = QTime::currentTime();
#endif
	app.processEvents();

	MainWindow* main_window = new MainWindow(&slice_handler, locationpath, picpath, tmpdir, vm.count("s4l"), nullptr, "MainWindow", Qt::WDestructiveClose | Qt::WResizeNoErase, plugin_dirs);

	main_window->LoadLoadProj(latestprojpath);
	main_window->LoadAtlas(atlasdir);
	main_window->LoadSettings(settingspath.toAscii().data());
	if (vm.count("s4l"))
	{
		main_window->LoadS4Llink(QString::fromStdString(vm["s4l"].as<std::string>()));
	}
	else if (vm.count("input-file"))
	{
		main_window->Loadproj(QString::fromStdString(vm["input-file"].as<std::string>()));
	}

#ifdef SHOWSPLASH
	while (now.msecsTo(QTime::currentTime()) < 1000)
	{
	}
#endif

//#define TEST_PROPERTY
#ifdef TEST_PROPERTY
	auto group = PropertyGroup::Create();
	group->SetDescription("Settings");
	auto pi = group->Add("Iterations", PropertyInt::Create(5));
	pi->SetDescription("Number of iterations");
	auto pf = group->Add("Relaxation", PropertyReal::Create(0.5));
	auto child_group = group->Add("Advanced", PropertyGroup::Create());
	child_group->SetDescription("Advanced Settings");
	auto pi2 = child_group->Add("Internal Iterations", PropertyInt::Create(2));
	auto pb = child_group->Add("Enable", PropertyBool::Create(true));
	auto pb2 = child_group->Add("Visible", PropertyBool::Create(true));
	auto pbtn0 = child_group->Add("Update", PropertyButton::Create("Update", []() {}));
	auto ps = child_group->Add("Name", PropertyString::Create("Bar"));
	auto pe = child_group->Add("Method", PropertyEnum::Create({"Foo", "Bar", "Hello"}, 0));
	auto pbtn = group->Add("Update", PropertyButton::Create("Update", [&group, &child_group]() {
		std::cerr << "PropertyButton triggered\n";
		group->DumpTree();
		child_group->SetEnabled(!child_group->Enabled());
	}));

	iseg::Connect(group->onChildModified, group, [&](Property_ptr p, Property::eChangeType type) {
		ISEG_INFO(p->Name() << " : " << p->StringValue());
	});
	iseg::Connect(pb->onModified, pbtn, [&](Property_ptr p, Property::eChangeType type) {
		pbtn->SetEnabled(pb->Value());
		pe->SetVisible(pb->Value());
	});
	iseg::Connect(pb2->onModified, pbtn0, [&](Property_ptr p, Property::eChangeType type) {
		pi2->SetEnabled(pb2->Value());
		pbtn0->SetVisible(pb2->Value());
	});

	auto dialog = new QDialog(main_window);
	auto layout = new QVBoxLayout;
	layout->addWidget(new PropertyWidget(group));
	dialog->setLayout(layout);
	dialog->setMinimumWidth(450);
	dialog->setMinimumHeight(400);
	dialog->raise();
	dialog->exec();
	exit(EXIT_SUCCESS);
#endif

	main_window->showMaximized();
	main_window->show();

#ifdef SHOWSPLASH
	splash_screen.finish(main_window);
#endif

	QObject_connect(&app, SIGNAL(lastWindowClosed()), &app, SLOT(quit()));

	return app.exec();
}<|MERGE_RESOLUTION|>--- conflicted
+++ resolved
@@ -31,18 +31,10 @@
 #include "Thirdparty/QDarkStyleSheet/dark.h"
 
 #include <QApplication>
-<<<<<<< HEAD
-#include <QDatetime>
 #include <QLabel>
-#include <QMessagebox>
-#include <QSplashScreen>
-=======
-#include <QLabel>
-#include <QPlastiqueStyle>
 #include <QSplashScreen>
 #include <QDateTime>
 #include <QMessageBox>
->>>>>>> 21543877
 
 #include <boost/date_time.hpp>
 #include <boost/filesystem.hpp>
@@ -82,30 +74,6 @@
 	return std::make_pair(std::string(), std::string());
 }
 
-<<<<<<< HEAD
-=======
-// \brief Redirect VTK errors/warnings to file
-class VtkCustomOutputWindow : public vtkOutputWindow
-{
-public:
-	static VtkCustomOutputWindow* New();
-	vtkTypeMacro(VtkCustomOutputWindow, vtkOutputWindow);
-	void PrintSelf(ostream& os, vtkIndent indent) override {}
-
-	// Put the text into the output stream.
-	void DisplayText(const char* msg) override { std::cerr << msg << std::endl; }
-
-protected:
-	VtkCustomOutputWindow() = default;
-
-private:
-	VtkCustomOutputWindow(const VtkCustomOutputWindow&) = delete; 
-	void operator=(const VtkCustomOutputWindow&) = delete;
-};
-
-vtkStandardNewMacro(VtkCustomOutputWindow);
-
->>>>>>> 21543877
 } // namespace
 
 
