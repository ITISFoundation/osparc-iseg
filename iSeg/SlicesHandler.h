--- conflicted
+++ resolved
@@ -512,13 +512,8 @@
 	void SetNumberOfUndoSteps(unsigned);
 	unsigned GetNumberOfUndoArrays();
 	void SetNumberOfUndoArrays(unsigned);
-<<<<<<< HEAD
-	int GetCompression() const { return this->_hdf5_compression; };
-	void SetCompression(int c) { this->_hdf5_compression = c > 0 ? c : -1; };
-=======
 	int GetCompression() const { return this->_hdf5_compression; }
 	void SetCompression(int c) { this->_hdf5_compression = c; }
->>>>>>> 949af77f
 	bool GetContiguousMemory() const { return _contiguous_memory_io; }
 	void SetContiguousMemory(bool v) { _contiguous_memory_io = v; }
 
