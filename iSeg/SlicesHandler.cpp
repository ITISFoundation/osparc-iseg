/*
 * Copyright (c) 2018 The Foundation for Research on Information Technologies in Society (IT'IS).
 * 
 * This file is part of iSEG
 * (see https://github.com/ITISFoundation/osparc-iseg).
 * 
 * This software is released under the MIT License.
 *  https://opensource.org/licenses/MIT
 */
#include "Precompiled.h"

#include "SlicesHandler.h"
#include "StdStringToQString.h"
#include "bmp_read_1.h"
#include "config.h"

#include "AvwReader.h"
#include "ChannelExtractor.h"
#include "DicomReader.h"
#include "TestingMacros.h"
#include "TissueHierarchy.h"
#include "TissueInfos.h"
#include "XdmfImageMerger.h"
#include "XdmfImageReader.h"
#include "XdmfImageWriter.h"
#include "vtkEdgeCollapse.h"
#include "vtkGenericDataSetWriter.h"
#include "vtkImageExtractCompatibleMesher.h"

#include "Data/ItkProgressObserver.h"
#include "Data/SlicesHandlerITKInterface.h"
#include "Data/Transform.h"

#include "Core/ColorLookupTable.h"
#include "Core/ConnectedShapeBasedInterpolation.h"
#include "Core/ExpectationMaximization.h"
#include "Core/HDF5Writer.h"
#include "Core/ImageForestingTransform.h"
#include "Core/ImageReader.h"
#include "Core/ImageWriter.h"
#include "Core/KMeans.h"
#include "Core/MatlabExport.h"
#include "Core/Morpho.h"
#include "Core/MultidimensionalGamma.h"
#include "Core/Outline.h"
#include "Core/ProjectVersion.h"
#include "Core/RTDoseIODModule.h"
#include "Core/RTDoseReader.h"
#include "Core/RTDoseWriter.h"
#include "Core/SliceProvider.h"
#include "Core/SmoothSteps.h"
#include "Core/Treaps.h"
#include "Core/VoxelSurface.h"

#include "vtkMyGDCMPolyDataReader.h"

#include <vtkCellArray.h>
#include <vtkCellData.h>
#include <vtkDiscreteMarchingCubes.h>
#include <vtkFloatArray.h>
#include <vtkImageData.h>
#include <vtkNew.h>
#include <vtkPointData.h>
#include <vtkPolyData.h>
#include <vtkSmartPointer.h>
#include <vtkSTLReader.h>
#include <vtkPolyDataReader.h>
#include <vtkStringArray.h>
#include <vtkTransform.h>
#include <vtkTransformPolyDataFilter.h>
#include <vtkWindowedSincPolyDataFilter.h>

#include <itkConnectedComponentImageFilter.h>

#include <boost/format.hpp>

#include <qdir.h>
#include <qfileinfo.h>
#include <qmessagebox.h>
#include <qprogressdialog.h>

#ifndef NO_OPENMP_SUPPORT
#	include <omp.h>
#endif

using namespace iseg;

namespace // PROJECT VERSION NUMBERS
{
// version 0: ?
// version 1: added displacement[3], ...?
// version 2: ?
// version 3: ?
// version 4: added dc[6], ...?
// version 5: removed dc[6] and displacement[3], added transform[4][4]
int const project_version = 5;

// version 0: tissues_size_t=unsigned char
// version 1: tissues_size_t=unsigned short, ...?
int const tissue_version = 1;
} // namespace

struct posit
{
	unsigned pxy;
	unsigned short pz;
	inline bool operator<(const posit& a) const
	{
		if (pz < a.pz || ((pz == a.pz) && (pxy < a.pxy)))
			return true;
		else
			return false;
	}
	inline bool operator==(const posit& a) const
	{
		return (pz == a.pz) && (pxy == a.pxy);
	}
};

SlicesHandler::SlicesHandler()
{
	_activeslice = 0;
	_thickness = _dx = _dy = 1.0f;
	_transform.setIdentity();

	_width = _height = 0;
	_startslice = 0;
	_endslice = _nrslices = 0;

	_active_tissuelayer = 0;
	_color_lookup_table = nullptr;
	_tissue_hierachy = new TissueHiearchy;
	_overlay = nullptr;

	_loaded = false;
	_uelem = nullptr;
	_undo3D = true;
	_hdf5_compression = 1;
	_contiguous_memory_io = false; // Default: slice-by-slice
}

SlicesHandler::~SlicesHandler() { delete _tissue_hierachy; }

float SlicesHandler::get_work_pt(Point p, unsigned short slicenr)
{
	return _image_slices[slicenr].work_pt(p);
}

void SlicesHandler::set_work_pt(Point p, unsigned short slicenr, float f)
{
	_image_slices[slicenr].set_work_pt(p, f);
}

float SlicesHandler::get_bmp_pt(Point p, unsigned short slicenr)
{
	return _image_slices[slicenr].bmp_pt(p);
}

void SlicesHandler::set_bmp_pt(Point p, unsigned short slicenr, float f)
{
	_image_slices[slicenr].set_bmp_pt(p, f);
}

tissues_size_t SlicesHandler::get_tissue_pt(Point p, unsigned short slicenr)
{
	return _image_slices[slicenr].tissues_pt(_active_tissuelayer, p);
}

void SlicesHandler::set_tissue_pt(Point p, unsigned short slicenr, tissues_size_t f)
{
	_image_slices[slicenr].set_tissue_pt(_active_tissuelayer, p, f);
}

std::vector<const float*> SlicesHandler::source_slices() const
{
	std::vector<const float*> ptrs(_nrslices);
	for (unsigned short i = 0; i < _nrslices; i++)
	{
		ptrs[i] = _image_slices[i].return_bmp();
	}
	return ptrs;
}

std::vector<float*> SlicesHandler::source_slices()
{
	std::vector<float*> ptrs(_nrslices);
	for (unsigned short i = 0; i < _nrslices; i++)
	{
		ptrs[i] = _image_slices[i].return_bmp();
	}
	return ptrs;
}

std::vector<const float*> SlicesHandler::target_slices() const
{
	std::vector<const float*> ptrs(_nrslices);
	for (unsigned short i = 0; i < _nrslices; i++)
	{
		ptrs[i] = _image_slices[i].return_work();
	}
	return ptrs;
}

std::vector<float*> SlicesHandler::target_slices()
{
	std::vector<float*> ptrs(_nrslices);
	for (unsigned short i = 0; i < _nrslices; i++)
	{
		ptrs[i] = _image_slices[i].return_work();
	}
	return ptrs;
}

std::vector<const tissues_size_t*> SlicesHandler::tissue_slices(tissuelayers_size_t layeridx) const
{
	std::vector<const tissues_size_t*> ptrs(_nrslices);
	for (unsigned short i = 0; i < _nrslices; i++)
	{
		ptrs[i] = _image_slices[i].return_tissues(layeridx);
	}
	return ptrs;
}

std::vector<tissues_size_t*> SlicesHandler::tissue_slices(tissuelayers_size_t layeridx)
{
	std::vector<tissues_size_t*> ptrs(_nrslices);
	for (unsigned short i = 0; i < _nrslices; i++)
	{
		ptrs[i] = _image_slices[i].return_tissues(layeridx);
	}
	return ptrs;
}

std::vector<std::string> SlicesHandler::tissue_names() const
{
	std::vector<std::string> names(TissueInfos::GetTissueCount() + 1);
	names[0] = "Background";
	for (tissues_size_t i = 1; i <= TissueInfos::GetTissueCount(); i++)
	{
		names.at(i) = TissueInfos::GetTissueName(i);
	}
	return names;
}

std::vector<bool> SlicesHandler::tissue_locks() const
{
	std::vector<bool> locks(TissueInfos::GetTissueCount() + 1, false);
	for (tissues_size_t i = 1; i <= TissueInfos::GetTissueCount(); i++)
	{
		locks.at(i) = TissueInfos::GetTissueLocked(i);
	}
	return locks;
}

float* SlicesHandler::return_bmp(unsigned short slicenr1)
{
	return _image_slices[slicenr1].return_bmp();
}

float* SlicesHandler::return_work(unsigned short slicenr1)
{
	return _image_slices[slicenr1].return_work();
}

tissues_size_t* SlicesHandler::return_tissues(tissuelayers_size_t layeridx,
		unsigned short slicenr1)
{
	return _image_slices[slicenr1].return_tissues(layeridx);
}

float* SlicesHandler::return_overlay() { return _overlay; }

int SlicesHandler::LoadDIBitmap(std::vector<const char*> filenames)
{
	UpdateColorLookupTable(nullptr);
	_activeslice = 0;
	_active_tissuelayer = 0;
	_startslice = 0;
	_endslice = _nrslices = (unsigned short)filenames.size();
	_os.set_sizenr(_nrslices);
	_image_slices.resize(_nrslices);

	int j = 0;
	for (unsigned short i = 0; i < _nrslices; i++)
	{
		j += _image_slices[i].LoadDIBitmap(filenames[i]);
	}

	_width = _image_slices[0].return_width();
	_height = _image_slices[0].return_height();
	_area = _height * (unsigned int)_width;

	new_overlay();

	for (unsigned short i = 0; i < _nrslices; i++)
	{
		if (_width != _image_slices[i].return_width() ||
				_height != _image_slices[i].return_height())
			j = _nrslices + 1;
	}

	if (j == _nrslices)
	{
		// Ranges
		Pair dummy;
		_slice_ranges.resize(_nrslices);
		_slice_bmpranges.resize(_nrslices);
		compute_range_mode1(&dummy);
		compute_bmprange_mode1(&dummy);

		_loaded = true;
		return 1;
	}
	else
	{
		newbmp(_width, _height, _nrslices);
		return 0;
	}
}

int SlicesHandler::LoadDIBitmap(std::vector<const char*> filenames, Point p,
		unsigned short dx, unsigned short dy)
{
	UpdateColorLookupTable(nullptr);

	_activeslice = 0;
	_active_tissuelayer = 0;
	_nrslices = (unsigned short)filenames.size();
	_os.set_sizenr(_nrslices);

	_image_slices.resize(_nrslices);
	int j = 0;

	for (unsigned short i = 0; i < _nrslices; i++)
	{
		j += _image_slices[i].LoadDIBitmap(filenames[i], p, dx, dy);
	}

	if (j == _nrslices)
	{
		// Ranges
		Pair dummy;
		_slice_ranges.resize(_nrslices);
		_slice_bmpranges.resize(_nrslices);
		compute_range_mode1(&dummy);
		compute_bmprange_mode1(&dummy);

		_loaded = true;
		_width = dx;
		_height = dy;
		_area = _height * (unsigned int)_width;

		new_overlay();
		return 1;
	}
	else
	{
		newbmp(_width, _height, _nrslices);
		return 0;
	}
}

void SlicesHandler::set_rgb_factors(int redFactor, int greenFactor, int blueFactor)
{
	for (unsigned short i = 0; i < _nrslices; i++)
	{
		_image_slices[i].SetConverterFactors(redFactor, greenFactor, blueFactor);
	}
}

// TODO BL this function has a terrible impl, e.g. using member variables rgb, width/height, etc.
int SlicesHandler::LoadPng(std::vector<const char*> filenames)
{
	UpdateColorLookupTable(nullptr); // BL: here we could quantize colors instead and build color

	_activeslice = 0;
	_active_tissuelayer = 0;
	_startslice = 0;
	_endslice = _nrslices = (unsigned short)filenames.size();
	_os.set_sizenr(_nrslices);
	_image_slices.resize(_nrslices);

	int j = 0;
	for (unsigned short i = 0; i < _nrslices; i++)
	{
		j += _image_slices[i].LoadPNGBitmap(filenames[i]);
	}

	_width = _image_slices[0].return_width();
	_height = _image_slices[0].return_height();
	_area = _height * (unsigned int)_width;

	new_overlay();

	for (unsigned short i = 0; i < _nrslices; i++)
	{
		if (_width != _image_slices[i].return_width() ||
				_height != _image_slices[i].return_height())
			j = _nrslices + 1;
	}

	// Ranges
	Pair dummy;
	_slice_ranges.resize(_nrslices);
	_slice_bmpranges.resize(_nrslices);
	compute_range_mode1(&dummy);
	compute_bmprange_mode1(&dummy);

	if (j == _nrslices)
	{
		_loaded = true;
		return 1;
	}
	else
	{
		newbmp(_width, _height, _nrslices);
		return 0;
	}
}

int SlicesHandler::LoadPng(std::vector<const char*> filenames, Point p,
		unsigned short dx, unsigned short dy)
{
	UpdateColorLookupTable(nullptr);

	_activeslice = 0;
	_active_tissuelayer = 0;
	_nrslices = (unsigned short)filenames.size();
	_os.set_sizenr(_nrslices);

	_image_slices.resize(_nrslices);
	int j = 0;

	for (unsigned short i = 0; i < _nrslices; i++)
	{
		j += _image_slices[i].LoadDIBitmap(filenames[i], p, dx, dy);
	}

	_width = dx;
	_height = dy;
	_area = _height * (unsigned int)_width;

	new_overlay();

	// Ranges
	Pair dummy;
	_slice_ranges.resize(_nrslices);
	_slice_bmpranges.resize(_nrslices);
	compute_range_mode1(&dummy);
	compute_bmprange_mode1(&dummy);

	if (j == _nrslices)
	{
		_loaded = true;
		return 1;
	}
	else
	{
		newbmp(_width, _height, _nrslices);
		return 0;
	}
}

int SlicesHandler::LoadDIJpg(std::vector<const char*> filenames)
{
	UpdateColorLookupTable(nullptr);

	_activeslice = 0;
	_active_tissuelayer = 0;
	_startslice = 0;
	_endslice = _nrslices = (unsigned short)filenames.size();
	_os.set_sizenr(_nrslices);

	_image_slices.resize(_nrslices);
	int j = 0;

	for (unsigned short i = 0; i < _nrslices; i++)
	{
		j += _image_slices[i].LoadDIBitmap(filenames[i]);
	}

	_width = _image_slices[0].return_width();
	_height = _image_slices[0].return_height();
	_area = _height * (unsigned int)_width;

	new_overlay();

	for (unsigned short i = 0; i < _nrslices; i++)
	{
		if (_width != _image_slices[i].return_width() ||
				_height != _image_slices[i].return_height())
			j = _nrslices + 1;
	}

	// Ranges
	Pair dummy;
	_slice_ranges.resize(_nrslices);
	_slice_bmpranges.resize(_nrslices);
	compute_range_mode1(&dummy);
	compute_bmprange_mode1(&dummy);

	if (j == _nrslices)
	{
		_loaded = true;
		return 1;
	}
	else
	{
		newbmp(_width, _height, _nrslices);
		return 0;
	}
}

int SlicesHandler::LoadDIJpg(std::vector<const char*> filenames, Point p,
		unsigned short dx, unsigned short dy)
{
	UpdateColorLookupTable(nullptr);

	_activeslice = 0;
	_active_tissuelayer = 0;
	_nrslices = (unsigned short)filenames.size();
	_os.set_sizenr(_nrslices);

	_image_slices.resize(_nrslices);
	int j = 0;

	for (unsigned short i = 0; i < _nrslices; i++)
	{
		j += _image_slices[i].LoadDIBitmap(filenames[i], p, dx, dy);
	}

	_width = dx;
	_height = dy;
	_area = _height * (unsigned int)_width;

	new_overlay();

	// Ranges
	Pair dummy;
	_slice_ranges.resize(_nrslices);
	_slice_bmpranges.resize(_nrslices);
	compute_range_mode1(&dummy);
	compute_bmprange_mode1(&dummy);

	if (j == _nrslices)
	{
		_loaded = true;
		return 1;
	}
	else
	{
		newbmp(_width, _height, _nrslices);
		return 0;
	}
}

int SlicesHandler::ReadRaw(const char* filename, short unsigned w,
		short unsigned h, unsigned bitdepth,
		unsigned short slicenr, unsigned short nrofslices)
{
	UpdateColorLookupTable(nullptr);

	_activeslice = 0;
	_active_tissuelayer = 0;
	_width = w;
	_height = h;
	_area = _height * (unsigned int)_width;
	_startslice = 0;
	_endslice = _nrslices = nrofslices;
	_os.set_sizenr(_nrslices);

	_image_slices.resize(nrofslices);
	int j = 0;
	for (unsigned short i = 0; i < nrofslices; i++)
		j += _image_slices[i].ReadRaw(filename, w, h, bitdepth, slicenr + i);

	new_overlay();

	// Ranges
	Pair dummy;
	_slice_ranges.resize(nrofslices);
	_slice_bmpranges.resize(nrofslices);
	compute_range_mode1(&dummy);
	compute_bmprange_mode1(&dummy);

	if (j == nrofslices)
	{
		_loaded = true;
		return 1;
	}
	else
	{
		ISEG_WARNING_MSG("loading failed in 'ReadRaw'");
		newbmp(_width, _height, nrofslices);
		return 0;
	}
}

int SlicesHandler::ReadRawOverlay(const char* filename, unsigned bitdepth,
		unsigned short slicenr)
{
	FILE* fp;						 /* Open file pointer */
	int bitsize = _area; /* Size of bitmap */

	if ((fp = fopen(filename, "rb")) == nullptr)
		return 0;

	unsigned bytedepth = (bitdepth + 7) / 8;

	if (bytedepth == 1)
	{
		unsigned char* bits_tmp;
		if ((bits_tmp = (unsigned char*)malloc(bitsize)) == nullptr)
		{
			ISEG_ERROR_MSG("allocation failed in 'ReadRaw'");
			fclose(fp);
			return 0;
		}

		// int result = fseek(fp, (size_t)(bitsize)*slicenr, SEEK_SET);
		// const fpos_t pos = (fpos_t)(bitsize)*slicenr;
		// int result = fsetpos(fp, &pos);

		// Check data size
#ifdef _MSC_VER
		int result = _fseeki64(fp, (__int64)(bitsize)*_nrslices - 1, SEEK_SET);
#else
		int result = fseek(fp, (size_t)(bitsize)*_nrslices - 1, SEEK_SET);
#endif
		if (result)
		{
			ISEG_ERROR_MSG("bmphandler::ReadRawOverlay() : file operation failed");
			free(bits_tmp);
			fclose(fp);
			return 0;
		}

		// Move to slice
#ifdef _MSC_VER
		_fseeki64(fp, (__int64)(bitsize)*slicenr, SEEK_SET);
#else
		fseek(fp, (size_t)(bitsize)*slicenr, SEEK_SET);
#endif

		if (fread(bits_tmp, 1, bitsize, fp) < _area)
		{
			ISEG_ERROR_MSG("bmphandler::ReadRawOverlay() : file operation failed");
			free(bits_tmp);
			fclose(fp);
			return 0;
		}

		for (int i = 0; i < bitsize; i++)
		{
			_overlay[i] = (float)bits_tmp[i];
		}

		free(bits_tmp);
	}
	else if (bytedepth == 2)
	{
		unsigned short* bits_tmp;

		if ((bits_tmp = (unsigned short*)malloc(bitsize * 2)) == nullptr)
		{
			ISEG_ERROR_MSG("allocation failed in 'ReadRawOverlay'");
			fclose(fp);
			return 0;
		}

		// int result = fseek(fp, (size_t)(bitsize)*2*slicenr, SEEK_SET);
		// const fpos_t pos = (fpos_t)(bitsize)*2*slicenr;
		// int result = fsetpos(fp, &pos);
#ifdef _MSC_VER
		int result = _fseeki64(fp, (__int64)(bitsize)*2 * slicenr, SEEK_SET);
#else
		int result = fseek(fp, (size_t)(bitsize)*2 * slicenr, SEEK_SET);
#endif
		if (result)
		{
			ISEG_ERROR_MSG("bmphandler::ReadRawOverlay() : file operation failed");
			free(bits_tmp);
			fclose(fp);
			return 0;
		}

		if (fread(bits_tmp, 1, (size_t)(bitsize)*2, fp) < _area * 2)
		{
			ISEG_ERROR_MSG("bmphandler::ReadRawOverlay() : file operation failed");
			free(bits_tmp);
			fclose(fp);
			return 0;
		}

		for (int i = 0; i < bitsize; i++)
		{
			_overlay[i] = (float)bits_tmp[i];
		}

		free(bits_tmp);
	}
	else
	{
		ISEG_ERROR_MSG("unsupported depth in 'ReadRawOverlay'");
		fclose(fp);
		return 0;
	}

	fclose(fp);
	return 1;
}

int SlicesHandler::ReadImage(const char* filename)
{
	UpdateColorLookupTable(nullptr);

	unsigned w, h, nrofslices;
	float spacing1[3];
	Transform transform1;
	if (ImageReader::getInfo(filename, w, h, nrofslices, spacing1, transform1))
	{
		newbmp(w, h, nrofslices);
		std::vector<float*> slices(_nrslices);
		for (unsigned i = 0; i < _nrslices; i++)
		{
			slices[i] = _image_slices[i].return_bmp();
		}
		ImageReader::getVolume(filename, slices.data(), _nrslices, _width, _height);
		_thickness = spacing1[2];
		_dx = spacing1[0];
		_dy = spacing1[1];
		_transform = transform1;
		_loaded = true;

		bmp2workall();
		return 1;
	}
	return 0;
}

int SlicesHandler::ReadOverlay(const char* filename, unsigned short slicenr)
{
	unsigned w, h, nrofslices;
	float spacing1[3];
	Transform transform1;
	if (ImageReader::getInfo(filename, w, h, nrofslices, spacing1, transform1))
	{
		return ImageReader::getVolume(filename, &_overlay, slicenr, 1, _width,
				_height);
	}
	return 0;
}

int SlicesHandler::ReadRTdose(const char* filename)
{
	UpdateColorLookupTable(nullptr);

	unsigned int dims[3];
	double spacing[3];
	double origin[3];
	double dc[6];

	// Read size data
	if (!RTDoseReader::ReadSizeData(filename, dims, spacing, origin, dc))
	{
		ISEG_ERROR_MSG("'ReadSizeData' failed");
		return 0;
	}

	// Reallocate slices
	// taken from LoadProject()
	this->_activeslice = 0;
	this->_width = dims[0];
	this->_height = dims[1];
	this->_area = _height * (unsigned int)_width;
	this->_nrslices = dims[2];
	this->_startslice = 0;
	this->_endslice = _nrslices;
	this->set_pixelsize(spacing[0], spacing[1]);
	this->_thickness = spacing[2];

	// WARNING this might neglect the third column of the "rotation" matrix (e.g. reflections)
	_transform.setTransform(origin, dc);

	this->_image_slices.resize(_nrslices);
	this->_os.set_sizenr(_nrslices);
	this->set_slicethickness(_thickness);
	this->_loaded = true;
	for (unsigned short j = 0; j < _nrslices; j++)
	{
		this->_image_slices[j].newbmp(_width, _height);
	}

	new_overlay();

	// Pass slice pointers to reader
	std::vector<float*> bmpslices(_nrslices);
	for (unsigned i = 0; i < _nrslices; i++)
	{
		bmpslices[i] = this->_image_slices[i].return_bmp();
	}

	// Read pixel data
	bool res = RTDoseReader::ReadPixelData(filename, bmpslices.data());
	if (res)
	{
		_loaded = true;
		bmp2workall();
	}
	else
	{
		ISEG_ERROR_MSG("ReadPixelData() failed");
		newbmp(_width, _height, _nrslices);
	}

	// Ranges
	Pair dummy;
	_slice_ranges.resize(_nrslices);
	_slice_bmpranges.resize(_nrslices);
	compute_range_mode1(&dummy);
	compute_bmprange_mode1(&dummy);

	set_active_tissuelayer(0);

	return res;
}

bool SlicesHandler::LoadSurface(const std::string& filename_in, bool overwrite_working, bool intersect)
{
	unsigned dims[3] = {_width, _height, _nrslices};
	auto slices = target_slices();

	if (overwrite_working)
	{
		clear_work();
	}

	std::string filename = filename_in;
	std::transform(filename_in.begin(), filename_in.end(), filename.begin(), ::tolower);

	vtkSmartPointer<vtkAlgorithm> reader;
	if (filename.substr(filename.find_last_of(".") + 1) == "stl")
	{
		auto stl_reader = vtkSmartPointer<vtkSTLReader>::New();
		stl_reader->SetFileName(filename.c_str());
		reader = stl_reader;
	}
	else if (filename.substr(filename.find_last_of(".") + 1) == "vtk")
	{
		auto vtk_reader = vtkSmartPointer<vtkPolyDataReader>::New();
		vtk_reader->SetFileName(filename.c_str());
		reader = vtk_reader;
	}
	
	reader->Update();
	auto surface = vtkPolyData::SafeDownCast(reader->GetOutputDataObject(0));

	VoxelSurface voxeler;
	VoxelSurface::eSurfaceImageOverlap ret;
	if (intersect)
	{
		ret = voxeler.Intersect(surface, slices, dims, spacing(), _transform, _startslice, _endslice);
	}
	else
	{
		ret = voxeler.Voxelize(surface, slices, dims, spacing(), _transform, _startslice, _endslice);
	}
	return (ret != VoxelSurface::kNone);
}

int SlicesHandler::LoadAllHDF(const char* filename)
{
	unsigned w, h, nrofslices;
	float* pixsize;
	float* tr_1d;
	float offset[3];
	QStringList arrayNames;

	HDFImageReader reader;
	reader.SetFileName(filename);
	reader.SetReadContiguousMemory(GetContiguousMemory());
	reader.ParseHDF();
	w = reader.GetWidth();
	h = reader.GetHeight();
	nrofslices = reader.GetNumberOfSlices();
	pixsize = reader.GetPixelSize();
	tr_1d = reader.GetImageTransform();

	if ((w != _width) || (h != _height) || (_nrslices != nrofslices))
	{
		ISEG_ERROR_MSG("LoadAllHDF() : inconsistent dimensions");
		return 0;
	}

	for (int r = 0; r < 3; r++)
	{
		offset[r] = tr_1d[r * 4 + 3];
	}
	arrayNames = reader.GetArrayNames();

	const int NPA = arrayNames.size();

	// read colors if any
	UpdateColorLookupTable(reader.ReadColorLookup());

	std::vector<float*> bmpslices(_nrslices);
	std::vector<float*> workslices(_nrslices);
	std::vector<tissues_size_t*> tissueslices(_nrslices);
	for (unsigned i = 0; i < _nrslices; i++)
	{
		bmpslices[i] = this->_image_slices[i].return_bmp();
		workslices[i] = this->_image_slices[i].return_work();
		tissueslices[i] = this->_image_slices[i].return_tissues(0); // TODO
	}

	reader.SetImageSlices(bmpslices.data());
	reader.SetWorkSlices(workslices.data());
	reader.SetTissueSlices(tissueslices.data());

	return reader.Read();
}

void SlicesHandler::UpdateColorLookupTable(
		std::shared_ptr<ColorLookupTable> new_lut /*= nullptr*/)
{
	_color_lookup_table = new_lut;

	// BL: todo update slice viewer
}

int SlicesHandler::LoadAllXdmf(const char* filename)
{
	unsigned w, h, nrofslices;
	QStringList arrayNames;

	XdmfImageReader reader;
	reader.SetFileName(filename);
	reader.SetReadContiguousMemory(GetContiguousMemory());
	reader.ParseXML();
	w = reader.GetWidth();
	h = reader.GetHeight();
	nrofslices = reader.GetNumberOfSlices();
	if ((w != _width) || (h != _height) || (_nrslices != nrofslices))
	{
		ISEG_ERROR_MSG("inconsistent dimensions in LoadAllXdmf");
		return 0;
	}
	auto pixsize = reader.GetPixelSize();
	auto transform = reader.GetImageTransform();
	float origin[3];
	transform.getOffset(origin);
	arrayNames = reader.GetArrayNames();

	const int NPA = arrayNames.size();

	std::vector<float*> bmpslices(_nrslices);
	std::vector<float*> workslices(_nrslices);
	std::vector<tissues_size_t*> tissueslices(_nrslices);

	for (unsigned i = 0; i < _nrslices; i++)
	{
		bmpslices[i] = this->_image_slices[i].return_bmp();
		workslices[i] = this->_image_slices[i].return_work();
		tissueslices[i] = this->_image_slices[i].return_tissues(0); // TODO
	}

	UpdateColorLookupTable(reader.ReadColorLookup());

	reader.SetImageSlices(bmpslices.data());
	reader.SetWorkSlices(workslices.data());
	reader.SetTissueSlices(tissueslices.data());
	int code = reader.Read();

	return code;
}

int SlicesHandler::SaveAllXdmf(const char* filename, int compression,
		bool naked)
{
	float pixsize[3] = {_dx, _dy, _thickness};

	std::vector<float*> bmpslices(_endslice - _startslice);
	std::vector<float*> workslices(_endslice - _startslice);
	std::vector<tissues_size_t*> tissueslices(_endslice - _startslice);
	for (unsigned i = _startslice; i < _endslice; i++)
	{
		bmpslices[i - _startslice] = _image_slices[i].return_bmp();
		workslices[i - _startslice] = _image_slices[i].return_work();
		tissueslices[i - _startslice] =
				_image_slices[i].return_tissues(0); // TODO
	}

	XdmfImageWriter writer;
	writer.SetCopyToContiguousMemory(GetContiguousMemory());
	writer.SetFileName(filename);
	writer.SetImageSlices(bmpslices.data());
	writer.SetWorkSlices(workslices.data());
	writer.SetTissueSlices(tissueslices.data());
	writer.SetNumberOfSlices(_endslice - _startslice);
	writer.SetWidth(_width);
	writer.SetHeight(_height);
	writer.SetPixelSize(pixsize);

	auto active_slices_transform = get_transform_active_slices();

	writer.SetImageTransform(active_slices_transform);
	writer.SetCompression(compression);
	bool ok = writer.Write(naked);
	ok &= writer.WriteColorLookup(_color_lookup_table.get(), naked);
	ok &= TissueInfos::SaveTissuesHDF(filename, _tissue_hierachy->selected_hierarchy(), naked, 0);
	ok &= SaveMarkersHDF(filename, naked, 0);
	return ok;
}

bool SlicesHandler::SaveMarkersHDF(const char* filename, bool naked,
		unsigned short version)
{
	int compression = 1;

	QString qFileName(filename);
	QFileInfo fileInfo(qFileName);
	QString basename = fileInfo.completeBaseName();
	QString suffix = fileInfo.suffix();

	// save working directory
	QDir oldcwd = QDir::current();

	// enter the xmf file folder so relative names for hdf5 files work
	QDir::setCurrent(fileInfo.absolutePath());

	HDF5Writer writer;
	QString fname;
	if (naked)
		fname = basename + "." + suffix;
	else
		fname = basename + ".h5";

	if (!writer.open(fname.toStdString(), "append"))
	{
		ISEG_ERROR("opening " << fname.toStdString());
		return false;
	}
	writer.compression = compression;

	if (!writer.createGroup(std::string("Markers")))
	{
		ISEG_ERROR_MSG("creating markers section");
		return false;
	}

	int index1[1];
	std::vector<HDF5Writer::size_type> dim2;
	dim2.resize(1);
	dim2[0] = 1;

	index1[0] = (int)version;
	if (!writer.write(index1, dim2, std::string("/Markers/version")))
	{
		ISEG_ERROR_MSG("writing version");
		return false;
	}

	float marker_pos[3];
	std::vector<HDF5Writer::size_type> dim1;
	dim1.resize(1);
	dim1[0] = 3;

	int mark_counter = 0;
	for (unsigned i = _startslice; i < _endslice; i++)
	{
		std::vector<Mark> marks = *(_image_slices[i].return_marks());
		for (auto cur_mark : marks)
		{
			QString mark_name = QString::fromStdString(cur_mark.name);
			if (mark_name.isEmpty())
			{
				mark_name = QString::fromStdString("Mark_" + std::to_string(mark_counter));
				mark_counter++;
			}
			mark_name.replace(QString(" "), QString("_"), true);

			std::string mystring =
					std::string("/Markers/") + mark_name.toLocal8Bit().constData();
			writer.createGroup(mystring);

			marker_pos[0] = cur_mark.p.px * get_pixelsize().high;
			marker_pos[1] = cur_mark.p.py * get_pixelsize().low;
			marker_pos[2] = i * get_slicethickness();

			if (!writer.write(marker_pos, dim1,
							std::string("/Markers/") +
									mark_name.toLocal8Bit().constData() +
									std::string("/marker_pos")))
			{
				ISEG_ERROR_MSG("writing marker_pos");
				return false;
			}
		}
	}

	writer.close();

	QDir::setCurrent(oldcwd.absolutePath());

	return true;
}

int SlicesHandler::SaveMergeAllXdmf(const char* filename,
		std::vector<QString>& mergeImagefilenames,
		unsigned short nrslicesTotal,
		int compression)
{
	float pixsize[3];

	auto active_slices_transform = get_transform_active_slices();

	pixsize[0] = _dx;
	pixsize[1] = _dy;
	pixsize[2] = _thickness;

	std::vector<float*> bmpslices(_endslice - _startslice);
	std::vector<float*> workslices(_endslice - _startslice);
	std::vector<tissues_size_t*> tissueslices(_endslice - _startslice);
	for (unsigned i = _startslice; i < _endslice; i++)
	{
		bmpslices[i - _startslice] = _image_slices[i].return_bmp();
		workslices[i - _startslice] = _image_slices[i].return_work();
		tissueslices[i - _startslice] = _image_slices[i].return_tissues(0);
	}

	XdmfImageMerger merger;
	merger.SetFileName(filename);
	merger.SetImageSlices(bmpslices.data());
	merger.SetWorkSlices(workslices.data());
	merger.SetTissueSlices(tissueslices.data());
	merger.SetNumberOfSlices(_endslice - _startslice);
	merger.SetTotalNumberOfSlices(nrslicesTotal);
	merger.SetWidth(_width);
	merger.SetHeight(_height);
	merger.SetPixelSize(pixsize);
	merger.SetImageTransform(active_slices_transform);
	merger.SetCompression(compression);
	merger.SetMergeFileNames(mergeImagefilenames);
	if (merger.Write())
	{
		bool naked = false;
		TissueInfos::SaveTissuesHDF(filename, _tissue_hierachy->selected_hierarchy(), naked, 0);
		// \todo save markers also ?
		if (auto lut = GetColorLookupTable())
		{
			XdmfImageWriter(filename).WriteColorLookup(lut.get(), naked);
		}
		return 1;
	}

	return 0;
}

int SlicesHandler::ReadAvw(const char* filename)
{
	UpdateColorLookupTable(nullptr);

	unsigned short w, h, nrofslices;
	avw::datatype type;
	float dx1, dy1, thickness1;
	avw::ReadHeader(filename, w, h, nrofslices, dx1, dy1, thickness1, type);
	_thickness = thickness1;
	_dx = dx1;
	_dy = dy1;
	_activeslice = 0;
	_active_tissuelayer = 0;
	_width = w;
	_height = h;
	_area = _height * (unsigned int)_width;
	_startslice = 0;
	_endslice = _nrslices = nrofslices;
	_os.set_sizenr(_nrslices);

	_image_slices.resize(nrofslices);
	int j = 0;
	for (unsigned short i = 0; i < nrofslices; i++)
		j += _image_slices[i].ReadAvw(filename, i);

	new_overlay();

	// Ranges
	Pair dummy;
	_slice_ranges.resize(nrofslices);
	_slice_bmpranges.resize(nrofslices);
	compute_range_mode1(&dummy);
	compute_bmprange_mode1(&dummy);

	if (j == nrofslices)
	{
		_loaded = true;
		return 1;
	}
	else
	{
		newbmp(_width, _height, nrofslices);
		return 0;
	}
}

int SlicesHandler::ReadRaw(const char* filename, short unsigned w,
		short unsigned h, unsigned bitdepth,
		unsigned short slicenr, unsigned short nrofslices,
		Point p, unsigned short dx, unsigned short dy)
{
	UpdateColorLookupTable(nullptr);

	_activeslice = 0;
	_active_tissuelayer = 0;
	_width = dx;
	_height = dy;
	_area = _height * (unsigned int)_width;
	_startslice = 0;
	_endslice = _nrslices = nrofslices;
	_os.set_sizenr(_nrslices);

	_image_slices.resize(nrofslices);
	int j = 0;
	for (unsigned short i = 0; i < nrofslices; i++)
		j += _image_slices[i]
						 .ReadRaw(filename, w, h, bitdepth, slicenr + i, p, dx, dy);

	new_overlay();

	// Ranges
	Pair dummy;
	_slice_ranges.resize(nrofslices);
	_slice_bmpranges.resize(nrofslices);
	compute_range_mode1(&dummy);
	compute_bmprange_mode1(&dummy);

	if (j == nrofslices)
	{
		_loaded = true;
		return 1;
	}
	else
	{
		newbmp(_width, _height, nrofslices);
		return 0;
	}
}

int SlicesHandler::ReadRawFloat(const char* filename, short unsigned w,
		short unsigned h, unsigned short slicenr,
		unsigned short nrofslices)
{
	UpdateColorLookupTable(nullptr);

	_activeslice = 0;
	_active_tissuelayer = 0;
	_width = w;
	_height = h;
	_area = _height * (unsigned int)_width;
	_startslice = 0;
	_endslice = _nrslices = nrofslices;
	_os.set_sizenr(_nrslices);

	_image_slices.resize(nrofslices);
	int j = 0;
	for (unsigned short i = 0; i < nrofslices; i++)
		j += _image_slices[i].ReadRawFloat(filename, w, h, slicenr + i);

	new_overlay();

	// Ranges
	Pair dummy;
	_slice_ranges.resize(nrofslices);
	_slice_bmpranges.resize(nrofslices);
	compute_range_mode1(&dummy);
	compute_bmprange_mode1(&dummy);

	if (j == nrofslices)
	{
		_loaded = true;
		return 1;
	}
	else
	{
		newbmp(_width, _height, nrofslices);
		return 0;
	}
}

int SlicesHandler::ReadRawFloat(const char* filename, short unsigned w,
		short unsigned h, unsigned short slicenr,
		unsigned short nrofslices, Point p,
		unsigned short dx, unsigned short dy)
{
	UpdateColorLookupTable(nullptr);

	_activeslice = 0;
	_active_tissuelayer = 0;
	_width = dx;
	_height = dy;
	_area = _height * (unsigned int)_width;
	_startslice = 0;
	_endslice = _nrslices = nrofslices;
	_os.set_sizenr(_nrslices);

	_image_slices.resize(nrofslices);
	int j = 0;
	for (unsigned short i = 0; i < nrofslices; i++)
	{
		j += _image_slices[i].ReadRawFloat(filename, w, h, slicenr + i, p, dx, dy);
	}

	new_overlay();

	// Ranges
	Pair dummy;
	_slice_ranges.resize(nrofslices);
	_slice_bmpranges.resize(nrofslices);
	compute_range_mode1(&dummy);
	compute_bmprange_mode1(&dummy);

	if (j == nrofslices)
	{
		_loaded = true;
		return 1;
	}
	else
	{
		newbmp(_width, _height, nrofslices);
		return 0;
	}
}

int SlicesHandler::ReloadDIBitmap(std::vector<const char*> filenames)
{
	UpdateColorLookupTable(nullptr);

	int j = 0;

	if (filenames.size() == _nrslices)
	{
		for (unsigned short i = 0; i < _nrslices; i++)
		{
			j += _image_slices[i].ReloadDIBitmap(filenames[i]);
		}

		for (unsigned short i = 0; i < _nrslices; i++)
		{
			if (_width != _image_slices[i].return_width() ||
					_height != _image_slices[i].return_height())
				j = _nrslices + 1;
		}

		if (j == _nrslices)
			return 1;
		else
		{
			newbmp(_width, _height, _nrslices);
			return 0;
		}
	}
	else if (filenames.size() == (_endslice - _startslice))
	{
		for (unsigned short i = _startslice; i < _endslice; i++)
		{
			j += _image_slices[i].ReloadDIBitmap(filenames[i - _startslice]);
		}

		for (unsigned short i = _startslice; i < _endslice; i++)
		{
			if (_width != _image_slices[i].return_width() ||
					_height != _image_slices[i].return_height())
				j = _nrslices + 1;
		}

		if (j == (_endslice - _startslice))
			return 1;
		else
		{
			newbmp(_width, _height, _nrslices);
			return 0;
		}
	}
	else
		return 0;
}

int SlicesHandler::ReloadDIBitmap(std::vector<const char*> filenames, Point p)
{
	UpdateColorLookupTable(nullptr);

	int j = 0;

	if (filenames.size() == _nrslices)
	{
		for (unsigned short i = 0; i < _nrslices; i++)
		{
			j += _image_slices[i].ReloadDIBitmap(filenames[i], p);
		}

		if (j == _nrslices)
			return 1;
		else
		{
			newbmp(_width, _height, _nrslices);
			return 0;
		}
	}
	else if (filenames.size() == (_endslice - _startslice))
	{
		for (unsigned short i = _startslice; i < _endslice; i++)
		{
			j += _image_slices[i].ReloadDIBitmap(filenames[i - _startslice], p);
		}

		if (j == (_endslice - _startslice))
			return 1;
		else
		{
			newbmp(_width, _height, _nrslices);
			return 0;
		}
	}
	else
		return 0;
}

int SlicesHandler::ReloadRaw(const char* filename, unsigned bitdepth, unsigned short slicenr)
{
	UpdateColorLookupTable(nullptr);

	int j = 0;
	for (unsigned short i = _startslice; i < _endslice; i++)
		j += _image_slices[i]
						 .ReloadRaw(filename, bitdepth,
								 (unsigned)slicenr + i - _startslice);

	if (j == (_endslice - _startslice))
		return 1;
	else
		return 0;
}

int SlicesHandler::ReloadImage(const char* filename, unsigned short slicenr)
{
	UpdateColorLookupTable(nullptr);

	unsigned w, h, nrofslices;
	float spacing1[3];
	Transform transform1;
	if (ImageReader::getInfo(filename, w, h, nrofslices, spacing1, transform1))
	{
		if ((w != _width) || (h != _height) || (_endslice + slicenr - _startslice > nrofslices))
		{
			return 0;
		}

		std::vector<float*> slices(_endslice - _startslice);
		for (unsigned i = _startslice; i < _endslice; i++)
		{
			slices[i - _startslice] = _image_slices[i].return_bmp();
		}
		ImageReader::getVolume(filename, slices.data(), slicenr, _endslice - _startslice, _width, _height);
		return 1;
	}
	return 0;
}

int SlicesHandler::ReloadRTdose(const char* filename, unsigned short slicenr)
{
	UpdateColorLookupTable(nullptr);

#if 0
	// TODO: TEST ***********************************************************************
	unsigned int dims[3];
	double spacing[3];
	double origin[3];

	dims[0] = this->width;
	dims[1] = this->height;
	dims[2] = this->nrslices;

	spacing[0] = this->get_pixelsize().high;
	spacing[1] = this->get_pixelsize().low;
	spacing[2] = this->thickness;

	origin[0] = this->displacement[0];
	origin[1] = this->displacement[1];
	origin[2] = this->displacement[2];

#	if 1
	// Pass slice pointers to writer
	size_t nrvalues = width;
	nrvalues *= height;
	nrvalues *= nrslices;

	std::vector<float> bmpslices(nrvalues);
	float *tmp = &bmpslices[0];
	for (unsigned i = 0; i < nrslices; i++) {
		memcpy(tmp, this->image_slices[i].return_bmp(), width * height * sizeof(float));
		tmp += width * height;
	}
#	else
	// Pass slice pointers to writer
	std::vector<float*> bmpslices(nrslices);
	for (unsigned i = 0; i < nrslices; i++)
	{
		bmpslices[i] = this->image_slices[i].return_bmp();
	}
#	endif

#	if 1 // gdcmRTDoseWriter
	gdcm::RTDoseWriter *writer = new gdcm::RTDoseWriter();
	// TODO: Testing input
	writer->SetAccessionNumber("0815");
	writer->SetBitsAllocated(32);
	writer->SetColumns(dims[1]);
	writer->SetFrameOfReferenceUID("1.3.12.2.1107.5.1.4.49212.30000012011007194512500000057");
	double dc[6] = { 1, 0, 0, 0, 1, 0 };
	writer->SetImageOrientationPatient(dc);
	writer->SetImagePositionPatient(origin);
	writer->SetInstanceNumber(1);
	writer->SetManufacturer("ADAC");
	writer->SetNumberOfFrames(dims[2]);
	writer->AddOperatorsName("John Doe");
	writer->AddOperatorsName("Jack Smith");
	unsigned short birthDate[3] = { 1948, 8, 30 };
	writer->SetPatientBirthDate(birthDate);
	writer->SetPatientID("158463");
	writer->SetPatientName("Balakc Yusuf");
	writer->SetPatientSex(gdcm::Male);
	writer->SetPixelData(bmpslices);
	writer->SetPixelSpacing(spacing);
	writer->SetPositionReferenceIndicator("Test");
	writer->SetReferringPhysicianName("Jane Doe");
	writer->SetRows(dims[0]);
	writer->SetSeriesInstanceUID("2.16.840.1.113669.2.937728.463871595.20120221120004.861140");
	writer->SetSeriesNumber(1234);
	writer->SetSliceThickness(spacing[2]);
	writer->SetSOPInstanceUID("2.16.840.1.113669.2.937728.463871595.20120221120005.51579");
	writer->AddSpecificCharacterSet(gdcm::Latin1);
	unsigned short studyDateTime[3] = { 2012,7,13 };
	writer->SetStudyDate(studyDateTime);
	writer->SetStudyID("0815");
	writer->SetStudyInstanceUID("1.3.12.2.1107.5.1.4.49212.3000001201090800348430000004");
	writer->SetStudyTime(studyDateTime);
	writer->AddReferencedRTPlanInstanceUID(std::string("2.16.840.1.113669.2.931128.463871595.20120221120004.977868"));
	writer->SetInstanceCreationDate(studyDateTime);
	writer->SetInstanceCreationTime(studyDateTime);
	writer->SetContentDate(studyDateTime);
	writer->SetContentTime(studyDateTime);
	writer->SetStationName("Some Station");
	writer->SetStudyDescription("Some Description");
	writer->SetManufacturersModelName("Some Name");
	writer->AddReferencedStudyInstanceUID(std::string("2.16.840.1.113669.2.931128.463871595.20120221120004.977868"));
	writer->AddSoftwareVersions("8.0m");
	writer->AddSoftwareVersions("Version: 8.2g");
	writer->SetNormalizationPoint(origin);

	writer->SetFileName(filename);
	if (!writer->Write()) {
		ISEG_ERROR_MSG("WriteRTdose() : Write() failed");
		delete writer;
		return 0;
	}

	delete writer;
#	else // RTDoseWriter & RTDoseIODModule
	RTDoseWriter *writer = new RTDoseWriter();
	RTDoseIODModule *rtDose = new RTDoseIODModule();
	// TODO: Testing input
	rtDose->SetAccessionNumber("0815");
	rtDose->SetBitsAllocated(32);
	rtDose->SetColumns(dims[1]);
	rtDose->SetFrameOfReferenceUID("1.3.12.2.1107.5.1.4.49212.30000012011007194512500000057");
	double dc[6] = { 1, 0, 0, 0, 1, 0 };
	rtDose->SetImageOrientationPatient(dc);
	rtDose->SetImagePositionPatient(origin);
	rtDose->SetInstanceNumber(1);
	rtDose->SetManufacturer("ADAC");
	rtDose->SetNumberOfFrames(dims[2]);
	rtDose->AddOperatorsName("John Doe");
	rtDose->AddOperatorsName("Jack Smith");
	unsigned short birthDate[3] = { 1948, 8, 30 };
	rtDose->SetPatientBirthDate(birthDate);
	rtDose->SetPatientID("158463");
	rtDose->SetPatientName("Balakc Yusuf");
	rtDose->SetPatientSex(Male);
	rtDose->SetPixelData(bmpslices);
	rtDose->SetPixelSpacing(spacing);
	rtDose->SetPositionReferenceIndicator("Test");
	rtDose->SetReferringPhysicianName("Jane Doe");
	rtDose->SetRows(dims[0]);
	rtDose->SetSeriesInstanceUID("2.16.840.1.113669.2.937728.463871595.20120221120004.861140");
	rtDose->SetSeriesNumber(1234);
	rtDose->SetSliceThickness(spacing[2]);
	rtDose->SetSOPInstanceUID("2.16.840.1.113669.2.937728.463871595.20120221120005.51579");
	rtDose->AddSpecificCharacterSet(Latin1);
	unsigned short studyDateTime[3] = { 2012,7,13 };
	rtDose->SetStudyDate(studyDateTime);
	rtDose->SetStudyID("0815");
	rtDose->SetStudyInstanceUID("1.3.12.2.1107.5.1.4.49212.3000001201090800348430000004");
	rtDose->SetStudyTime(studyDateTime);
	rtDose->AddReferencedRTPlanInstanceUID(std::string("2.16.840.1.113669.2.931128.463871595.20120221120004.977868"));
	if (!writer->Write(filename, rtDose)) 
	{
		ISEG_ERROR_MSG("WriteRTdose() : Write() failed");
		return 0;
	}

	delete writer;
	delete rtDose;
#	endif
	return 1;

	// END TODO: TEST *******************************************************************
#else
	unsigned int dims[3];
	double spacing[3];
	double origin[3];
	double dc[6];

	// Read size data
	if (!RTDoseReader::ReadSizeData(filename, dims, spacing, origin, dc))
	{
		ISEG_ERROR_MSG("ReloadRTdose() : ReadSizeData() failed");
		return 0;
	}

	if ((dims[0] != _width) || (dims[1] != _height) ||
			(_endslice - _startslice + slicenr > dims[2]))
		return 0;

	// Pass slice pointers to reader
	std::vector<float*> bmpslices(_endslice - _startslice);
	for (unsigned i = _startslice; i < _endslice; i++)
	{
		bmpslices[i - _startslice] = this->_image_slices[i].return_bmp();
	}

	// Read pixel data
	bool res = RTDoseReader::ReadPixelData(filename, bmpslices.data());
	if (res)
	{
		_loaded = true;
	}
	else
	{
		ISEG_ERROR_MSG("ReloadRTdose() : ReadPixelData() failed");
		newbmp(_width, _height, _nrslices);
	}

	return res;
#endif
}

int SlicesHandler::ReloadAVW(const char* filename, unsigned short slicenr)
{
	UpdateColorLookupTable(nullptr);

	unsigned short w, h, nrofslices;
	avw::datatype type;
	float dx1, dy1, thickness1;
	avw::ReadHeader(filename, w, h, nrofslices, dx1, dy1, thickness1, type);
	if ((w != _width) || (h != _height) || (_endslice > nrofslices))
		return 0;
	if (h != _height)
		return 0;

	int j = 0;
	for (unsigned short i = _startslice; i < _endslice; i++)
		j += _image_slices[i].ReadAvw(filename, i);

	if (j == (_endslice - _startslice))
		return 1;
	return 0;
}

int SlicesHandler::ReloadRaw(const char* filename, short unsigned w,
		short unsigned h, unsigned bitdepth,
		unsigned short slicenr, Point p)
{
	UpdateColorLookupTable(nullptr);

	int j = 0;
	for (unsigned short i = _startslice; i < _endslice; i++)
		j += _image_slices[i]
						 .ReloadRaw(filename, w, h, bitdepth,
								 (unsigned)slicenr + i - _startslice, p);

	if (j == (_endslice - _startslice))
		return 1;
	else
		return 0;
}

std::vector<float*> SlicesHandler::LoadRawFloat(const char* filename,
		unsigned short startslice,
		unsigned short endslice,
		unsigned short slicenr,
		unsigned int area)
{
	std::vector<float*> slices_red;
	for (unsigned short i = startslice; i < endslice; i++)
	{
		float* slice_red = bmphandler::ReadRawFloat(
				filename, (unsigned)slicenr + i - startslice, area);
		slices_red.push_back(slice_red);
	}
	return slices_red;
}

int SlicesHandler::ReloadRawFloat(const char* filename, unsigned short slicenr)
{
	UpdateColorLookupTable(nullptr);

	int j = 0;
	for (unsigned short i = _startslice; i < _endslice; i++)
		j += _image_slices[i]
						 .ReloadRawFloat(filename, (unsigned)slicenr + i - _startslice);

	if (j == (_endslice - _startslice))
		return 1;
	else
		return 0;
}

int SlicesHandler::ReloadRawFloat(const char* filename, short unsigned w,
		short unsigned h, unsigned short slicenr,
		Point p)
{
	UpdateColorLookupTable(nullptr);

	int j = 0;
	for (unsigned short i = _startslice; i < _endslice; i++)
		j += _image_slices[i]
						 .ReloadRawFloat(filename, w, h,
								 (unsigned)slicenr + i - _startslice, p);

	if (j == (_endslice - _startslice))
		return 1;
	else
		return 0;
}

int SlicesHandler::ReloadRawTissues(const char* filename, unsigned bitdepth,
		unsigned short slicenr)
{
	UpdateColorLookupTable(nullptr);

	int j = 0;
	for (unsigned short i = _startslice; i < _endslice; i++)
		j += _image_slices[i]
						 .ReloadRawTissues(filename, bitdepth,
								 (unsigned)slicenr + i - _startslice);

	if (j == (_endslice - _startslice))
		return 1;
	else
		return 0;
}

int SlicesHandler::ReloadRawTissues(const char* filename, short unsigned w,
		short unsigned h, unsigned bitdepth,
		unsigned short slicenr, Point p)
{
	UpdateColorLookupTable(nullptr);

	int j = 0;
	for (unsigned short i = _startslice; i < _endslice; i++)
		j += _image_slices[i]
						 .ReloadRawTissues(filename, w, h, bitdepth,
								 (unsigned)slicenr + i - _startslice, p);

	if (j == (_endslice - _startslice))
		return 1;
	else
		return 0;
}

FILE* SlicesHandler::SaveHeader(FILE* fp, short unsigned nr_slices_to_write,
		Transform transform_to_write)
{
	fwrite(&nr_slices_to_write, 1, sizeof(unsigned short), fp);
	float thick = -_thickness;
	if (thick > 0)
		thick = -thick;
	fwrite(&thick, 1, sizeof(float), fp);
	fwrite(&_dx, 1, sizeof(float), fp);
	fwrite(&_dy, 1, sizeof(float), fp);
	int combinedVersion =
			iseg::CombineTissuesVersion(project_version, tissue_version);
	fwrite(&combinedVersion, 1, sizeof(int), fp);

	for (int r = 0; r < 4; r++)
	{
		const float* transform_r = transform_to_write[r];
		fwrite(&(transform_r[0]), 1, sizeof(float), fp);
		fwrite(&(transform_r[1]), 1, sizeof(float), fp);
		fwrite(&(transform_r[2]), 1, sizeof(float), fp);
		fwrite(&(transform_r[3]), 1, sizeof(float), fp);
	}

	return fp;
}

FILE* SlicesHandler::SaveProject(const char* filename,
		const char* imageFileExtension)
{
	FILE* fp;

	if ((fp = fopen(filename, "wb")) == nullptr)
		return nullptr;

	fp = SaveHeader(fp, _nrslices, _transform);

	for (unsigned short j = 0; j < _nrslices; j++)
	{
		fp = _image_slices[j].save_proj(fp, false);
	}
	fp = (_image_slices[0]).save_stack(fp);

	// SaveAllXdmf uses startslice/endslice to decide what to write - here we want to override that behavior
	unsigned short startslice1 = _startslice;
	unsigned short endslice1 = _endslice;
	_startslice = 0;
	_endslice = _nrslices;
	unsigned char length1 = 0;
	while (imageFileExtension[length1] != '\0')
		length1++;
	length1++;
	fwrite(&length1, 1, sizeof(unsigned char), fp);
	fwrite(imageFileExtension, length1, sizeof(char), fp);
	QString imageFileName = QString(filename);
	int afterDot = imageFileName.lastIndexOf('.') + 1;
	imageFileName =
			imageFileName.remove(afterDot, imageFileName.length() - afterDot) +
			imageFileExtension;
	SaveAllXdmf(
			QFileInfo(filename).dir().absFilePath(imageFileName).toAscii().data(),
			this->_hdf5_compression, false);

	_startslice = startslice1;
	_endslice = endslice1;

	return fp;
}

bool SlicesHandler::SaveCommunicationFile(const char* filename)
{
	unsigned short startslice1 = _startslice;
	unsigned short endslice1 = _endslice;
	_startslice = 0;
	_endslice = _nrslices;

	SaveAllXdmf(
			QFileInfo(filename).dir().absFilePath(filename).toAscii().data(),
			this->_hdf5_compression, true);

	_startslice = startslice1;
	_endslice = endslice1;

	return true;
}

FILE* SlicesHandler::SaveActiveSlices(const char* filename,
		const char* imageFileExtension)
{
	FILE* fp;

	if ((fp = fopen(filename, "wb")) == nullptr)
		return nullptr;

	unsigned short slicecount = _endslice - _startslice;
	Transform transform_corrected = get_transform_active_slices();
	SaveHeader(fp, slicecount, transform_corrected);

	for (unsigned short j = _startslice; j < _endslice; j++)
	{
		fp = _image_slices[j].save_proj(fp, false);
	}
	fp = (_image_slices[0]).save_stack(fp);
	unsigned char length1 = 0;
	while (imageFileExtension[length1] != '\0')
		length1++;
	length1++;
	fwrite(&length1, 1, sizeof(unsigned char), fp);
	fwrite(imageFileExtension, length1, sizeof(char), fp);
	QString imageFileName = QString(filename);
	int afterDot = imageFileName.lastIndexOf('.') + 1;
	imageFileName =
			imageFileName.remove(afterDot, imageFileName.length() - afterDot) +
			imageFileExtension;
	SaveAllXdmf(
			QFileInfo(filename).dir().absFilePath(imageFileName).toAscii().data(),
			this->_hdf5_compression, false);

	return fp;
}

FILE* SlicesHandler::MergeProjects(const char* savefilename, std::vector<QString>& mergeFilenames)
{
	// Get number of slices to total
	unsigned short nrslicesTotal = _nrslices;
	for (unsigned short i = 0; i < mergeFilenames.size(); i++)
	{
		if (!mergeFilenames[i].endsWith(".prj"))
		{
			return nullptr;
		}

		FILE* fpMerge;
		// Add number of slices to total
		unsigned short nrslicesMerge = 0;
		if ((fpMerge = fopen(mergeFilenames[i].toAscii().data(), "rb")) == nullptr)
			return nullptr;
		fread(&nrslicesMerge, sizeof(unsigned short), 1, fpMerge);
		nrslicesTotal += nrslicesMerge;
		fclose(fpMerge);
	}

	// Save merged project
	FILE* fp;
	if ((fp = fopen(savefilename, "wb")) == nullptr)
		return nullptr;

	/// BL TODO what should merged transform be
	fp = SaveHeader(fp, nrslicesTotal, _transform);

	// Save current project slices
	for (unsigned short j = 0; j < _nrslices; j++)
	{
		fp = _image_slices[j].save_proj(fp, false);
	}

	FILE* fpMerge;
	// Save merged project slices
	for (unsigned short i = 0; i < mergeFilenames.size(); i++)
	{
		if ((fpMerge = fopen(mergeFilenames[i].toAscii().data(), "rb")) == nullptr)
		{
			return nullptr;
		}

		// Skip header
		int version = 0;
		int tissuesVersion = 0;
		SlicesHandler dummy_SlicesHandler;
		dummy_SlicesHandler.LoadHeader(fpMerge, tissuesVersion, version);

		unsigned short mergeNrslices = dummy_SlicesHandler.num_slices();
		float mergeThickness = dummy_SlicesHandler.get_slicethickness();

		// Load input slices and save to merged project file
		bmphandler tmpSlice;
		for (unsigned short j = 0; j < mergeNrslices; j++)
		{
			fpMerge = tmpSlice.load_proj(fpMerge, tissuesVersion, false);
			fp = tmpSlice.save_proj(fp, false);
		}

		fclose(fpMerge);
	}

	fp = (_image_slices[0]).save_stack(fp);

	unsigned short startslice1 = _startslice;
	unsigned short endslice1 = _endslice;
	_startslice = 0;
	_endslice = _nrslices;
	QString imageFileExtension = "xmf";
	unsigned char length1 = 0;
	while (imageFileExtension[length1] != '\0')
		length1++;
	length1++;
	fwrite(&length1, 1, sizeof(unsigned char), fp);
	fwrite(imageFileExtension, length1, sizeof(char), fp);

	QString imageFileName = QString(savefilename);
	int afterDot = imageFileName.lastIndexOf('.') + 1;
	imageFileName = imageFileName.remove(afterDot, imageFileName.length() - afterDot) + imageFileExtension;

	auto imageFilePath = QFileInfo(savefilename).dir().absFilePath(imageFileName).toStdString();
	if (!SaveMergeAllXdmf(imageFilePath.c_str(), mergeFilenames, nrslicesTotal, this->_hdf5_compression))
	{
		return nullptr;
	}

	_startslice = startslice1;
	_endslice = endslice1;
	return fp;
}

void SlicesHandler::LoadHeader(FILE* fp, int& tissuesVersion, int& version)
{
	_activeslice = 0;

	fread(&_nrslices, sizeof(unsigned short), 1, fp);
	_startslice = 0;
	_endslice = _nrslices;
	fread(&_thickness, sizeof(float), 1, fp);

	//    set_slicethickness(thickness);
	fread(&_dx, sizeof(float), 1, fp);
	fread(&_dy, sizeof(float), 1, fp);
	set_pixelsize(_dx, _dy);

	version = 0;
	tissuesVersion = 0;
	if (_thickness < 0)
	{
		_thickness = -_thickness;
		int combinedVersion;
		fread(&combinedVersion, sizeof(int), 1, fp);
		iseg::ExtractTissuesVersion(combinedVersion, version, tissuesVersion);
	}

	if (version < 5)
	{
		float _displacement[3];
		float _directionCosines[6];
		Transform::setIdentity(_displacement, _directionCosines);

		if (version > 0)
		{
			fread(&(_displacement[0]), sizeof(float), 1, fp);
			fread(&(_displacement[1]), sizeof(float), 1, fp);
			fread(&(_displacement[2]), sizeof(float), 1, fp);
		}
		if (version > 3)
		{
			for (unsigned short i = 0; i < 6; ++i)
			{
				fread(&(_directionCosines[i]), sizeof(float), 1, fp);
			}
		}
		_transform.setTransform(_displacement, _directionCosines);
	}
	else
	{
		for (int r = 0; r < 4; r++)
		{
			float* transform_r = _transform[r];
			fread(&(transform_r[0]), sizeof(float), 1, fp);
			fread(&(transform_r[1]), sizeof(float), 1, fp);
			fread(&(transform_r[2]), sizeof(float), 1, fp);
			fread(&(transform_r[3]), sizeof(float), 1, fp);
		}
	}
}

FILE* SlicesHandler::LoadProject(const char* filename, int& tissuesVersion)
{
	FILE* fp;

	if ((fp = fopen(filename, "rb")) == nullptr)
		return nullptr;

	int version = 0;
	LoadHeader(fp, tissuesVersion, version);

	_image_slices.resize(_nrslices);

	_os.set_sizenr(_nrslices);

	for (unsigned short j = 0; j < _nrslices; ++j)
	{
		// skip initializing because we load real data into the arrays below
		fp = _image_slices[j].load_proj(fp, tissuesVersion, version <= 1, false);
	}

	set_slicethickness(_thickness);

	fp = (_image_slices[0]).load_stack(fp);

	_width = (_image_slices[0]).return_width();
	_height = (_image_slices[0]).return_height();
	_area = _height * (unsigned int)_width;

	new_overlay();

	if (version > 1)
	{
		QString imageFileName;
		if (version > 2)
		{
			// Only load image file name extension
			char imageFileExt[10];
			unsigned char length1;
			fread(&length1, sizeof(unsigned char), 1, fp);
			fread(imageFileExt, sizeof(char), length1, fp);
			imageFileName = QString(filename);
			int afterDot = imageFileName.lastIndexOf('.') + 1;
			imageFileName = imageFileName.remove(afterDot, imageFileName.length() - afterDot) + QString(imageFileExt);
		}
		else
		{
			// Load full image file name
			char filenameimage[200];
			unsigned char length1;
			fread(&length1, sizeof(unsigned char), 1, fp);
			fread(filenameimage, sizeof(char), length1, fp);
			imageFileName = QString(filenameimage);
		}

		if (imageFileName.endsWith(".xmf", Qt::CaseInsensitive))
		{
			LoadAllXdmf(QFileInfo(filename).dir().absFilePath(imageFileName).toAscii().data());
		}
		else
		{
			ISEG_ERROR_MSG("unsupported format...");
		}
	}

	// Ranges
	Pair dummy;
	_slice_ranges.resize(_nrslices);
	_slice_bmpranges.resize(_nrslices);
	compute_range_mode1(&dummy);
	compute_bmprange_mode1(&dummy);

	_loaded = true;

	return fp;
}

bool SlicesHandler::LoadS4Llink(const char* filename, int& tissuesVersion)
{
	unsigned w, h, nrofslices;
	float* pixsize;
	float* tr_1d;
	QStringList arrayNames;

	HDFImageReader reader;
	reader.SetFileName(filename);
	reader.SetReadContiguousMemory(GetContiguousMemory());
	reader.ParseHDF();
	w = reader.GetWidth();
	h = reader.GetHeight();
	nrofslices = reader.GetNumberOfSlices();
	pixsize = reader.GetPixelSize();
	tr_1d = reader.GetImageTransform();
	arrayNames = reader.GetArrayNames();

	const int NPA = arrayNames.size();

	// taken from LoadProject()
	_activeslice = 0;
	this->_width = w;
	this->_height = h;
	this->_area = _height * (unsigned int)_width;
	this->_nrslices = nrofslices;
	this->_startslice = 0;
	this->_endslice = _nrslices;
	this->set_pixelsize(pixsize[0], pixsize[1]);
	this->_thickness = pixsize[2];

	float* transform_1d = _transform[0];
	std::copy(tr_1d, tr_1d + 16, transform_1d);

	this->_image_slices.resize(_nrslices);
	this->_os.set_sizenr(_nrslices);
	this->set_slicethickness(_thickness);
	this->_loaded = true;
	for (unsigned short j = 0; j < _nrslices; j++)
	{
		this->_image_slices[j].newbmp(w, h);
	}

	new_overlay();

	bool res = LoadAllHDF(filename);

	// Ranges
	Pair dummy;
	_slice_ranges.resize(nrofslices);
	_slice_bmpranges.resize(nrofslices);
	compute_range_mode1(&dummy);
	compute_bmprange_mode1(&dummy);

	set_active_tissuelayer(0);

	return res;
}

int SlicesHandler::SaveBmpRaw(const char* filename)
{
	return SaveRaw(filename, false);
}

int SlicesHandler::SaveWorkRaw(const char* filename)
{
	return SaveRaw(filename, true);
}

int SlicesHandler::SaveRaw(const char* filename, bool work)
{
	FILE* fp;
	unsigned char* bits_tmp;
	float* p_bits;

	bits_tmp = (unsigned char*)malloc(sizeof(unsigned char) * _area);
	if (bits_tmp == nullptr)
		return -1;

	if ((fp = fopen(filename, "wb")) == nullptr)
		return (-1);

	unsigned int bitsize = _width * (unsigned)_height;

	for (unsigned short j = 0; j < _nrslices; j++)
	{
		if (work)
			p_bits = _image_slices[j].return_work();
		else
			p_bits = _image_slices[j].return_bmp();
		for (unsigned int i = 0; i < _area; i++)
		{
			bits_tmp[i] = (unsigned char)(std::min(
					255.0, std::max(0.0, p_bits[i] + 0.5)));
		}
		if (fwrite(bits_tmp, 1, bitsize, fp) < (unsigned int)bitsize)
		{
			fclose(fp);
			return (-1);
		}
	}

	free(bits_tmp);

	fclose(fp);
	return 0;
}

int SlicesHandler::SaveTissueRaw(const char* filename)
{
	FILE* fp;
	tissues_size_t* bits_tmp;

	if ((fp = fopen(filename, "wb")) == nullptr)
		return (-1);

	unsigned int bitsize = _width * (unsigned)_height;

	if ((TissueInfos::GetTissueCount() <= 255) &&
			(sizeof(tissues_size_t) > sizeof(unsigned char)))
	{
		unsigned char* ucharBuffer = new unsigned char[bitsize];
		for (unsigned short j = 0; j < _nrslices; j++)
		{
			bits_tmp = _image_slices[j].return_tissues(_active_tissuelayer);
			for (unsigned int i = 0; i < bitsize; ++i)
			{
				ucharBuffer[i] = (unsigned char)bits_tmp[i];
			}
			if (fwrite(ucharBuffer, sizeof(unsigned char), bitsize, fp) <
					(unsigned int)bitsize)
			{
				fclose(fp);
				return (-1);
			}
		}
		delete[] ucharBuffer;
	}
	else
	{
		for (unsigned short j = 0; j < _nrslices; j++)
		{
			bits_tmp = _image_slices[j].return_tissues(_active_tissuelayer);
			if (fwrite(bits_tmp, sizeof(tissues_size_t), bitsize, fp) <
					(unsigned int)bitsize)
			{
				fclose(fp);
				return (-1);
			}
		}
	}

	fclose(fp);
	return 0;
}

int SlicesHandler::SaveRaw_resized(const char* filename, int dxm, int dxp,
		int dym, int dyp, int dzm, int dzp,
		bool work)
{
	if ((-(dxm + dxp) >= _width) || (-(dym + dyp) >= _height) || (-(dzm + dzp) >= _nrslices))
		return (-1);
	FILE* fp;
	float* bits_tmp;
	float* p_bits;

	int l2 = _width + dxm + dxp;

	unsigned newarea =
			(unsigned)(_width + dxm + dxp) * (unsigned)(_height + dym + dyp);
	bits_tmp = (float*)malloc(sizeof(float) * newarea);
	if (bits_tmp == nullptr)
		return -1;

	if ((fp = fopen(filename, "wb")) == nullptr)
		return (-1);

	for (unsigned i = 0; i < newarea; i++)
		bits_tmp[i] = 0;
	for (int i = 0; i < dzm; i++)
	{
		if (fwrite(bits_tmp, 1, sizeof(float) * newarea, fp) <
				sizeof(float) * newarea)
		{
			free(bits_tmp);
			fclose(fp);
			return (-1);
		}
	}

	unsigned posstart1, posstart2;
	unsigned skip1, skip2;
	skip1 = 0;
	skip2 = 0;
	if (dxm < 0)
	{
		skip1 += unsigned(-dxm);
	}
	else
	{
		skip2 += unsigned(dxm);
	}
	if (dxp < 0)
	{
		skip1 += unsigned(-dxp);
	}
	else
	{
		skip2 += unsigned(dxp);
	}
	int l1 = l2 - skip2;
	if (dxm < 0)
	{
		posstart1 = unsigned(-dxm);
		posstart2 = 0;
	}
	else
	{
		posstart1 = 0;
		posstart2 = unsigned(dxm);
	}
	int h1 = _height;
	if (dym < 0)
	{
		h1 += dym;
		posstart1 += _width * unsigned(-dym);
	}
	else
	{
		posstart2 += l2 * unsigned(dym);
	}
	if (dyp < 0)
		h1 += dyp;

	for (unsigned short j = (unsigned short)std::max(0, -dzm);
			 j < _nrslices - (unsigned short)std::max(0, -dzp); j++)
	{
		if (work)
			p_bits = _image_slices[j].return_work();
		else
			p_bits = _image_slices[j].return_bmp();

		unsigned pos1, pos2;
		pos1 = posstart1;
		pos2 = posstart2;
		for (int y = 0; y < h1; y++)
		{
			for (int x = 0; x < l1; x++)
			{
				bits_tmp[pos2] = p_bits[pos1];
				pos1++;
				pos2++;
			}
			pos1 += skip1;
			pos2 += skip2;
		}
		if (fwrite(bits_tmp, 1, sizeof(float) * newarea, fp) <
				sizeof(float) * newarea)
		{
			free(bits_tmp);
			fclose(fp);
			return (-1);
		}
	}

	for (unsigned i = 0; i < newarea; i++)
		bits_tmp[i] = 0;
	for (int i = 0; i < dzp; i++)
	{
		if (fwrite(bits_tmp, 1, sizeof(float) * newarea, fp) <
				sizeof(float) * newarea)
		{
			free(bits_tmp);
			fclose(fp);
			return (-1);
		}
	}

	free(bits_tmp);

	fclose(fp);
	return 0;
}

int SlicesHandler::SaveTissuesRaw_resized(const char* filename, int dxm,
		int dxp, int dym, int dyp, int dzm,
		int dzp)
{
	if ((-(dxm + dxp) >= _width) || (-(dym + dyp) >= _height) || (-(dzm + dzp) >= _nrslices))
		return (-1);
	FILE* fp;
	tissues_size_t* bits_tmp;

	int l2 = _width + dxm + dxp;

	unsigned newarea =
			(unsigned)(_width + dxm + dxp) * (unsigned)(_height + dym + dyp);
	bits_tmp = (tissues_size_t*)malloc(sizeof(tissues_size_t) * newarea);
	if (bits_tmp == nullptr)
		return -1;

	if ((fp = fopen(filename, "wb")) == nullptr)
		return (-1);

	for (unsigned i = 0; i < newarea; i++)
		bits_tmp[i] = 0;
	for (int i = 0; i < dzm; i++)
	{
		if (fwrite(bits_tmp, sizeof(tissues_size_t), newarea, fp) < newarea)
		{
			free(bits_tmp);
			fclose(fp);
			return (-1);
		}
	}

	unsigned posstart1, posstart2;
	unsigned skip1, skip2;
	skip1 = 0;
	skip2 = 0;
	if (dxm < 0)
	{
		skip1 += unsigned(-dxm);
	}
	else
	{
		skip2 += unsigned(dxm);
	}
	if (dxp < 0)
	{
		skip1 += unsigned(-dxp);
	}
	else
	{
		skip2 += unsigned(dxp);
	}
	int l1 = l2 - skip2;
	if (dxm < 0)
	{
		posstart1 = unsigned(-dxm);
		posstart2 = 0;
	}
	else
	{
		posstart1 = 0;
		posstart2 = unsigned(dxm);
	}
	int h1 = _height;
	if (dym < 0)
	{
		h1 += dym;
		posstart1 += _width * unsigned(-dym);
	}
	else
	{
		posstart2 += l2 * unsigned(dym);
	}
	if (dyp < 0)
		h1 += dyp;

	for (unsigned short j = (unsigned short)std::max(0, -dzm);
			 j < _nrslices - (unsigned short)std::max(0, -dzp); j++)
	{
		tissues_size_t* p_bits =
				_image_slices[j].return_tissues(_active_tissuelayer);
		unsigned pos1, pos2;
		pos1 = posstart1;
		pos2 = posstart2;
		for (int y = 0; y < h1; y++)
		{
			for (int x = 0; x < l1; x++)
			{
				bits_tmp[pos2] = p_bits[pos1];
				pos1++;
				pos2++;
			}
			pos1 += skip1;
			pos2 += skip2;
		}
		if (fwrite(bits_tmp, sizeof(tissues_size_t), newarea, fp) < newarea)
		{
			free(bits_tmp);
			fclose(fp);
			return (-1);
		}
	}

	for (unsigned i = 0; i < newarea; i++)
		bits_tmp[i] = 0;
	for (int i = 0; i < dzp; i++)
	{
		if (fwrite(bits_tmp, sizeof(tissues_size_t), newarea, fp) < newarea)
		{
			free(bits_tmp);
			fclose(fp);
			return (-1);
		}
	}

	free(bits_tmp);

	fclose(fp);
	return 0;
}

bool SlicesHandler::SwapXY()
{
	auto lut = GetColorLookupTable();

	unsigned short w, h, nrslices;
	w = height();
	h = width();
	nrslices = num_slices();
	QString str1;
	bool ok = true;
	unsigned char mode1 = get_activebmphandler()->return_mode(true);
	unsigned char mode2 = get_activebmphandler()->return_mode(false);

	str1 = QDir::temp().absFilePath(QString("bmp_float.raw"));
	if (SaveRaw_xy_swapped(str1.ascii(), false) != 0)
		ok = false;
	str1 = QDir::temp().absFilePath(QString("work_float.raw"));
	if (SaveRaw_xy_swapped(str1.ascii(), true) != 0)
		ok = false;
	str1 = QDir::temp().absFilePath(QString("tissues.raw"));
	if (SaveTissuesRaw_xy_swapped(str1.ascii()) != 0)
		ok = false;

	if (ok)
	{
		str1 = QDir::temp().absFilePath(QString("work_float.raw"));
		if (ReadRawFloat(str1.ascii(), w, h, 0, nrslices) != 1)
			ok = false;
		set_modeall(mode1, true);
	}
	if (ok)
	{
		str1 = QDir::temp().absFilePath(QString("bmp_float.raw"));
		if (ReloadRawFloat(str1.ascii(), 0) != 1)
			ok = false;
		set_modeall(mode2, false);
	}
	if (ok)
	{
		str1 = QDir::temp().absFilePath(QString("tissues.raw"));
		if (ReloadRawTissues(str1.ascii(), sizeof(tissues_size_t) * 8, 0) != 1)
			ok = false;
	}

	// BL TODO direction cosines don't reflect full transform
	float disp[3];
	get_displacement(disp);
	float dummy = disp[1];
	disp[1] = disp[0];
	disp[0] = dummy;
	set_displacement(disp);
	float dc[6];
	get_direction_cosines(dc);
	std::swap(dc[0], dc[3]);
	std::swap(dc[1], dc[4]);
	std::swap(dc[2], dc[5]);
	set_direction_cosines(dc);

	// add color lookup table again
	UpdateColorLookupTable(lut);

	SliceProviderInstaller::getinst()->report();

	return ok;
}

bool SlicesHandler::SwapYZ()
{
	auto lut = GetColorLookupTable();

	unsigned short w, h, nrslices;
	w = width();
	h = num_slices();
	nrslices = height();
	QString str1;
	bool ok = true;
	str1 = QDir::temp().absFilePath(QString("bmp_float.raw"));
	if (SaveRaw_yz_swapped(str1.ascii(), false) != 0)
		ok = false;
	str1 = QDir::temp().absFilePath(QString("work_float.raw"));
	if (SaveRaw_yz_swapped(str1.ascii(), true) != 0)
		ok = false;
	str1 = QDir::temp().absFilePath(QString("tissues.raw"));
	if (SaveTissuesRaw_yz_swapped(str1.ascii()) != 0)
		ok = false;

	if (ok)
	{
		str1 = QDir::temp().absFilePath(QString("work_float.raw"));
		if (ReadRawFloat(str1.ascii(), w, h, 0, nrslices) != 1)
			ok = false;
	}
	if (ok)
	{
		str1 = QDir::temp().absFilePath(QString("bmp_float.raw"));
		if (ReloadRawFloat(str1.ascii(), 0) != 1)
			ok = false;
	}
	if (ok)
	{
		str1 = QDir::temp().absFilePath(QString("tissues.raw"));
		if (ReloadRawTissues(str1.ascii(), sizeof(tissues_size_t) * 8, 0) != 1)
			ok = false;
	}

	// BL TODO direction cosines don't reflect full transform
	float disp[3];
	get_displacement(disp);
	float dummy = disp[2];
	disp[2] = disp[1];
	disp[1] = dummy;
	set_displacement(disp);
	float dc[6];
	get_direction_cosines(dc);
	float cross[3]; // direction cosines of z-axis (in image coordinate frame)
	vtkMath::Cross(&dc[0], &dc[3], cross);
	vtkMath::Normalize(cross);
	for (unsigned short i = 0; i < 3; ++i)
	{
		dc[i + 3] = cross[i];
	}
	set_direction_cosines(dc);

	// add color lookup table again
	UpdateColorLookupTable(lut);

	SliceProviderInstaller::getinst()->report();

	return ok;
}

bool SlicesHandler::SwapXZ()
{
	auto lut = GetColorLookupTable();

	unsigned short w, h, nrslices;
	w = num_slices();
	h = height();
	nrslices = width();
	Pair p = get_pixelsize();
	float thick = get_slicethickness();
	QString str1;
	bool ok = true;
	str1 = QDir::temp().absFilePath(QString("bmp_float.raw"));
	if (SaveRaw_xz_swapped(str1.ascii(), false) != 0)
		ok = false;
	str1 = QDir::temp().absFilePath(QString("work_float.raw"));
	if (SaveRaw_xz_swapped(str1.ascii(), true) != 0)
		ok = false;
	str1 = QDir::temp().absFilePath(QString("tissues.raw"));
	if (SaveTissuesRaw_xz_swapped(str1.ascii()) != 0)
		ok = false;

	if (ok)
	{
		str1 = QDir::temp().absFilePath(QString("work_float.raw"));
		if (ReadRawFloat(str1.ascii(), w, h, 0, nrslices) != 1)
			ok = false;
	}
	if (ok)
	{
		str1 = QDir::temp().absFilePath(QString("bmp_float.raw"));
		if (ReloadRawFloat(str1.ascii(), 0) != 1)
			ok = false;
	}
	if (ok)
	{
		str1 = QDir::temp().absFilePath(QString("tissues.raw"));
		if (ReloadRawTissues(str1.ascii(), sizeof(tissues_size_t) * 8, 0) != 1)
			ok = false;
	}

	// BL TODO direction cosines don't reflect full transform
	float disp[3];
	get_displacement(disp);
	float dummy = disp[2];
	disp[2] = disp[0];
	disp[0] = dummy;
	set_displacement(disp);
	float dc[6];
	get_direction_cosines(dc);
	float cross[3]; // direction cosines of z-axis (in image coordinate frame)
	vtkMath::Cross(&dc[0], &dc[3], cross);
	vtkMath::Normalize(cross);
	for (unsigned short i = 0; i < 3; ++i)
	{
		dc[i] = cross[i];
	}
	set_direction_cosines(dc);

	// add color lookup table again
	UpdateColorLookupTable(lut);

	SliceProviderInstaller::getinst()->report();

	return ok;
}

int SlicesHandler::SaveRaw_xy_swapped(const char* filename, bool work)
{
	FILE* fp;
	float* bits_tmp;
	float* p_bits;

	bits_tmp = (float*)malloc(sizeof(float) * _area);
	if (bits_tmp == nullptr)
		return -1;

	if ((fp = fopen(filename, "wb")) == nullptr)
		return (-1);

	unsigned int bitsize = _width * (unsigned)_height;

	for (unsigned short j = 0; j < _nrslices; j++)
	{
		if (work)
			p_bits = _image_slices[j].return_work();
		else
			p_bits = _image_slices[j].return_bmp();
		unsigned pos1, pos2;
		pos1 = 0;
		for (unsigned short y = 0; y < _height; y++)
		{
			pos2 = y;
			for (unsigned short x = 0; x < _width; x++)
			{
				bits_tmp[pos2] = p_bits[pos1];
				pos1++;
				pos2 += _height;
			}
		}
		if (fwrite(bits_tmp, 1, sizeof(float) * bitsize, fp) <
				sizeof(float) * (unsigned int)bitsize)
		{
			fclose(fp);
			return (-1);
		}
	}

	free(bits_tmp);

	fclose(fp);
	return 0;
}

int SlicesHandler::SaveRaw_xy_swapped(const char* filename,
		std::vector<float*> bits_to_swap,
		short unsigned width,
		short unsigned height,
		short unsigned nrslices)
{
	FILE* fp;
	float* bits_tmp;
	float* p_bits;

	bits_tmp = (float*)malloc(sizeof(float) * width * height);
	if (bits_tmp == nullptr)
		return -1;

	if ((fp = fopen(filename, "wb")) == nullptr)
		return (-1);

	unsigned int bitsize = width * (unsigned)height;

	for (unsigned short j = 0; j < nrslices; j++)
	{
		p_bits = bits_to_swap[j];
		unsigned pos1, pos2;
		pos1 = 0;
		for (unsigned short y = 0; y < height; y++)
		{
			pos2 = y;
			for (unsigned short x = 0; x < width; x++)
			{
				bits_tmp[pos2] = p_bits[pos1];
				pos1++;
				pos2 += height;
			}
		}
		if (fwrite(bits_tmp, 1, sizeof(float) * bitsize, fp) <
				sizeof(float) * (unsigned int)bitsize)
		{
			fclose(fp);
			return (-1);
		}
	}

	free(bits_tmp);

	fclose(fp);
	return 0;
}

int SlicesHandler::SaveRaw_xz_swapped(const char* filename, bool work)
{
	FILE* fp;
	float* bits_tmp;
	float* p_bits;

	unsigned int bitsize = _nrslices * (unsigned)_height;
	bits_tmp = (float*)malloc(sizeof(float) * bitsize);
	if (bits_tmp == nullptr)
		return -1;

	if ((fp = fopen(filename, "wb")) == nullptr)
		return (-1);

	for (unsigned short x = 0; x < _width; x++)
	{
		unsigned pos1, pos2;
		pos1 = 0;
		for (unsigned short z = 0; z < _nrslices; z++)
		{
			if (work)
				p_bits = (_image_slices[z]).return_work();
			else
				p_bits = (_image_slices[z]).return_bmp();
			pos2 = z;
			pos1 = x;
			for (unsigned short y = 0; y < _height; y++)
			{
				bits_tmp[pos2] = p_bits[pos1];
				pos1 += _width;
				pos2 += _nrslices;
			}
		}
		if (fwrite(bits_tmp, 1, sizeof(float) * bitsize, fp) <
				sizeof(float) * (unsigned int)bitsize)
		{
			fclose(fp);
			return (-1);
		}
	}

	free(bits_tmp);

	fclose(fp);
	return 0;
}

int SlicesHandler::SaveRaw_xz_swapped(const char* filename,
		std::vector<float*> bits_to_swap,
		short unsigned width,
		short unsigned height,
		short unsigned nrslices)
{
	FILE* fp;
	float* bits_tmp;
	float* p_bits;

	unsigned int bitsize = nrslices * (unsigned)height;
	bits_tmp = (float*)malloc(sizeof(float) * bitsize);
	if (bits_tmp == nullptr)
		return -1;

	if ((fp = fopen(filename, "wb")) == nullptr)
		return (-1);

	for (unsigned short x = 0; x < width; x++)
	{
		unsigned pos1, pos2;
		pos1 = 0;
		for (unsigned short z = 0; z < nrslices; z++)
		{
			p_bits = bits_to_swap[z];
			pos2 = z;
			pos1 = x;
			for (unsigned short y = 0; y < height; y++)
			{
				bits_tmp[pos2] = p_bits[pos1];
				pos1 += width;
				pos2 += nrslices;
			}
		}
		if (fwrite(bits_tmp, 1, sizeof(float) * bitsize, fp) <
				sizeof(float) * (unsigned int)bitsize)
		{
			fclose(fp);
			return (-1);
		}
	}

	free(bits_tmp);

	fclose(fp);
	return 0;
}

int SlicesHandler::SaveRaw_yz_swapped(const char* filename, bool work)
{
	FILE* fp;
	float* bits_tmp;
	float* p_bits;

	unsigned int bitsize = _nrslices * (unsigned)_width;
	bits_tmp = (float*)malloc(sizeof(float) * bitsize);
	if (bits_tmp == nullptr)
		return -1;

	if ((fp = fopen(filename, "wb")) == nullptr)
		return (-1);

	for (unsigned short y = 0; y < _height; y++)
	{
		unsigned pos1, pos2;
		pos1 = 0;
		for (unsigned short z = 0; z < _nrslices; z++)
		{
			if (work)
				p_bits = (_image_slices[z]).return_work();
			else
				p_bits = (_image_slices[z]).return_bmp();
			pos2 = z * _width;
			pos1 = y * _width;
			for (unsigned short x = 0; x < _width; x++)
			{
				bits_tmp[pos2] = p_bits[pos1];
				pos1++;
				pos2++;
			}
		}
		if (fwrite(bits_tmp, 1, sizeof(float) * bitsize, fp) <
				sizeof(float) * (unsigned int)bitsize)
		{
			fclose(fp);
			return (-1);
		}
	}

	free(bits_tmp);

	fclose(fp);
	return 0;
}

int SlicesHandler::SaveRaw_yz_swapped(const char* filename,
		std::vector<float*> bits_to_swap,
		short unsigned width,
		short unsigned height,
		short unsigned nrslices)
{
	FILE* fp;
	float* bits_tmp;
	float* p_bits;

	unsigned int bitsize = nrslices * (unsigned)width;
	bits_tmp = (float*)malloc(sizeof(float) * bitsize);
	if (bits_tmp == nullptr)
		return -1;

	if ((fp = fopen(filename, "wb")) == nullptr)
		return (-1);

	for (unsigned short y = 0; y < height; y++)
	{
		unsigned pos1, pos2;
		pos1 = 0;
		for (unsigned short z = 0; z < nrslices; z++)
		{
			p_bits = bits_to_swap[z];
			pos2 = z * width;
			pos1 = y * width;
			for (unsigned short x = 0; x < width; x++)
			{
				bits_tmp[pos2] = p_bits[pos1];
				pos1++;
				pos2++;
			}
		}
		if (fwrite(bits_tmp, 1, sizeof(float) * bitsize, fp) <
				sizeof(float) * (unsigned int)bitsize)
		{
			fclose(fp);
			return (-1);
		}
	}

	free(bits_tmp);

	fclose(fp);
	return 0;
}

int SlicesHandler::SaveTissuesRaw(const char* filename)
{
	FILE* fp;
	tissues_size_t* bits_tmp;
	//float *p_bits;

	if ((fp = fopen(filename, "wb")) == nullptr)
		return (-1);

	unsigned int bitsize = _width * (unsigned)_height;

	for (unsigned short j = 0; j < _nrslices; j++)
	{
		bits_tmp = _image_slices[j].return_tissues(_active_tissuelayer);
		if (fwrite(bits_tmp, sizeof(tissues_size_t), bitsize, fp) <
				(unsigned int)bitsize)
		{
			fclose(fp);
			return (-1);
		}
	}

	fclose(fp);
	return 0;
}

int SlicesHandler::SaveTissuesRaw_xy_swapped(const char* filename)
{
	FILE* fp;
	tissues_size_t* bits_tmp;
	tissues_size_t* p_bits;

	bits_tmp = (tissues_size_t*)malloc(sizeof(tissues_size_t) * _area);
	if (bits_tmp == nullptr)
		return -1;

	if ((fp = fopen(filename, "wb")) == nullptr)
		return (-1);

	unsigned int bitsize = _width * (unsigned)_height;

	for (unsigned short j = 0; j < _nrslices; j++)
	{
		p_bits = _image_slices[j].return_tissues(_active_tissuelayer); // TODO
		unsigned pos1, pos2;
		pos1 = 0;
		for (unsigned short y = 0; y < _height; y++)
		{
			pos2 = y;
			for (unsigned short x = 0; x < _width; x++)
			{
				bits_tmp[pos2] = p_bits[pos1];
				pos1++;
				pos2 += _height;
			}
		}
		if (fwrite(bits_tmp, sizeof(tissues_size_t), bitsize, fp) <
				(unsigned int)bitsize)
		{
			fclose(fp);
			return (-1);
		}
	}

	free(bits_tmp);

	fclose(fp);
	return 0;
}

int SlicesHandler::SaveTissuesRaw_xz_swapped(const char* filename)
{
	FILE* fp;
	tissues_size_t* bits_tmp;
	tissues_size_t* p_bits;

	unsigned int bitsize = _nrslices * (unsigned)_height;
	bits_tmp = (tissues_size_t*)malloc(sizeof(tissues_size_t) * bitsize);
	if (bits_tmp == nullptr)
		return -1;

	if ((fp = fopen(filename, "wb")) == nullptr)
		return (-1);

	for (unsigned short x = 0; x < _width; x++)
	{
		unsigned pos1, pos2;
		pos1 = 0;
		for (unsigned short z = 0; z < _nrslices; z++)
		{
			p_bits =
					(_image_slices[z]).return_tissues(_active_tissuelayer); // TODO
			pos2 = z;
			pos1 = x;
			for (unsigned short y = 0; y < _height; y++)
			{
				bits_tmp[pos2] = p_bits[pos1];
				pos1 += _width;
				pos2 += _nrslices;
			}
		}
		if (fwrite(bits_tmp, sizeof(tissues_size_t), bitsize, fp) <
				(unsigned int)bitsize)
		{
			fclose(fp);
			return (-1);
		}
	}

	free(bits_tmp);

	fclose(fp);
	return 0;
}

int SlicesHandler::SaveTissuesRaw_yz_swapped(const char* filename)
{
	FILE* fp;
	tissues_size_t* bits_tmp;
	tissues_size_t* p_bits;

	unsigned int bitsize = _nrslices * (unsigned)_width;
	bits_tmp = (tissues_size_t*)malloc(sizeof(tissues_size_t) * bitsize);
	if (bits_tmp == nullptr)
		return -1;

	if ((fp = fopen(filename, "wb")) == nullptr)
		return (-1);

	for (unsigned short y = 0; y < _height; y++)
	{
		unsigned pos1, pos2;
		pos1 = 0;
		for (unsigned short z = 0; z < _nrslices; z++)
		{
			p_bits =
					(_image_slices[z]).return_tissues(_active_tissuelayer); // TODO
			pos2 = z * _width;
			pos1 = y * _width;
			for (unsigned short x = 0; x < _width; x++)
			{
				bits_tmp[pos2] = p_bits[pos1];
				pos1++;
				pos2++;
			}
		}
		if (fwrite(bits_tmp, sizeof(tissues_size_t), bitsize, fp) <
				(unsigned int)bitsize)
		{
			fclose(fp);
			return (-1);
		}
	}

	free(bits_tmp);

	fclose(fp);
	return 0;
}

int SlicesHandler::SaveBmpBitmap(const char* filename)
{
	char name[100];
	int j = 0;

	for (unsigned short i = 0; i < _nrslices; i++)
	{
		sprintf(name, "%s%u.bmp", filename, i);
		j += _image_slices[i].SaveDIBitmap(name);
	}

	if (j == 0)
	{
		return 1;
	}
	else
		return 0;
}

int SlicesHandler::SaveWorkBitmap(const char* filename)
{
	char name[100];
	int j = 0;

	for (unsigned short i = 0; i < _nrslices; i++)
	{
		sprintf(name, "%s%u.bmp", filename, i);
		j += _image_slices[i].SaveWorkBitmap(name);
	}

	if (j == 0)
	{
		return 1;
	}
	else
		return 0;
}

int SlicesHandler::SaveTissueBitmap(const char* filename)
{
	char name[100];
	int j = 0;

	for (unsigned short i = 0; i < _nrslices; i++)
	{
		sprintf(name, "%s%u.bmp", filename, i);
		j += _image_slices[i].SaveTissueBitmap(_active_tissuelayer, name);
	}

	if (j == 0)
	{
		return 1;
	}
	else
		return 0;
}

void SlicesHandler::work2bmp() { (_image_slices[_activeslice]).work2bmp(); }

void SlicesHandler::bmp2work() { (_image_slices[_activeslice]).bmp2work(); }

void SlicesHandler::swap_bmpwork()
{
	(_image_slices[_activeslice]).swap_bmpwork();
}

void SlicesHandler::work2bmpall()
{
	for (unsigned short i = _startslice; i < _endslice; i++)
		_image_slices[i].work2bmp();

	return;
}

void SlicesHandler::bmp2workall()
{
	for (unsigned short i = _startslice; i < _endslice; i++)
		_image_slices[i].bmp2work();

	return;
}

void SlicesHandler::work2tissueall()
{
	for (unsigned short i = _startslice; i < _endslice; i++)
		_image_slices[i].work2tissue(_active_tissuelayer);

	return;
}

void SlicesHandler::mergetissues(tissues_size_t tissuetype)
{
	for (unsigned short i = _startslice; i < _endslice; i++)
		_image_slices[i].mergetissue(tissuetype, _active_tissuelayer);
}

void SlicesHandler::tissue2workall()
{
	_image_slices[_activeslice].tissue2work(_active_tissuelayer);
}

void SlicesHandler::tissue2workall3D()
{
	for (unsigned short i = _startslice; i < _endslice; i++)
		_image_slices[i].tissue2work(_active_tissuelayer);
}

void SlicesHandler::swap_bmpworkall()
{
	for (unsigned short i = _startslice; i < _endslice; i++)
		_image_slices[i].swap_bmpwork();
}

void SlicesHandler::add_mark(Point p, unsigned label)
{
	(_image_slices[_activeslice]).add_mark(p, label);
}

void SlicesHandler::add_mark(Point p, unsigned label, std::string str)
{
	(_image_slices[_activeslice]).add_mark(p, label, str);
}

void SlicesHandler::clear_marks() { (_image_slices[_activeslice]).clear_marks(); }

bool SlicesHandler::remove_mark(Point p, unsigned radius)
{
	return (_image_slices[_activeslice]).remove_mark(p, radius);
}

void SlicesHandler::add_mark(Point p, unsigned label, unsigned short slicenr)
{
	if (slicenr < _nrslices && slicenr >= 0)
		(_image_slices[slicenr]).add_mark(p, label);
}

void SlicesHandler::add_mark(Point p, unsigned label, std::string str,
		unsigned short slicenr)
{
	if (slicenr < _nrslices && slicenr >= 0)
		(_image_slices[slicenr]).add_mark(p, label, str);
}

bool SlicesHandler::remove_mark(Point p, unsigned radius,
		unsigned short slicenr)
{
	if (slicenr < _nrslices && slicenr >= 0)
		return (_image_slices[slicenr]).remove_mark(p, radius);
	else
		return false;
}

void SlicesHandler::get_labels(std::vector<augmentedmark>* labels)
{
	labels->clear();
	std::vector<Mark> labels1;
	for (unsigned short i = 0; i < _nrslices; i++)
	{
		_image_slices[i].get_labels(&labels1);
		for (size_t j = 0; j < labels1.size(); j++)
		{
			augmentedmark am;
			am.mark = labels1[j].mark;
			am.p = labels1[j].p;
			am.name = labels1[j].name;
			am.slicenr = i;
			labels->push_back(am);
		}
	}
}

void SlicesHandler::add_vm(std::vector<Mark>* vm1)
{
	(_image_slices[_activeslice]).add_vm(vm1);
}

bool SlicesHandler::remove_vm(Point p, unsigned radius)
{
	return (_image_slices[_activeslice]).del_vm(p, radius);
}

void SlicesHandler::add_vm(std::vector<Mark>* vm1, unsigned short slicenr)
{
	if (slicenr < _nrslices && slicenr >= 0)
		(_image_slices[slicenr]).add_vm(vm1);
}

bool SlicesHandler::remove_vm(Point p, unsigned radius, unsigned short slicenr)
{
	if (slicenr < _nrslices && slicenr >= 0)
		return (_image_slices[slicenr]).del_vm(p, radius);
	else
		return false;
}

void SlicesHandler::add_limit(std::vector<Point>* vp1)
{
	(_image_slices[_activeslice]).add_limit(vp1);
}

bool SlicesHandler::remove_limit(Point p, unsigned radius)
{
	return (_image_slices[_activeslice]).del_limit(p, radius);
}

void SlicesHandler::add_limit(std::vector<Point>* vp1, unsigned short slicenr)
{
	if (slicenr < _nrslices && slicenr >= 0)
		(_image_slices[slicenr]).add_limit(vp1);
}

bool SlicesHandler::remove_limit(Point p, unsigned radius,
		unsigned short slicenr)
{
	if (slicenr < _nrslices && slicenr >= 0)
		return (_image_slices[slicenr]).del_limit(p, radius);
	else
		return false;
}

void SlicesHandler::newbmp(unsigned short width1, unsigned short height1, unsigned short nrofslices, const std::function<void(float**)>& init_callback)
{
	_activeslice = 0;
	_startslice = 0;
	_endslice = _nrslices = nrofslices;
	_os.set_sizenr(_nrslices);
	_image_slices.resize(nrofslices);

	for (unsigned short i = 0; i < _nrslices; i++)
		_image_slices[i].newbmp(width1, height1);

	// now that memory is allocated give callback a chance to 'initialize' the data
	if (init_callback)
	{
		init_callback(source_slices().data());
	}

	// Ranges
	Pair dummy;
	_slice_ranges.resize(nrofslices);
	_slice_bmpranges.resize(nrofslices);
	compute_range_mode1(&dummy);
	compute_bmprange_mode1(&dummy);

	_loaded = true;

	_width = width1;
	_height = height1;
	_area = _height * (unsigned int)_width;
	set_active_tissuelayer(0);

	new_overlay();
}

void SlicesHandler::freebmp()
{
	for (unsigned short i = 0; i < _nrslices; i++)
		_image_slices[i].freebmp();

	_loaded = false;
}

void SlicesHandler::clear_bmp()
{
	for (unsigned short i = _startslice; i < _endslice; i++)
		_image_slices[i].clear_bmp();
}

void SlicesHandler::clear_work()
{
	for (unsigned short i = _startslice; i < _endslice; i++)
		_image_slices[i].clear_work();
}

void SlicesHandler::clear_overlay()
{
	for (unsigned int i = 0; i < _area; i++)
		_overlay[i] = 0.0f;
}

void SlicesHandler::new_overlay()
{
	if (_overlay != nullptr)
		free(_overlay);
	_overlay = (float*)malloc(sizeof(float) * _area);
	clear_overlay();
}

void SlicesHandler::set_bmp(unsigned short slicenr, float* bits,
		unsigned char mode)
{
	(_image_slices[slicenr]).set_bmp(bits, mode);
}

void SlicesHandler::set_work(unsigned short slicenr, float* bits,
		unsigned char mode)
{
	(_image_slices[slicenr]).set_work(bits, mode);
}

void SlicesHandler::set_tissue(unsigned short slicenr, tissues_size_t* bits)
{
	(_image_slices[slicenr]).set_tissue(_active_tissuelayer, bits);
}

void SlicesHandler::copy2bmp(unsigned short slicenr, float* bits,
		unsigned char mode)
{
	(_image_slices[slicenr]).copy2bmp(bits, mode);
}

void SlicesHandler::copy2work(unsigned short slicenr, float* bits,
		unsigned char mode)
{
	(_image_slices[slicenr]).copy2work(bits, mode);
}

void SlicesHandler::copy2tissue(unsigned short slicenr, tissues_size_t* bits)
{
	(_image_slices[slicenr]).copy2tissue(_active_tissuelayer, bits);
}

void SlicesHandler::copyfrombmp(unsigned short slicenr, float* bits)
{
	(_image_slices[slicenr]).copyfrombmp(bits);
}

void SlicesHandler::copyfromwork(unsigned short slicenr, float* bits)
{
	(_image_slices[slicenr]).copyfromwork(bits);
}

void SlicesHandler::copyfromtissue(unsigned short slicenr, tissues_size_t* bits)
{
	(_image_slices[slicenr]).copyfromtissue(_active_tissuelayer, bits);
}

#ifdef TISSUES_SIZE_TYPEDEF
void SlicesHandler::copyfromtissue(unsigned short slicenr, unsigned char* bits)
{
	(_image_slices[slicenr]).copyfromtissue(_active_tissuelayer, bits);
}
#endif // TISSUES_SIZE_TYPEDEF

void SlicesHandler::copyfromtissuepadded(unsigned short slicenr,
		tissues_size_t* bits,
		unsigned short padding)
{
	(_image_slices[slicenr])
			.copyfromtissuepadded(_active_tissuelayer, bits, padding);
}

unsigned int SlicesHandler::make_histogram(bool includeoutofrange)
{
	// \note unused function
	unsigned int histogram[256];
	unsigned int* dummy;
	unsigned int l = 0;

	for (unsigned short i = _startslice; i < _endslice; i++)
		l += _image_slices[i].make_histogram(includeoutofrange);

	dummy = (_image_slices[_startslice]).return_histogram();
	for (unsigned short i = 0; i < 255; i++)
		histogram[i] = dummy[i];

	for (unsigned short j = _startslice + 1; j < _endslice; j++)
	{
		dummy = _image_slices[j].return_histogram();
		for (unsigned short i = 0; i < 255; i++)
			histogram[i] += dummy[i];
	}

	return l;
}

unsigned int SlicesHandler::return_area()
{
	return (_image_slices[0]).return_area();
}

unsigned short SlicesHandler::width() const { return _width; }

unsigned short SlicesHandler::height() const { return _height; }

unsigned short SlicesHandler::num_slices() const { return _nrslices; }

unsigned short SlicesHandler::start_slice() const { return _startslice; }

unsigned short SlicesHandler::end_slice() const { return _endslice; }

void SlicesHandler::set_startslice(unsigned short startslice1)
{
	_startslice = startslice1;
}

void SlicesHandler::set_endslice(unsigned short endslice1)
{
	_endslice = endslice1;
}

bool SlicesHandler::isloaded() { return _loaded; }

void SlicesHandler::gaussian(float sigma)
{
	for (unsigned short i = _startslice; i < _endslice; i++)
		_image_slices[i].gaussian(sigma);

	return;
}

void SlicesHandler::fill_holes(float f, int minsize)
{
	int const iN = _endslice;

#pragma omp parallel for
	for (int i = _startslice; i < iN; i++)
	{
		_image_slices[i].fill_holes(f, minsize);
	}
}

void SlicesHandler::fill_holestissue(tissues_size_t f, int minsize)
{
	int const iN = _endslice;

#pragma omp parallel for
	for (int i = _startslice; i < iN; i++)
	{
		_image_slices[i].fill_holestissue(_active_tissuelayer, f, minsize);
	}
}

void SlicesHandler::remove_islands(float f, int minsize)
{
	int const iN = _endslice;

#pragma omp parallel for
	for (int i = _startslice; i < iN; i++)
	{
		_image_slices[i].remove_islands(f, minsize);
	}
}

void SlicesHandler::remove_islandstissue(tissues_size_t f, int minsize)
{
	int const iN = _endslice;

#pragma omp parallel for
	for (int i = _startslice; i < iN; i++)
	{
		_image_slices[i].remove_islandstissue(_active_tissuelayer, f, minsize);
	}
}

void SlicesHandler::fill_gaps(int minsize, bool connectivity)
{
	int const iN = _endslice;

#pragma omp parallel for
	for (int i = _startslice; i < iN; i++)
	{
		_image_slices[i].fill_gaps(minsize, connectivity);
	}
}

void SlicesHandler::fill_gapstissue(int minsize, bool connectivity)
{
	int const iN = _endslice;

#pragma omp parallel for
	for (int i = _startslice; i < iN; i++)
	{
		_image_slices[i].fill_gapstissue(_active_tissuelayer, minsize, connectivity);
	}
}

bool SlicesHandler::value_at_boundary3D(float value)
{
	// Top
	float* tmp = &(_image_slices[_startslice].return_work()[0]);
	for (unsigned pos = 0; pos < _area; pos++, tmp++)
	{
		if (*tmp == value)
		{
			return true;
		}
	}

	// Sides
	for (unsigned short i = _startslice + 1; i < _endslice - 1; i++)
	{
		if (_image_slices[i].value_at_boundary(value))
		{
			return true;
		}
	}

	// Bottom
	tmp = &(_image_slices[_endslice - 1].return_work()[0]);
	for (unsigned pos = 0; pos < _area; pos++, tmp++)
	{
		if (*tmp == value)
		{
			return true;
		}
	}

	return false;
}

bool SlicesHandler::tissuevalue_at_boundary3D(tissues_size_t value)
{
	// Top
	tissues_size_t* tmp = &(_image_slices[_startslice].return_tissues(_active_tissuelayer)[0]);
	for (unsigned pos = 0; pos < _area; pos++, tmp++)
	{
		if (*tmp == value)
		{
			return true;
		}
	}

	// Sides
	for (unsigned short i = _startslice + 1; i < _endslice - 1; i++)
	{
		if (_image_slices[i]
						.tissuevalue_at_boundary(_active_tissuelayer, value))
		{
			return true;
		}
	}

	// Bottom
	tmp = &(_image_slices[_endslice - 1].return_tissues(_active_tissuelayer)[0]);
	for (unsigned pos = 0; pos < _area; pos++, tmp++)
	{
		if (*tmp == value)
		{
			return true;
		}
	}

	return false;
}

float SlicesHandler::add_skin(int i1)
{
	Pair p;
	get_range(&p);
	float setto;
	if (p.high <= 254.0f)
		setto = 255.0f;
	else if (p.low >= 1.0f)
		setto = 0.0f;
	else
	{
		setto = p.low;

		for (unsigned short i = _startslice; i < _endslice; i++)
		{
			float* bits = _image_slices[i].return_work();
			for (unsigned pos = 0; pos < _area; pos++)
			{
				if (bits[pos] != p.high)
					setto = std::max(setto, bits[pos]);
			}
		}

		setto = (setto + p.high) / 2;
	}

	int const iN = _endslice;
#pragma omp parallel for
	for (int i = _startslice; i < iN; i++)
	{
		_image_slices[i].add_skin(i1, setto);
	}

	return setto;
}

float SlicesHandler::add_skin_outside(int i1)
{
	Pair p;
	get_range(&p);
	float setto;
	if (p.high <= 254.0f)
		setto = 255.0f;
	else if (p.low >= 1.0f)
		setto = 0.0f;
	else
	{
		setto = p.low;

		for (unsigned short i = _startslice; i < _endslice; i++)
		{
			float* bits = _image_slices[i].return_work();
			for (unsigned pos = 0; pos < _area; pos++)
			{
				if (bits[pos] != p.high)
					setto = std::max(setto, bits[pos]);
			}
		}

		setto = (setto + p.high) / 2;
	}

	int const iN = _endslice;
#pragma omp parallel for
	for (int i = _startslice; i < iN; i++)
	{
		_image_slices[i].add_skin_outside(i1, setto);
	}

	return setto;
}

void SlicesHandler::add_skintissue(int i1, tissues_size_t f)
{
	int const iN = _endslice;

#pragma omp parallel for
	for (int i = _startslice; i < iN; i++)
	{
		_image_slices[i].add_skintissue(_active_tissuelayer, i1, f);
	}
}

void SlicesHandler::add_skintissue_outside(int i1, tissues_size_t f)
{
	int const iN = _endslice;

#pragma omp parallel for
	for (int i = _startslice; i < iN; i++)
	{
		_image_slices[i].add_skintissue_outside(_active_tissuelayer, i1, f);
	}
}

void SlicesHandler::fill_unassigned()
{
	Pair p;
	get_range(&p);
	float setto;
	if (p.high <= 254.0f)
		setto = 255.0f;
	else if (p.low >= 1.0f)
		setto = 0.0f;
	else
	{
		setto = p.low;

		for (unsigned short i = _startslice; i < _endslice; i++)
		{
			float* bits = _image_slices[i].return_work();
			for (unsigned pos = 0; pos < _area; pos++)
			{
				if (bits[pos] != p.high)
					setto = std::max(setto, bits[pos]);
			}
		}

		setto = (setto + p.high) / 2;
	}

	int const iN = _endslice;
#pragma omp parallel for
	for (int i = _startslice; i < iN; i++)
	{
		_image_slices[i].fill_unassigned(setto);
	}
}

void SlicesHandler::fill_unassignedtissue(tissues_size_t f)
{
	int const iN = _endslice;

#pragma omp parallel for
	for (int i = _startslice; i < iN; i++)
	{
		_image_slices[i].fill_unassignedtissue(_active_tissuelayer, f);
	}
}

void SlicesHandler::kmeans(unsigned short slicenr, short nrtissues, unsigned int iternr, unsigned int converge)
{
	if (slicenr >= _startslice && slicenr < _endslice)
	{
		KMeans kmeans;
		float* bits[1];
		bits[0] = _image_slices[slicenr].return_bmp();
		float weights[1];
		weights[0] = 1;
		kmeans.init(_width, _height, nrtissues, 1, bits, weights);
		kmeans.make_iter(iternr, converge);
		kmeans.return_m(_image_slices[slicenr].return_work());
		_image_slices[slicenr].set_mode(2, false);

		for (unsigned short i = _startslice; i < slicenr; i++)
		{
			bits[0] = _image_slices[i].return_bmp();
			kmeans.apply_to(bits, _image_slices[i].return_work());
			_image_slices[i].set_mode(2, false);
		}
		for (unsigned short i = slicenr + 1; i < _endslice; i++)
		{
			bits[0] = _image_slices[i].return_bmp();
			kmeans.apply_to(bits, _image_slices[i].return_work());
			_image_slices[i].set_mode(2, false);
		}
	}
}

void SlicesHandler::kmeans_mhd(unsigned short slicenr, short nrtissues,
		short dim, std::vector<std::string> mhdfiles,
		float* weights, unsigned int iternr,
		unsigned int converge)
{
	if (mhdfiles.size() + 1 < dim)
		return;
	if (slicenr >= _startslice && slicenr < _endslice)
	{
		KMeans kmeans;
		float** bits = new float*[dim];
		for (unsigned short j = 0; j + 1 < dim; j++)
		{
			bits[j + 1] = new float[_area];
			if (bits[j + 1] == nullptr)
			{
				for (unsigned short i = 1; i < j; i++)
					delete[] bits[i];
				delete[] bits;
				return;
			}
		}

		bits[0] = _image_slices[slicenr].return_bmp();
		for (unsigned short i = 0; i + 1 < dim; i++)
		{
			if (!ImageReader::getSlice(mhdfiles[i].c_str(), bits[i + 1],
							slicenr, _width, _height))
			{
				for (unsigned short j = 1; j < dim; j++)
					delete[] bits[j];
				delete[] bits;
				return;
			}
		}
		kmeans.init(_width, _height, nrtissues, dim, bits, weights);
		kmeans.make_iter(iternr, converge);
		kmeans.return_m(_image_slices[slicenr].return_work());
		_image_slices[slicenr].set_mode(2, false);

		for (unsigned short i = _startslice; i < slicenr; i++)
		{
			bits[0] = _image_slices[i].return_bmp();
			for (unsigned short k = 0; k + 1 < dim; k++)
			{
				if (!ImageReader::getSlice(mhdfiles[k].c_str(), bits[k + 1], i,
								_width, _height))
				{
					for (unsigned short j = 1; j < dim; j++)
						delete[] bits[j];
					delete[] bits;
					return;
				}
			}
			kmeans.apply_to(bits, _image_slices[i].return_work());
			_image_slices[i].set_mode(2, false);
		}
		for (unsigned short i = slicenr + 1; i < _endslice; i++)
		{
			bits[0] = _image_slices[i].return_bmp();
			for (unsigned short k = 0; k + 1 < dim; k++)
			{
				if (!ImageReader::getSlice(mhdfiles[k].c_str(), bits[k + 1], i,
								_width, _height))
				{
					for (unsigned short j = 1; j < dim; j++)
						delete[] bits[j];
					delete[] bits;
					return;
				}
			}
			kmeans.apply_to(bits, _image_slices[i].return_work());
			_image_slices[i].set_mode(2, false);
		}

		for (unsigned short j = 1; j < dim; j++)
			delete[] bits[j];
		delete[] bits;
	}
}

void SlicesHandler::kmeans_png(unsigned short slicenr, short nrtissues,
		short dim, std::vector<std::string> pngfiles,
		std::vector<int> exctractChannel, float* weights,
		unsigned int iternr, unsigned int converge,
		const std::string initCentersFile)
{
	if (pngfiles.size() + 1 < dim)
		return;
	if (slicenr >= _startslice && slicenr < _endslice)
	{
		float** bits = new float*[dim];
		for (unsigned short j = 0; j + 1 < dim; j++)
		{
			bits[j + 1] = new float[_area];
			if (bits[j + 1] == nullptr)
			{
				for (unsigned short i = 1; i < j; i++)
					delete[] bits[i];
				delete[] bits;
				return;
			}
		}

		bits[0] = _image_slices[slicenr].return_bmp();
		for (unsigned short i = 0; i + 1 < dim; i++)
		{
			if (!ChannelExtractor::getSlice(pngfiles[0].c_str(), bits[i + 1],
							exctractChannel[i], slicenr, _width,
							_height))
			{
				for (unsigned short j = 1; j < dim; j++)
					delete[] bits[j];
				delete[] bits;
				return;
			}
		}

		KMeans kmeans;
		if (initCentersFile != "")
		{
			float* centers = nullptr;
			int dimensions;
			int nrClasses;
			if (kmeans.get_centers_from_file(initCentersFile, centers,
							dimensions, nrClasses))
			{
				dim = dimensions;
				nrtissues = nrClasses;
				kmeans.init(_width, _height, nrtissues, dim, bits, weights,
						centers);
			}
			else
			{
				QMessageBox msgBox;
				msgBox.setText("ERROR: reading centers initialization file.");
				msgBox.exec();
				return;
			}
		}
		else
		{
			kmeans.init(_width, _height, nrtissues, dim, bits, weights);
		}
		kmeans.make_iter(iternr, converge);
		kmeans.return_m(_image_slices[slicenr].return_work());
		_image_slices[slicenr].set_mode(2, false);

		for (unsigned short i = _startslice; i < slicenr; i++)
		{
			bits[0] = _image_slices[i].return_bmp();
			for (unsigned short k = 0; k + 1 < dim; k++)
			{
				if (!ChannelExtractor::getSlice(pngfiles[0].c_str(),
								bits[i + 1], exctractChannel[i],
								i, _width, _height))
				{
					for (unsigned short j = 1; j < dim; j++)
						delete[] bits[j];
					delete[] bits;
					return;
				}
			}
			kmeans.apply_to(bits, _image_slices[i].return_work());
			_image_slices[i].set_mode(2, false);
		}
		for (unsigned short i = slicenr + 1; i < _endslice; i++)
		{
			bits[0] = _image_slices[i].return_bmp();
			for (unsigned short k = 0; k + 1 < dim; k++)
			{
				if (!ChannelExtractor::getSlice(pngfiles[0].c_str(),
								bits[i + 1], exctractChannel[i],
								i, _width, _height))
				{
					for (unsigned short j = 1; j < dim; j++)
						delete[] bits[j];
					delete[] bits;
					return;
				}
			}
			kmeans.apply_to(bits, _image_slices[i].return_work());
			_image_slices[i].set_mode(2, false);
		}

		for (unsigned short j = 1; j < dim; j++)
			delete[] bits[j];
		delete[] bits;
	}
}

void SlicesHandler::em(unsigned short slicenr, short nrtissues,
		unsigned int iternr, unsigned int converge)
{
	if (slicenr >= _startslice && slicenr < _endslice)
	{
		ExpectationMaximization em;
		float* bits[1];
		bits[0] = _image_slices[slicenr].return_bmp();
		float weights[1];
		weights[0] = 1;
		em.init(_width, _height, nrtissues, 1, bits, weights);
		em.make_iter(iternr, converge);
		em.classify(_image_slices[slicenr].return_work());
		_image_slices[slicenr].set_mode(2, false);

		for (unsigned short i = _startslice; i < slicenr; i++)
		{
			bits[0] = _image_slices[i].return_bmp();
			em.apply_to(bits, _image_slices[i].return_work());
			_image_slices[i].set_mode(2, false);
		}
		for (unsigned short i = slicenr + 1; i < _endslice; i++)
		{
			bits[0] = _image_slices[i].return_bmp();
			em.apply_to(bits, _image_slices[i].return_work());
			_image_slices[i].set_mode(2, false);
		}
	}
}

void SlicesHandler::aniso_diff(float dt, int n, float (*f)(float, float),
		float k, float restraint)
{
	for (unsigned short i = _startslice; i < _endslice; i++)
		_image_slices[i].aniso_diff(dt, n, f, k, restraint);

	return;
}

void SlicesHandler::cont_anisodiff(float dt, int n, float (*f)(float, float),
		float k, float restraint)
{
	for (unsigned short i = _startslice; i < _endslice; i++)
		_image_slices[i].cont_anisodiff(dt, n, f, k, restraint);

	return;
}

void SlicesHandler::median_interquartile(bool median)
{
	for (unsigned short i = _startslice; i < _endslice; i++)
		_image_slices[i].median_interquartile(median);
}

void SlicesHandler::average(unsigned short n)
{
	for (unsigned short i = _startslice; i < _endslice; i++)
		_image_slices[i].average(n);
}

void SlicesHandler::sigmafilter(float sigma, unsigned short nx,
		unsigned short ny)
{
	for (unsigned short i = _startslice; i < _endslice; i++)
		_image_slices[i].sigmafilter(sigma, nx, ny);
}

void SlicesHandler::threshold(float* thresholds)
{
	int const iN = _endslice;

#pragma omp parallel for
	for (int i = _startslice; i < iN; i++)
	{
		_image_slices[i].threshold(thresholds);
	}
}

void SlicesHandler::extractinterpolatesave_contours(
		int minsize, std::vector<tissues_size_t>& tissuevec, unsigned short between,
		bool dp, float epsilon, const char* filename)
{
	/*	os.clear();
	os.set_sizenr((between+1)*nrslices-between);
	os.set_thickness(thickness/(between+1));*/

	std::vector<std::vector<Point>> v1, v2;
	std::vector<Point_type> vP;

	SlicesHandler dummy3D;
	dummy3D.newbmp((unsigned short)(_image_slices[0].return_width()),
			(unsigned short)(_image_slices[0].return_height()),
			between + 2);
	dummy3D.set_slicethickness(_thickness / (between + 1));
	Pair pair1 = get_pixelsize();
	dummy3D.set_pixelsize(pair1.high, pair1.low);

	FILE* fp = dummy3D.save_contourprologue(filename,
			(between + 1) * _nrslices - between);

	for (unsigned short j = 0; j + 1 < _nrslices; j++)
	{
		dummy3D.copy2tissue(0, _image_slices[j].return_tissues(_active_tissuelayer));
		dummy3D.copy2tissue(between + 1, _image_slices[j + 1].return_tissues(
																				 _active_tissuelayer));
		dummy3D.interpolatetissuegrey(0, between + 1); // TODO: Use interpolatetissuegrey_medianset?

		dummy3D.extract_contours(minsize, tissuevec);
		if (dp)
			dummy3D.dougpeuck_line(epsilon);
		fp = dummy3D.save_contoursection(fp, 0, between, (between + 1) * j);
	}

	fp = dummy3D.save_contoursection(fp, 0, 0, (between + 1) * (_nrslices - 1));

	fp = dummy3D.save_tissuenamescolors(fp);

	fclose(fp);
}

void SlicesHandler::extractinterpolatesave_contours2_xmirrored(
		int minsize, std::vector<tissues_size_t>& tissuevec, unsigned short between,
		bool dp, float epsilon, const char* filename)
{
	std::vector<std::vector<Point>> v1, v2;
	std::vector<Point_type> vP;

	SlicesHandler dummy3D;
	dummy3D.newbmp((unsigned short)(_image_slices[0].return_width()),
			(unsigned short)(_image_slices[0].return_height()),
			between + 2);
	dummy3D.set_slicethickness(_thickness / (between + 1));
	Pair pair1 = get_pixelsize();
	dummy3D.set_pixelsize(pair1.high / 2, pair1.low / 2);

	FILE* fp = dummy3D.save_contourprologue(filename,
			(between + 1) * _nrslices - between);

	for (unsigned short j = 0; j + 1 < _nrslices; j++)
	{
		dummy3D.copy2tissue(0,
				_image_slices[j].return_tissues(_active_tissuelayer));
		dummy3D.copy2tissue(between + 1, _image_slices[j + 1].return_tissues(
																				 _active_tissuelayer));
		dummy3D.interpolatetissuegrey(
				0, between + 1); // TODO: Use interpolatetissuegrey_medianset?

		//		dummy3D.extract_contours2(minsize, tissuevec);
		if (dp)
		{
			//			dummy3D.dougpeuck_line(epsilon*2);
			dummy3D.extract_contours2_xmirrored(minsize, tissuevec, epsilon);
		}
		else
		{
			dummy3D.extract_contours2_xmirrored(minsize, tissuevec);
		}
		dummy3D.shift_contours(-(int)dummy3D.width(),
				-(int)dummy3D.height());
		fp = dummy3D.save_contoursection(fp, 0, between, (between + 1) * j);
	}

	fp = dummy3D.save_contoursection(fp, 0, 0, (between + 1) * (_nrslices - 1));

	fp = dummy3D.save_tissuenamescolors(fp);

	fclose(fp);
}

void SlicesHandler::extract_contours(int minsize, std::vector<tissues_size_t>& tissuevec)
{
	_os.clear();
	std::vector<std::vector<Point>> v1, v2;
	std::vector<Point_type> vP;

	for (std::vector<tissues_size_t>::iterator it1 = tissuevec.begin();
			 it1 != tissuevec.end(); it1++)
	{
		for (unsigned short i = 0; i < _nrslices; i++)
		{
			v1.clear();
			v2.clear();
			_image_slices[i]
					.get_tissuecontours(_active_tissuelayer, *it1, &v1, &v2,
							minsize);
			for (std::vector<std::vector<Point>>::iterator it = v1.begin();
					 it != v1.end(); it++)
			{
				//			Pointconvert(*it,vP);
				//			os.add_line(i,tissuetype,&vP,true);
				_os.add_line(i, *it1, &(*it), true);
			}
			for (std::vector<std::vector<Point>>::iterator it = v2.begin();
					 it != v2.end(); it++)
			{
				//			Pointconvert(*it,vP);
				//			os.add_line(i,tissuetype,&vP,false);
				_os.add_line(i, *it1, &(*it), false);
			}
		}
	}
}

void SlicesHandler::extract_contours2_xmirrored(int minsize, std::vector<tissues_size_t>& tissuevec)
{
	_os.clear();
	std::vector<std::vector<Point>> v1, v2;

	for (auto tissue_label : tissuevec)
	{
		for (unsigned short i = 0; i < _nrslices; i++)
		{
			v1.clear();
			v2.clear();
			_image_slices[i].get_tissuecontours2_xmirrored(_active_tissuelayer, tissue_label, &v1, &v2, minsize);
			for (auto& line : v1)
			{
				_os.add_line(i, tissue_label, &line, true);
			}
			for (auto& line : v2)
			{
				_os.add_line(i, tissue_label, &line, false);
			}
		}
	}
}

void SlicesHandler::extract_contours2_xmirrored(int minsize, std::vector<tissues_size_t>& tissuevec, float epsilon)
{
	_os.clear();
	std::vector<std::vector<Point>> v1, v2;

	for (auto tissue_label : tissuevec)
	{
		for (unsigned short i = 0; i < _nrslices; i++)
		{
			v1.clear();
			v2.clear();
			_image_slices[i].get_tissuecontours2_xmirrored(_active_tissuelayer, tissue_label, &v1, &v2, minsize, epsilon);
			for (auto& line : v1)
			{
				_os.add_line(i, tissue_label, &line, true);
			}
			for (auto& line : v2)
			{
				_os.add_line(i, tissue_label, &line, false);
			}
		}
	}
}

void SlicesHandler::bmp_sum()
{
	for (unsigned short i = _startslice; i < _endslice; i++)
	{
		_image_slices[i].bmp_sum();
	}
}

void SlicesHandler::bmp_add(float f)
{
	for (unsigned short i = _startslice; i < _endslice; i++)
	{
		_image_slices[i].bmp_add(f);
	}
}

void SlicesHandler::bmp_diff()
{
	for (unsigned short i = _startslice; i < _endslice; i++)
	{
		_image_slices[i].bmp_diff();
	}
}

void SlicesHandler::bmp_mult()
{
	for (unsigned short i = _startslice; i < _endslice; i++)
	{
		_image_slices[i].bmp_mult();
	}
}

void SlicesHandler::bmp_mult(float f)
{
	for (unsigned short i = _startslice; i < _endslice; i++)
	{
		_image_slices[i].bmp_mult(f);
	}
}

void SlicesHandler::bmp_overlay(float alpha)
{
	for (unsigned short i = _startslice; i < _endslice; i++)
	{
		_image_slices[i].bmp_overlay(alpha);
	}
}

void SlicesHandler::bmp_abs()
{
	for (unsigned short i = _startslice; i < _endslice; i++)
	{
		_image_slices[i].bmp_abs();
	}
}

void SlicesHandler::bmp_neg()
{
	for (unsigned short i = _startslice; i < _endslice; i++)
	{
		_image_slices[i].bmp_neg();
	}
}

void SlicesHandler::scale_colors(Pair p)
{
	for (unsigned short i = _startslice; i < _endslice; i++)
	{
		_image_slices[i].scale_colors(p);
	}
}

void SlicesHandler::crop_colors()
{
	for (unsigned short i = _startslice; i < _endslice; i++)
	{
		_image_slices[i].crop_colors();
	}
}

void SlicesHandler::get_range(Pair* pp)
{
	Pair p;
	_image_slices[_startslice].get_range(pp);

	for (unsigned short i = _startslice + 1; i < _endslice; i++)
	{
		_image_slices[i].get_range(&p);
		if ((*pp).high < p.high)
			(*pp).high = p.high;
		if ((*pp).low > p.low)
			(*pp).low = p.low;
	}
}

void SlicesHandler::compute_range_mode1(Pair* pp)
{
	// Update ranges for all mode 1 slices and compute total range
	pp->low = FLT_MAX;
	pp->high = 0.f;

#pragma omp parallel
	{
		// this data is thread private
		Pair p;
		float low = FLT_MAX;
		float high = 0.f;

		const int iN = _nrslices;
#pragma omp for
		for (int i = 0; i < iN; i++)
		{
			if (_image_slices[i].return_mode(false) == 1)
			{
				_image_slices[i].get_range(&p);
				_slice_ranges[i] = p;
				if (high < p.high)
					high = p.high;
				if (low > p.low)
					low = p.low;
			}
		}

#pragma omp critical
		{
			if (low < pp->low)
				pp->low = low;
			if (high > pp->high)
				pp->high = high;
		}
	}

	if (pp->high < pp->low)
	{
		// No mode 1 slices: Set to mode 2 range
		pp->low = 255.0f;
	}
}

void SlicesHandler::compute_range_mode1(unsigned short updateSlicenr, Pair* pp)
{
	// Update range for single mode 1 slice
	if (_image_slices[updateSlicenr].return_mode(false) == 1)
	{
		_image_slices[updateSlicenr].get_range(&_slice_ranges[updateSlicenr]);
	}

	// Compute total range
	pp->high = 0.0f;
	pp->low = FLT_MAX;
	for (unsigned short i = 0; i < _nrslices; ++i)
	{
		if (_image_slices[i].return_mode(false) != 1)
			continue;
		Pair p = _slice_ranges[i];
		if (pp->high < p.high)
			pp->high = p.high;
		if (pp->low > p.low)
			pp->low = p.low;
	}

	if (pp->high == 0.0f && pp->low == FLT_MAX)
	{
		// No mode 1 slices: Set to mode 2 range
		pp->low = 255.0f;
	}
}

void SlicesHandler::get_bmprange(Pair* pp)
{
	Pair p;
	_image_slices[_startslice].get_bmprange(pp);

	for (unsigned short i = _startslice + 1; i < _endslice; i++)
	{
		_image_slices[i].get_bmprange(&p);
		if ((*pp).high < p.high)
			(*pp).high = p.high;
		if ((*pp).low > p.low)
			(*pp).low = p.low;
	}
}

void SlicesHandler::compute_bmprange_mode1(Pair* pp)
{
	// Update ranges for all mode 1 slices and compute total range
	pp->low = FLT_MAX;
	pp->high = 0.f;

#pragma omp parallel
	{
		// this data is thread private
		Pair p;
		float low = FLT_MAX;
		float high = 0.f;

		const int iN = _nrslices;
#pragma omp for
		for (int i = 0; i < iN; ++i)
		{
			if (_image_slices[i].return_mode(true) == 1)
			{
				_image_slices[i].get_bmprange(&p);
				_slice_bmpranges[i] = p;

				high = std::max(high, p.high);
				low = std::min(low, p.low);
			}
		}

#pragma omp critical
		{
			if (low < pp->low)
				pp->low = low;
			if (high > pp->high)
				pp->high = high;
		}
	}

	if (pp->high < pp->low)
	{
		// No mode 1 slices: Set to mode 2 range
		pp->low = 255.0f;
	}
}

void SlicesHandler::compute_bmprange_mode1(unsigned short updateSlicenr, Pair* pp)
{
	// Update range for single mode 1 slice
	if (_image_slices[updateSlicenr].return_mode(true) == 1)
	{
		_image_slices[updateSlicenr].get_bmprange(&_slice_bmpranges[updateSlicenr]);
	}

	// Compute total range
	pp->high = 0.0f;
	pp->low = FLT_MAX;
	for (unsigned short i = 0; i < _nrslices; ++i)
	{
		if (_image_slices[i].return_mode(true) != 1)
			continue;
		Pair p = _slice_bmpranges[i];
		if (pp->high < p.high)
			pp->high = p.high;
		if (pp->low > p.low)
			pp->low = p.low;
	}

	if (pp->high < pp->low)
	{
		// No mode 1 slices: Set to mode 2 range
		pp->low = 255.0f;
	}
}

void SlicesHandler::get_rangetissue(tissues_size_t* pp)
{
	tissues_size_t p;
	_image_slices[_startslice].get_rangetissue(_active_tissuelayer, pp);

	for (unsigned short i = _startslice + 1; i < _endslice; i++)
	{
		_image_slices[i].get_rangetissue(_active_tissuelayer, &p);
		if ((*pp) < p)
			(*pp) = p;
	}
}

void SlicesHandler::zero_crossings(bool connectivity)
{
	for (unsigned short i = _startslice; i < _endslice; i++)
	{
		_image_slices[i].zero_crossings(connectivity);
	}
}

void SlicesHandler::save_contours(const char* filename)
{
	_os.print(filename, TissueInfos::GetTissueCount());
	FILE* fp = fopen(filename, "a");
	fp = save_tissuenamescolors(fp);
	fclose(fp);
}

void SlicesHandler::shift_contours(int dx, int dy)
{
	_os.shift_contours(dx, dy);
}

void SlicesHandler::setextrusion_contours(int top, int bottom)
{
	_os.set_thickness(bottom * _thickness, 0);
	if (_nrslices > 1)
	{
		_os.set_thickness(top * _thickness, _nrslices - 1);
	}
}

void SlicesHandler::resetextrusion_contours()
{
	_os.set_thickness(_thickness, 0);
	if (_nrslices > 1)
	{
		_os.set_thickness(_thickness, _nrslices - 1);
	}
}

FILE* SlicesHandler::save_contourprologue(const char* filename, unsigned nr_slices)
{
	return _os.printprologue(filename, nr_slices, TissueInfos::GetTissueCount());
}

FILE* SlicesHandler::save_contoursection(FILE* fp, unsigned startslice1, unsigned endslice1, unsigned offset)
{
	_os.printsection(fp, startslice1, endslice1, offset, TissueInfos::GetTissueCount());
	return fp;
}

FILE* SlicesHandler::save_tissuenamescolors(FILE* fp)
{
	tissues_size_t tissueCount = TissueInfos::GetTissueCount();
	TissueInfo* tissueInfo;

	fprintf(fp, "NT%u\n", tissueCount);

	if (tissueCount > 255)
	{ // Only print tissue indices which contain outlines

		// Collect used tissue indices in ascending order
		std::set<tissues_size_t> tissueIndices;
		_os.insert_tissue_indices(tissueIndices);
		std::set<tissues_size_t>::iterator idxIt;
		for (idxIt = tissueIndices.begin(); idxIt != tissueIndices.end();
				 ++idxIt)
		{
			tissueInfo = TissueInfos::GetTissueInfo(*idxIt);
			fprintf(fp, "T%i %f %f %f %s\n", (int)*idxIt, tissueInfo->color[0],
					tissueInfo->color[1], tissueInfo->color[2],
					tissueInfo->name.c_str());
		}
	}
	else
	{
		// Print infos of all tissues
		for (unsigned i = 1; i <= tissueCount; i++)
		{
			tissueInfo = TissueInfos::GetTissueInfo(i);
			fprintf(fp, "T%i %f %f %f %s\n", (int)i, tissueInfo->color[0],
					tissueInfo->color[1], tissueInfo->color[2],
					tissueInfo->name.c_str());
		}
	}

	return fp;
}

void SlicesHandler::dougpeuck_line(float epsilon)
{
	_os.doug_peuck(epsilon, true);
}

void SlicesHandler::hysteretic(float thresh_low, float thresh_high, bool connectivity, unsigned short nrpasses)
{
	float setvalue = 255;
	unsigned short slicenr = _startslice;

	clear_work();

	_image_slices[slicenr].hysteretic(thresh_low, thresh_high, connectivity,
			setvalue);
	for (unsigned short i = 0; i < nrpasses; i++)
	{
		while (++slicenr < _endslice)
		{
			_image_slices[slicenr].hysteretic(
					thresh_low, thresh_high, connectivity,
					_image_slices[slicenr - 1].return_work(), setvalue - 1,
					setvalue);
		}
		setvalue++;
		slicenr--;
		while (slicenr-- > _startslice)
		{
			_image_slices[slicenr].hysteretic(
					thresh_low, thresh_high, connectivity,
					_image_slices[slicenr + 1].return_work(), setvalue - 1,
					setvalue);
		}
		setvalue++;
		slicenr = _startslice;
	}

	float thresh[2];
	thresh[0] = 1;
	thresh[1] = 255 - f_tol;
	swap_bmpworkall();
	threshold(thresh);
}

void SlicesHandler::thresholded_growing(short unsigned slicenr, Point p,
		float threshfactor_low,
		float threshfactor_high,
		bool connectivity,
		unsigned short nrpasses)
{
	if (slicenr < _endslice && slicenr >= _startslice)
	{
		float setvalue = 255;
		Pair tp;

		clear_work();

		_image_slices[slicenr].thresholded_growing(p, threshfactor_low,
				threshfactor_high, connectivity, setvalue, &tp);

		for (unsigned short i = 0; i < nrpasses; i++)
		{
			while (++slicenr < _endslice)
			{
				_image_slices[slicenr].thresholded_growing(
						tp.low, tp.high, connectivity,
						_image_slices[slicenr - 1].return_work(), setvalue - 1,
						setvalue);
			}
			setvalue++;
			slicenr--;
			while (slicenr-- > _startslice)
			{
				_image_slices[slicenr].thresholded_growing(
						tp.low, tp.high, connectivity,
						_image_slices[slicenr + 1].return_work(), setvalue - 1,
						setvalue);
			}
			setvalue++;
			slicenr = _startslice;
		}

		float thresh[2];
		thresh[0] = 1;
		thresh[1] = 255 - f_tol;
		swap_bmpworkall();
		threshold(thresh);
	}
}

void SlicesHandler::thresholded_growing(
		short unsigned slicenr, Point p, float thresh_low, float thresh_high,
		float set_to) //bool connectivity,float set_to)
{
	if (slicenr >= _startslice && slicenr < _endslice)
	{
		unsigned position = p.px + p.py * (unsigned)_width;
		std::vector<posit> s;
		posit p1;

		for (unsigned short z = _startslice; z < _endslice; z++)
		{
			float* work = _image_slices[z].return_work();
			float* bmp = _image_slices[z].return_bmp();
			int i = 0;
			for (unsigned short j = 0; j < _height; j++)
			{
				for (unsigned short k = 0; k < _width; k++)
				{
					if (bmp[i] > thresh_high || bmp[i] < thresh_low)
						work[i] = 0;
					else
						work[i] = -1;
					i++;
				}
			}
		}

		p1.pxy = position;
		p1.pz = slicenr;

		s.push_back(p1);
		float* work = _image_slices[slicenr].return_work();
		work[position] = set_to;

		//	hysteretic_growth(results,&s,width+2,height+2,connectivity,set_to);
		posit i, j;

		while (!s.empty())
		{
			i = s.back();
			s.pop_back();

			work = _image_slices[i.pz].return_work();
			if (i.pxy % _width != 0 && work[i.pxy - 1] == -1)
			{
				work[i.pxy - 1] = set_to;
				j.pxy = i.pxy - 1;
				j.pz = i.pz;
				s.push_back(j);
			}
			if ((i.pxy + 1) % _width != 0 && work[i.pxy + 1] == -1)
			{
				work[i.pxy + 1] = set_to;
				j.pxy = i.pxy + 1;
				j.pz = i.pz;
				s.push_back(j);
			}
			if (i.pxy >= _width && work[i.pxy - _width] == -1)
			{
				work[i.pxy - _width] = set_to;
				j.pxy = i.pxy - _width;
				j.pz = i.pz;
				s.push_back(j);
			}
			if (i.pxy < _area - _width && work[i.pxy + _width] == -1)
			{
				work[i.pxy + _width] = set_to;
				j.pxy = i.pxy + _width;
				j.pz = i.pz;
				s.push_back(j);
			}
			if (i.pz > _startslice)
			{
				work = _image_slices[i.pz - 1].return_work();
				if (work[i.pxy] == -1)
				{
					work[i.pxy] = set_to;
					j.pxy = i.pxy;
					j.pz = i.pz - 1;
					s.push_back(j);
				}
				//			if(connectivity){
				//			}
			}
			if (i.pz + 1 < _endslice)
			{
				work = _image_slices[i.pz + 1].return_work();
				if (work[i.pxy] == -1)
				{
					work[i.pxy] = set_to;
					j.pxy = i.pxy;
					j.pz = i.pz + 1;
					s.push_back(j);
				}
				//			if(connectivity){
				//			}
			}
			/*		if(connectivity){
			if(i.pxy%width!=0&&work[i.pxy-width-1]==-1) {work[i.pxy-w-1]=set_to; s.push(i-w-1);}
			if(i.pxy%width!=0&&work[i.pxy+width+1]==-1) {work[i.pxy+w+1]=set_to; s.push(i+w+1);}
			if(i.pxy%width!=0&&work[i.pxy-width+1]==-1) {work[i.pxy-w+1]=set_to; s.push(i-w+1);}
			if(i.pxy%width!=0&&work[i.pxy+width-1]==-1) {work[i.pxy+w-1]=set_to; s.push(i+w-1);}
			}*/
		}

		for (unsigned short z = _startslice; z < _endslice; z++)
		{
			work = _image_slices[z].return_work();
			for (unsigned i1 = 0; i1 < _area; i1++)
				if (work[i1] == -1)
					work[i1] = 0;
			_image_slices[z].set_mode(2, false);
		}
	}

	return;
}

void SlicesHandler::add2tissueall_connected(tissues_size_t tissuetype, Point p,
		bool override)
{
	if (_activeslice >= _startslice && _activeslice < _endslice)
	{
		float set_to = (float)123E10;
		unsigned position = p.px + p.py * (unsigned)_width;
		std::vector<posit> s;
		posit p1;

		p1.pxy = position;
		p1.pz = _activeslice;

		s.push_back(p1);
		float* work = _image_slices[_activeslice].return_work();
		float f = work[position];
		tissues_size_t* tissue =
				_image_slices[_activeslice].return_tissues(_active_tissuelayer);
		bool tissueLocked = TissueInfos::GetTissueLocked(tissue[position]);
		if (tissue[position] == 0 || (override && tissueLocked == false))
			tissue[position] = tissuetype;
		if (tissue[position] == 0 || (override && tissueLocked == false))
			work[position] = set_to;

		posit i, j;

		while (!s.empty())
		{
			i = s.back();
			s.pop_back();

			work = _image_slices[i.pz].return_work();
			tissue = _image_slices[i.pz].return_tissues(_active_tissuelayer);
			//if(i.pxy%width!=0&&work[i.pxy-1]==f&&(override||tissue[i.pxy-1]==0)) {
			if (i.pxy % _width != 0 && work[i.pxy - 1] == f &&
					(tissue[i.pxy - 1] == 0 ||
							(override &&
									TissueInfos::GetTissueLocked(tissue[i.pxy - 1]) == false)))
			{
				work[i.pxy - 1] = set_to;
				tissue[i.pxy - 1] = tissuetype;
				j.pxy = i.pxy - 1;
				j.pz = i.pz;
				s.push_back(j);
			}
			//if((i.pxy+1)%width!=0&&work[i.pxy+1]==f&&(override||tissue[i.pxy+1]==0)) {
			if ((i.pxy + 1) % _width != 0 && work[i.pxy + 1] == f &&
					(tissue[i.pxy + 1] == 0 ||
							(override &&
									TissueInfos::GetTissueLocked(tissue[i.pxy + 1]) == false)))
			{
				work[i.pxy + 1] = set_to;
				tissue[i.pxy + 1] = tissuetype;
				j.pxy = i.pxy + 1;
				j.pz = i.pz;
				s.push_back(j);
			}
			//if(i.pxy>=width&&work[i.pxy-width]==f&&(override||tissue[i.pxy-width]==0)) {
			if (i.pxy >= _width && work[i.pxy - _width] == f &&
					(tissue[i.pxy - _width] == 0 ||
							(override && TissueInfos::GetTissueLocked(
															 tissue[i.pxy - _width]) == false)))
			{
				work[i.pxy - _width] = set_to;
				tissue[i.pxy - _width] = tissuetype;
				j.pxy = i.pxy - _width;
				j.pz = i.pz;
				s.push_back(j);
			}
			//if(i.pxy<=area-width&&work[i.pxy+width]==f&&(override||tissue[i.pxy+width]==0)) {
			if (i.pxy < _area - _width && work[i.pxy + _width] == f &&
					(tissue[i.pxy + _width] == 0 ||
							(override && TissueInfos::GetTissueLocked(
															 tissue[i.pxy + _width]) == false)))
			{
				work[i.pxy + _width] = set_to;
				tissue[i.pxy + _width] = tissuetype;
				j.pxy = i.pxy + _width;
				j.pz = i.pz;
				s.push_back(j);
			}
			if (i.pz > _startslice)
			{
				work = _image_slices[i.pz - 1].return_work();
				tissue =
						_image_slices[i.pz - 1].return_tissues(_active_tissuelayer);
				//if(work[i.pxy]==f&&(override||tissue[i.pxy]==0)) {
				if (work[i.pxy] == f &&
						(tissue[i.pxy] == 0 ||
								(override &&
										TissueInfos::GetTissueLocked(tissue[i.pxy]) == false)))
				{
					work[i.pxy] = set_to;
					tissue[i.pxy] = tissuetype;
					j.pxy = i.pxy;
					j.pz = i.pz - 1;
					s.push_back(j);
				}
			}
			if (i.pz + 1 < _endslice)
			{
				work = _image_slices[i.pz + 1].return_work();
				tissue =
						_image_slices[i.pz + 1].return_tissues(_active_tissuelayer);
				//if(work[i.pxy]==f&&(override||tissue[i.pxy]==0)) {
				if (work[i.pxy] == f &&
						(tissue[i.pxy] == 0 ||
								(override &&
										TissueInfos::GetTissueLocked(tissue[i.pxy]) == false)))
				{
					work[i.pxy] = set_to;
					tissue[i.pxy] = tissuetype;
					j.pxy = i.pxy;
					j.pz = i.pz + 1;
					s.push_back(j);
				}
			}
		}

		for (unsigned short z = _startslice; z < _endslice; z++)
		{
			work = _image_slices[z].return_work();
			for (unsigned i1 = 0; i1 < _area; i1++)
				if (work[i1] == set_to)
					work[i1] = f;
		}
	}
}

void SlicesHandler::subtract_tissueall_connected(tissues_size_t tissuetype,
		Point p)
{
	if (_activeslice < _endslice && _activeslice >= _startslice)
	{
		float set_to = (float)123E10;
		unsigned position = p.px + p.py * (unsigned)_width;
		std::vector<posit> s;
		posit p1;

		p1.pxy = position;
		p1.pz = _activeslice;

		s.push_back(p1);
		float* work = _image_slices[_activeslice].return_work();
		float f = work[position];
		tissues_size_t* tissue =
				_image_slices[_activeslice].return_tissues(_active_tissuelayer);
		if (tissue[position] == tissuetype)
			tissue[position] = tissuetype;
		if (tissue[position] == tissuetype)
			work[position] = set_to;

		posit i, j;

		while (!s.empty())
		{
			i = s.back();
			s.pop_back();

			work = _image_slices[i.pz].return_work();
			tissue = _image_slices[i.pz].return_tissues(_active_tissuelayer);
			if (i.pxy % _width != 0 && work[i.pxy - 1] == f &&
					tissue[i.pxy - 1] == tissuetype)
			{
				work[i.pxy - 1] = set_to;
				tissue[i.pxy - 1] = 0;
				j.pxy = i.pxy - 1;
				j.pz = i.pz;
				s.push_back(j);
			}
			if ((i.pxy + 1) % _width != 0 && work[i.pxy + 1] == f &&
					tissue[i.pxy + 1] == tissuetype)
			{
				work[i.pxy + 1] = set_to;
				tissue[i.pxy + 1] = 0;
				j.pxy = i.pxy + 1;
				j.pz = i.pz;
				s.push_back(j);
			}
			if (i.pxy >= _width && work[i.pxy - _width] == f &&
					tissue[i.pxy - _width] == tissuetype)
			{
				work[i.pxy - _width] = set_to;
				tissue[i.pxy - _width] = 0;
				j.pxy = i.pxy - _width;
				j.pz = i.pz;
				s.push_back(j);
			}
			if (i.pxy < _area - _width && work[i.pxy + _width] == f &&
					tissue[i.pxy + _width] == tissuetype)
			{
				work[i.pxy + _width] = set_to;
				tissue[i.pxy + _width] = 0;
				j.pxy = i.pxy + _width;
				j.pz = i.pz;
				s.push_back(j);
			}
			if (i.pz > _startslice)
			{
				work = _image_slices[i.pz - 1].return_work();
				tissue =
						_image_slices[i.pz - 1].return_tissues(_active_tissuelayer);
				if (work[i.pxy] == f && tissue[i.pxy] == tissuetype)
				{
					work[i.pxy] = set_to;
					tissue[i.pxy] = 0;
					j.pxy = i.pxy;
					j.pz = i.pz - 1;
					s.push_back(j);
				}
				//			if(connectivity){
				//			}
			}
			if (i.pz + 1 < _endslice)
			{
				work = _image_slices[i.pz + 1].return_work();
				tissue =
						_image_slices[i.pz + 1].return_tissues(_active_tissuelayer);
				if (work[i.pxy] == f && tissue[i.pxy] == tissuetype)
				{
					work[i.pxy] = set_to;
					tissue[i.pxy] = 0;
					j.pxy = i.pxy;
					j.pz = i.pz + 1;
					s.push_back(j);
				}
				//			if(connectivity){
				//			}
			}
		}

		for (unsigned short z = _startslice; z < _endslice; z++)
		{
			work = _image_slices[z].return_work();
			for (unsigned i1 = 0; i1 < _area; i1++)
				if (work[i1] == set_to)
					work[i1] = f;
		}
	}

	return;
}

void SlicesHandler::double_hysteretic(float thresh_low_l, float thresh_low_h,
		float thresh_high_l, float thresh_high_h,
		bool connectivity,
		unsigned short nrpasses)
{
	float setvalue = 255;
	unsigned short slicenr = _startslice;

	clear_work();

	_image_slices[slicenr].double_hysteretic(thresh_low_l, thresh_low_h,
			thresh_high_l, thresh_high_h,
			connectivity, setvalue);
	//	if(nrslices>1) {
	for (unsigned short i = 0; i < nrpasses; i++)
	{
		while (++slicenr < _endslice)
		{
			_image_slices[slicenr].double_hysteretic(
					thresh_low_l, thresh_low_h, thresh_high_l, thresh_high_h,
					connectivity, _image_slices[slicenr - 1].return_work(),
					setvalue - 1, setvalue);
		}
		setvalue++;
		slicenr--;
		while (slicenr-- > _startslice)
		{
			_image_slices[slicenr].double_hysteretic(
					thresh_low_l, thresh_low_h, thresh_high_l, thresh_high_h,
					connectivity, _image_slices[slicenr + 1].return_work(),
					setvalue - 1, setvalue);
		}
		setvalue++;
		slicenr = 0;
	}
	//	}

	float thresh[2];
	thresh[0] = 1;
	thresh[1] = 255 - f_tol;
	swap_bmpworkall();
	threshold(thresh);

	//xxxa again. what happens to bmp? and what should we do with mode?
}

void SlicesHandler::double_hysteretic_allslices(float thresh_low_l,
		float thresh_low_h,
		float thresh_high_l,
		float thresh_high_h,
		bool connectivity, float set_to)
{
	for (unsigned short i = _startslice; i < _endslice; i++)
	{
		_image_slices[i].double_hysteretic(thresh_low_l, thresh_low_h, thresh_high_l, thresh_high_h, connectivity, set_to);
	}
}

void SlicesHandler::erosion(boost::variant<int, float> radius, bool true3d)
{
<<<<<<< HEAD
public:
	MyVisitor(const itk::ImageBase<3>::SpacingType& spacing) : _spacing(spacing) {}

	itk::FlatStructuringElement<3> operator()(int r) const
	{
		itk::Size<3> radius;
		radius.Fill(r);

		return morpho::MakeBall<3>(radius);
	}

	itk::FlatStructuringElement<3> operator()(float r) const
	{
		return morpho::MakeBall<3>(_spacing, static_cast<double>(r));
	}

private:
	itk::ImageBase<3>::SpacingType _spacing;
};
} // namespace

void SlicesHandler::erosion(boost::variant<int, float> radius, bool connectivity)
{
	SlicesHandlerITKInterface wrapper(this);
	auto all_slices = wrapper.GetTarget(false);

	auto ball = boost::apply_visitor(MyVisitor(all_slices->GetSpacing()), radius);

	auto output = morpho::MorphologicalOperation<float>(
			all_slices, ball, morpho::kErode, _startslice, _endslice);

	iseg::Paste<unsigned char, float>(output, all_slices, _startslice, _endslice);
=======
	morpho::MorphologicalOperation(this, radius, morpho::kErode, true3d);
>>>>>>> 6f8f424e
}

void SlicesHandler::dilation(boost::variant<int, float> radius, bool true3d)
{
<<<<<<< HEAD
	SlicesHandlerITKInterface wrapper(this);
	auto all_slices = wrapper.GetTarget(false);

	auto ball = boost::apply_visitor(MyVisitor(all_slices->GetSpacing()), radius);

	auto output = morpho::MorphologicalOperation<float>(
			all_slices, ball, morpho::kDilate, _startslice, _endslice);

	iseg::Paste<unsigned char, float>(output, all_slices, _startslice, _endslice);
=======
	morpho::MorphologicalOperation(this, radius, morpho::kDilate, true3d);
>>>>>>> 6f8f424e
}

void SlicesHandler::closure(boost::variant<int, float> radius, bool true3d)
{
<<<<<<< HEAD
	SlicesHandlerITKInterface wrapper(this);
	auto all_slices = wrapper.GetTarget(false);

	auto ball = boost::apply_visitor(MyVisitor(all_slices->GetSpacing()), radius);

	auto output = morpho::MorphologicalOperation<float>(
			all_slices, ball, morpho::kClose, _startslice, _endslice);

	iseg::Paste<unsigned char, float>(output, all_slices, _startslice, _endslice);
=======
	morpho::MorphologicalOperation(this, radius, morpho::kClose, true3d);
>>>>>>> 6f8f424e
}

void SlicesHandler::open(boost::variant<int, float> radius, bool true3d)
{
<<<<<<< HEAD
	SlicesHandlerITKInterface wrapper(this);
	auto all_slices = wrapper.GetTarget(false);

	auto ball = boost::apply_visitor(MyVisitor(all_slices->GetSpacing()), radius);

	auto output = morpho::MorphologicalOperation<float>(
			all_slices, ball, morpho::kOpen, _startslice, _endslice);

	iseg::Paste<unsigned char, float>(output, all_slices, _startslice, _endslice);
=======
	morpho::MorphologicalOperation(this, radius, morpho::kOpen, true3d);
>>>>>>> 6f8f424e
}

void SlicesHandler::interpolateworkgrey(unsigned short slice1, unsigned short slice2, bool connected)
{
	if (slice2 < slice1)
	{
		std::swap(slice1, slice2);
	}
	if (slice1 + 1 >= slice2) // no slices inbetween
	{
		return;
	}

	const short n = slice2 - slice1;
	if (!connected)
	{
		_image_slices[slice1].pushstack_bmp();
		_image_slices[slice2].pushstack_bmp();

		_image_slices[slice1].swap_bmpwork();
		_image_slices[slice2].swap_bmpwork();

		_image_slices[slice2].dead_reckoning();
		_image_slices[slice1].dead_reckoning();

		float* bmp1 = _image_slices[slice1].return_bmp();
		float* bmp2 = _image_slices[slice2].return_bmp();
		float* work1 = _image_slices[slice1].return_work();
		float* work2 = _image_slices[slice2].return_work();

		Point p;
		float prop;
		unsigned short n1;
		unsigned i1 = 0;

		for (p.py = 0; p.py < _height; p.py++)
		{
			for (p.px = 0; p.px < _width; p.px++)
			{
				if (work2[i1] + work1[i1] != 0)
					prop = work1[i1] / (work2[i1] + work1[i1]);
				else
					prop = 0.5f;
				n1 = (unsigned short)n * prop;
				for (unsigned short j = 1; j <= n1 && j < n; j++)
				{
					_image_slices[slice1 + j].set_work_pt(p, bmp1[i1]);
				}
				for (unsigned short j = n1 + 1; j < n; j++)
				{
					_image_slices[slice1 + j].set_work_pt(p, bmp2[i1]);
				}
				i1++;
			}
		}

		_image_slices[slice1].swap_bmpwork();
		_image_slices[slice2].swap_bmpwork();

		for (unsigned short j = 1; j < n; j++)
		{
			_image_slices[slice1 + j].set_mode(2, false);
		}

		_image_slices[slice2].popstack_bmp();
		_image_slices[slice1].popstack_bmp();
	}
	else
	{
		SlicesHandlerITKInterface itk_handler(this);
		auto img1 = itk_handler.GetTargetSlice(slice1);
		auto img2 = itk_handler.GetTargetSlice(slice2);

		ConnectedShapeBasedInterpolation interpolator;
		try
		{
			auto interpolated_slices = interpolator.interpolate(img1, img2, n - 1);

			for (short i = 0; i < n - 1; i++)
			{
				auto slice = interpolated_slices[i];
				const float* source = slice->GetPixelContainer()->GetImportPointer();
				size_t source_len = slice->GetPixelContainer()->Size();
				// copy to target (idx = slice1 + i + 1)
				float* target = _image_slices[slice1 + i + 1].return_work();
				std::copy(source, source + source_len, target);
			}
		}
		catch (std::exception& e)
		{
			ISEG_ERROR("failed to interpolate slices " << e.what());
		}
	}
}

void SlicesHandler::interpolateworkgrey_medianset(unsigned short slice1,
		unsigned short slice2,
		bool connectivity,
		bool handleVanishingComp)
{
	// Beucher et al.: "Sets, Partitions and Functions Interpolations"
	// Modified algorithm: Do not interplate vanishing components

	if (slice2 < slice1)
	{
		unsigned short dummy = slice1;
		slice1 = slice2;
		slice2 = dummy;
	}

	const short n = slice2 - slice1;

	if (n > 1)
	{
		const short slicehalf = slice1 + (short)(0.5f * n);
		unsigned int nCells = 0;
		Pair work_range;
		_image_slices[slice1].get_range(&work_range);
		nCells = std::max(nCells, (unsigned int)(work_range.high + 0.5f));
		_image_slices[slice2].get_range(&work_range);
		nCells = std::max(nCells, (unsigned int)(work_range.high + 0.5f));
		unsigned short max_iterations =
				(unsigned short)std::sqrt((float)(_width * _width + _height * _height));

		// Backup images
		_image_slices[slice1].pushstack_work();
		_image_slices[slice2].pushstack_work();
		_image_slices[slice1].pushstack_bmp();
		_image_slices[slicehalf].pushstack_bmp();
		_image_slices[slice2].pushstack_bmp();

		// Interplation input to bmp
		_image_slices[slice1].swap_bmpwork();
		_image_slices[slice2].swap_bmpwork();

		// Input images
		float* f_1 = _image_slices[slice1].return_bmp();
		float* f_2 = _image_slices[slice2].return_bmp();

		if (handleVanishingComp)
		{
			// Determine forward and backward vanishing components
			std::set<float> vanishing_comp_forward;
			std::set<float> vanishing_comp_backward;
			float* connected_comp_forward =
					(float*)malloc(sizeof(float) * _area);
			float* connected_comp_backward =
					(float*)malloc(sizeof(float) * _area);

			_image_slices[slice1].connected_components(
					false, vanishing_comp_forward); // TODO: connectivity?
			_image_slices[slice1].copyfromwork(connected_comp_forward);

			_image_slices[slice2].connected_components(
					false, vanishing_comp_backward); // TODO: connectivity?
			_image_slices[slice2].copyfromwork(connected_comp_backward);

			for (unsigned int i = 0; i < _area; ++i)
			{
				if (f_1[i] == f_2[i])
				{
					std::set<float>::iterator iter =
							vanishing_comp_forward.find(connected_comp_forward[i]);
					if (iter != vanishing_comp_forward.end())
					{
						vanishing_comp_forward.erase(iter);
					}
					iter = vanishing_comp_backward.find(
							connected_comp_backward[i]);
					if (iter != vanishing_comp_backward.end())
					{
						vanishing_comp_backward.erase(iter);
					}
				}
			}

			// Remove vanishing components for interpolation
			tissues_size_t* tissue1 =
					_image_slices[slice1].return_tissues(_active_tissuelayer);
			tissues_size_t* tissue2 =
					_image_slices[slice2].return_tissues(_active_tissuelayer);
			for (unsigned int i = 0; i < _area; ++i)
			{
				std::set<float>::iterator iter =
						vanishing_comp_forward.find(connected_comp_forward[i]);
				if (iter != vanishing_comp_forward.end())
				{
					f_2[i] = f_1[i];
				}
				else
				{
					iter = vanishing_comp_backward.find(
							connected_comp_backward[i]);
					if (iter != vanishing_comp_backward.end())
					{
						f_2[i] = f_1[i];
					}
				}
			}

			free(connected_comp_forward);
			free(connected_comp_backward);
		}

		// Interpolation results
		float* g_i = _image_slices[slicehalf].return_work();
		float* gp_i = _image_slices[slicehalf].return_bmp();

		// Initialize g_0 and gp_0
		for (unsigned int i = 0; i < _area; ++i)
		{
			if (f_1[i] == f_2[i])
			{
				g_i[i] = f_1[i];
				gp_i[i] = (float)nCells - g_i[i];
			}
			else
			{
				g_i[i] = 0.0f;
				gp_i[i] = 0.0f;
			}
		}

		// Interpolation
		bool idempotence = false;
		for (unsigned short iter = 0; iter < max_iterations && !idempotence;
				 iter++)
		{
			// Dilate g_i and gp_i --> g_i_B and gp_i_B
			if (iter % 2 == 0)
			{
				_image_slices[slice1].copy2work(g_i, 1);
				_image_slices[slice1].dilation(1, connectivity);
			}
			else
			{
				_image_slices[slice2].copy2work(gp_i, 1);
				_image_slices[slice2].dilation(1, connectivity);
			}
			float* g_i_B = _image_slices[slice1].return_work();
			float* gp_i_B = _image_slices[slice2].return_work();

			// Compute g_i+1 and gp_i+1
			idempotence = true;
			if (iter % 2 == 0)
			{
				for (unsigned int i = 0; i < _area; ++i)
				{
					if (g_i_B[i] + gp_i_B[i] <= nCells)
					{
						float tmp = std::max(g_i_B[i], g_i[i]);
						idempotence &= (g_i[i] == tmp);
						g_i[i] = tmp;
					}
				}
			}
			else
			{
				for (unsigned int i = 0; i < _area; ++i)
				{
					if (g_i_B[i] + gp_i_B[i] <= nCells)
					{
						float tmp = std::max(gp_i_B[i], gp_i[i]);
						idempotence &= (gp_i[i] == tmp);
						gp_i[i] = tmp;
					}
				}
			}
		}

		if (handleVanishingComp)
		{
			_image_slices[slice1].copy2work(f_1, 1);
			_image_slices[slice2].copy2work(f_2, 1);

			// Restore images
			_image_slices[slice2].popstack_bmp();
			_image_slices[slicehalf].popstack_bmp();
			_image_slices[slice1].popstack_bmp();

			// Recursion
			interpolateworkgrey_medianset(slice1, slicehalf, connectivity,
					false);
			interpolateworkgrey_medianset(slicehalf, slice2, connectivity,
					false);

			// Restore images
			_image_slices[slice2].popstack_work();
			_image_slices[slice1].popstack_work();
		}
		else
		{
			// Restore images
			_image_slices[slice2].popstack_bmp();
			_image_slices[slicehalf].popstack_bmp();
			_image_slices[slice1].popstack_bmp();
			_image_slices[slice2].popstack_work();
			_image_slices[slice1].popstack_work();

			// Recursion
			interpolateworkgrey_medianset(slice1, slicehalf, connectivity,
					false);
			interpolateworkgrey_medianset(slicehalf, slice2, connectivity,
					false);
		}
	}
}

void SlicesHandler::interpolatetissuegrey(unsigned short slice1,
		unsigned short slice2)
{
	if (slice2 < slice1)
	{
		unsigned short dummy = slice1;
		slice1 = slice2;
		slice2 = dummy;
	}

	const short n = slice2 - slice1;

	if (n > 0)
	{
		_image_slices[slice1].pushstack_bmp();
		_image_slices[slice2].pushstack_bmp();
		_image_slices[slice1].pushstack_work();
		_image_slices[slice2].pushstack_work();

		_image_slices[slice1].tissue2work(_active_tissuelayer);
		_image_slices[slice2].tissue2work(_active_tissuelayer);

		_image_slices[slice1].swap_bmpwork();
		_image_slices[slice2].swap_bmpwork();

		_image_slices[slice2].dead_reckoning();
		_image_slices[slice1].dead_reckoning();

		tissues_size_t* bmp1 =
				_image_slices[slice1].return_tissues(_active_tissuelayer);
		tissues_size_t* bmp2 =
				_image_slices[slice2].return_tissues(_active_tissuelayer);
		float* work1 = _image_slices[slice1].return_work();
		float* work2 = _image_slices[slice2].return_work();

		Point p;
		float prop;
		unsigned short n1;
		unsigned i1 = 0;

		for (p.py = 0; p.py < _height; p.py++)
		{
			for (p.px = 0; p.px < _width; p.px++)
			{
				if (work2[i1] + work1[i1] != 0)
					prop = work1[i1] / (work2[i1] + work1[i1]);
				else
					prop = 0.5f;
				n1 = (unsigned short)n * prop;
				for (unsigned short j = 1; j <= n1 && j < n; j++)
				{
					_image_slices[slice1 + j].set_tissue_pt(_active_tissuelayer,
							p, bmp1[i1]);
				}
				for (unsigned short j = n1 + 1; j < n; j++)
				{
					_image_slices[slice1 + j].set_tissue_pt(_active_tissuelayer,
							p, bmp2[i1]);
				}
				i1++;
			}
		}

		for (unsigned short j = 1; j < n; j++)
		{
			_image_slices[slice1 + j].set_mode(2, false);
		}

		_image_slices[slice1].popstack_work();
		_image_slices[slice2].popstack_work();
		_image_slices[slice2].popstack_bmp();
		_image_slices[slice1].popstack_bmp();
	}
}

#if 0
void SlicesHandler::interpolatetissuegrey_medianset(unsigned short slice1, unsigned short slice2, bool connectivity)
{
	// Beucher et al.: "Sets, Partitions and Functions Interpolations"
	// Original algorithm: Unsound interpolation of vanishing components

	if(slice2<slice1){
		unsigned short dummy=slice1;
		slice1=slice2;
		slice2=dummy;
	}

	const short n=slice2-slice1;

	if(n>1){
		const short slicehalf = slice1 + (short)(0.5f*n);
		unsigned int nCells = TISSUES_SIZE_MAX;
		unsigned short max_iterations = (unsigned short)std::sqrt((float)(width*width+height*height));

		// Backup images
		image_slices[slice1].pushstack_work();
		image_slices[slicehalf].pushstack_work();
		image_slices[slice2].pushstack_work();
		image_slices[slice1].pushstack_bmp();
		image_slices[slicehalf].pushstack_bmp();
		image_slices[slice2].pushstack_bmp();

		// Interplation input to bmp
		image_slices[slice1].tissue2work(active_tissuelayer);
		image_slices[slice2].tissue2work(active_tissuelayer);
		image_slices[slice1].swap_bmpwork();
		image_slices[slice2].swap_bmpwork();

		// Interpolation results
		float *g_i=image_slices[slicehalf].return_work();
		float *gp_i=image_slices[slicehalf].return_bmp();

		// Initialize g_0 and gp_0
		float *f_1=image_slices[slice1].return_bmp();
		float *f_2=image_slices[slice2].return_bmp();
		for (unsigned int i = 0; i < area; ++i) {
			if (f_1[i] == f_2[i]) {
				g_i[i] = f_1[i];
				gp_i[i] = (float)nCells - g_i[i];
			} else {
				g_i[i] = 0.0f;
				gp_i[i] = 0.0f;
			}
		}

		// Interpolation
		bool idempotence = false;
		for(unsigned short iter = 0; iter < max_iterations && !idempotence; iter++) {

			// Dilate g_i and gp_i --> g_i_B and gp_i_B
			if (iter%2 == 0) {
				image_slices[slice1].copy2work(g_i, 1);
				image_slices[slice1].dilation(1, connectivity);
			} else {
				image_slices[slice2].copy2work(gp_i, 1);
				image_slices[slice2].dilation(1, connectivity);
			}
			float *g_i_B=image_slices[slice1].return_work();
			float *gp_i_B=image_slices[slice2].return_work();

			// Compute g_i+1 and gp_i+1
			idempotence = true;
			if (iter%2 == 0) {
				for (unsigned int i = 0; i < area; ++i) {
					if (g_i_B[i] + gp_i_B[i] <= nCells) {
						float tmp = max(g_i_B[i], g_i[i]);
						idempotence &= (g_i[i] == tmp);
						g_i[i] = tmp;
					}
				}
			} else {
				for (unsigned int i = 0; i < area; ++i) {
					if (g_i_B[i] + gp_i_B[i] <= nCells) {
						float tmp = max(gp_i_B[i], gp_i[i]);
						idempotence &= (gp_i[i] == tmp);
						gp_i[i] = tmp;
					}
				}
			}
		}

		// Assign tissues
		image_slices[slicehalf].work2tissue(active_tissuelayer);

		// Restore images
		image_slices[slice2].popstack_bmp();
		image_slices[slicehalf].popstack_bmp();
		image_slices[slice1].popstack_bmp();
		image_slices[slice2].popstack_work();
		image_slices[slicehalf].popstack_work();
		image_slices[slice1].popstack_work();

		// Recursion
		interpolatetissuegrey_medianset(slice1, slicehalf, connectivity);
		interpolatetissuegrey_medianset(slicehalf, slice2, connectivity);
	}
}
#endif

void SlicesHandler::interpolatetissuegrey_medianset(unsigned short slice1,
		unsigned short slice2,
		bool connectivity,
		bool handleVanishingComp)
{
	// Beucher et al.: "Sets, Partitions and Functions Interpolations"
	// Modified algorithm: Do not interplate vanishing components

	if (slice2 < slice1)
	{
		unsigned short dummy = slice1;
		slice1 = slice2;
		slice2 = dummy;
	}

	const short n = slice2 - slice1;

	if (n > 1)
	{
		const short slicehalf = slice1 + (short)(0.5f * n);
		unsigned int nCells = TISSUES_SIZE_MAX;
		unsigned short max_iterations =
				(unsigned short)std::sqrt((float)(_width * _width + _height * _height));

		// Backup images
		_image_slices[slice1].pushstack_work();
		_image_slices[slicehalf].pushstack_work();
		_image_slices[slice2].pushstack_work();
		_image_slices[slice1].pushstack_bmp();
		_image_slices[slicehalf].pushstack_bmp();
		_image_slices[slice2].pushstack_bmp();
		tissues_size_t* tissue1_copy = nullptr;
		tissues_size_t* tissue2_copy = nullptr;
		if (handleVanishingComp)
		{
			tissue1_copy =
					(tissues_size_t*)malloc(sizeof(tissues_size_t) * _area);
			_image_slices[slice1].copyfromtissue(_active_tissuelayer,
					tissue1_copy);
			tissue2_copy =
					(tissues_size_t*)malloc(sizeof(tissues_size_t) * _area);
			_image_slices[slice2].copyfromtissue(_active_tissuelayer,
					tissue2_copy);
		}

		// Interplation input to bmp
		_image_slices[slice1].tissue2work(_active_tissuelayer);
		_image_slices[slice2].tissue2work(_active_tissuelayer);
		_image_slices[slice1].swap_bmpwork();
		_image_slices[slice2].swap_bmpwork();

		// Input images
		float* f_1 = _image_slices[slice1].return_bmp();
		float* f_2 = _image_slices[slice2].return_bmp();

		if (handleVanishingComp)
		{
			// Determine forward and backward vanishing components
			std::set<float> vanishing_comp_forward;
			std::set<float> vanishing_comp_backward;
			float* connected_comp_forward =
					(float*)malloc(sizeof(float) * _area);
			float* connected_comp_backward =
					(float*)malloc(sizeof(float) * _area);

			_image_slices[slice1].connected_components(
					false, vanishing_comp_forward); // TODO: connectivity?
			_image_slices[slice1].copyfromwork(connected_comp_forward);

			_image_slices[slice2].connected_components(
					false, vanishing_comp_backward); // TODO: connectivity?
			_image_slices[slice2].copyfromwork(connected_comp_backward);

			for (unsigned int i = 0; i < _area; ++i)
			{
				if (f_1[i] == f_2[i])
				{
					std::set<float>::iterator iter =
							vanishing_comp_forward.find(connected_comp_forward[i]);
					if (iter != vanishing_comp_forward.end())
					{
						vanishing_comp_forward.erase(iter);
					}
					iter = vanishing_comp_backward.find(
							connected_comp_backward[i]);
					if (iter != vanishing_comp_backward.end())
					{
						vanishing_comp_backward.erase(iter);
					}
				}
			}

			// Remove vanishing components for interpolation
			tissues_size_t* tissue1 =
					_image_slices[slice1].return_tissues(_active_tissuelayer);
			tissues_size_t* tissue2 =
					_image_slices[slice2].return_tissues(_active_tissuelayer);
			for (unsigned int i = 0; i < _area; ++i)
			{
				std::set<float>::iterator iter =
						vanishing_comp_forward.find(connected_comp_forward[i]);
				if (iter != vanishing_comp_forward.end())
				{
					tissue2[i] = tissue1[i];
				}
				else
				{
					iter = vanishing_comp_backward.find(
							connected_comp_backward[i]);
					if (iter != vanishing_comp_backward.end())
					{
						tissue2[i] = tissue1[i];
					}
				}
			}

			free(connected_comp_forward);
			free(connected_comp_backward);

			// Interplation modified input to bmp
			_image_slices[slice1].tissue2work(_active_tissuelayer);
			_image_slices[slice2].tissue2work(_active_tissuelayer);
			_image_slices[slice1].swap_bmpwork();
			_image_slices[slice2].swap_bmpwork();

			// Input images
			f_1 = _image_slices[slice1].return_bmp();
			f_2 = _image_slices[slice2].return_bmp();
		}

		// Interpolation results
		float* g_i = _image_slices[slicehalf].return_work();
		float* gp_i = _image_slices[slicehalf].return_bmp();

		// Initialize g_0 and gp_0
		for (unsigned int i = 0; i < _area; ++i)
		{
			if (f_1[i] == f_2[i])
			{
				g_i[i] = f_1[i];
				gp_i[i] = (float)nCells - g_i[i];
			}
			else
			{
				g_i[i] = 0.0f;
				gp_i[i] = 0.0f;
			}
		}

		// Interpolation
		bool idempotence = false;
		for (unsigned short iter = 0; iter < max_iterations && !idempotence;
				 iter++)
		{
			// Dilate g_i and gp_i --> g_i_B and gp_i_B
			if (iter % 2 == 0)
			{
				_image_slices[slice1].copy2work(g_i, 1);
				_image_slices[slice1].dilation(1, connectivity);
			}
			else
			{
				_image_slices[slice2].copy2work(gp_i, 1);
				_image_slices[slice2].dilation(1, connectivity);
			}
			float* g_i_B = _image_slices[slice1].return_work();
			float* gp_i_B = _image_slices[slice2].return_work();

			// Compute g_i+1 and gp_i+1
			idempotence = true;
			if (iter % 2 == 0)
			{
				for (unsigned int i = 0; i < _area; ++i)
				{
					if (g_i_B[i] + gp_i_B[i] <= nCells)
					{
						float tmp = std::max(g_i_B[i], g_i[i]);
						idempotence &= (g_i[i] == tmp);
						g_i[i] = tmp;
					}
				}
			}
			else
			{
				for (unsigned int i = 0; i < _area; ++i)
				{
					if (g_i_B[i] + gp_i_B[i] <= nCells)
					{
						float tmp = std::max(gp_i_B[i], gp_i[i]);
						idempotence &= (gp_i[i] == tmp);
						gp_i[i] = tmp;
					}
				}
			}
		}

		// Assign tissues
		_image_slices[slicehalf].work2tissue(_active_tissuelayer);

		// Restore images
		_image_slices[slice2].popstack_bmp();
		_image_slices[slicehalf].popstack_bmp();
		_image_slices[slice1].popstack_bmp();
		_image_slices[slice2].popstack_work();
		_image_slices[slicehalf].popstack_work();
		_image_slices[slice1].popstack_work();

		// Recursion
		interpolatetissuegrey_medianset(slice1, slicehalf, connectivity, false);
		interpolatetissuegrey_medianset(slicehalf, slice2, connectivity, false);

		// Restore tissues
		if (handleVanishingComp)
		{
			_image_slices[slice1].copy2tissue(_active_tissuelayer, tissue1_copy);
			_image_slices[slice2].copy2tissue(_active_tissuelayer, tissue2_copy);
			free(tissue1_copy);
			free(tissue2_copy);
		}
	}
}

void SlicesHandler::interpolatetissue(unsigned short slice1, unsigned short slice2,
		tissues_size_t tissuetype, bool connected)
{
	if (slice2 < slice1)
	{
		std::swap(slice1, slice2);
	}
	if (slice1 + 1 >= slice2) // no slices in between
	{
		return;
	}

	const short n = slice2 - slice1;
	if (!connected)
	{
		tissues_size_t* tissue1 = _image_slices[slice1].return_tissues(_active_tissuelayer);
		tissues_size_t* tissue2 = _image_slices[slice2].return_tissues(_active_tissuelayer);
		_image_slices[slice1].pushstack_bmp();
		_image_slices[slice2].pushstack_bmp();
		float* bmp1 = _image_slices[slice1].return_bmp();
		float* bmp2 = _image_slices[slice2].return_bmp();
		for (unsigned int i = 0; i < _area; i++)
		{
			bmp1[i] = (float)tissue1[i];
			bmp2[i] = (float)tissue2[i];
		}

		_image_slices[slice2].dead_reckoning((float)tissuetype);
		_image_slices[slice1].dead_reckoning((float)tissuetype);

		bmp1 = _image_slices[slice1].return_work();
		bmp2 = _image_slices[slice2].return_work();
		const short n = slice2 - slice1;
		Point p;
		float delta;
		unsigned i1 = 0;

		for (p.py = 0; p.py < _height; p.py++)
		{
			for (p.px = 0; p.px < _width; p.px++)
			{
				delta = (bmp2[i1] - bmp1[i1]) / n;
				for (unsigned short j = 1; j < n; j++)
				{
					if (bmp1[i1] + delta * j >= 0)
						_image_slices[slice1 + j].set_work_pt(p, 255.0f);
					else
						_image_slices[slice1 + j].set_work_pt(p, 0.0f);
				}
				i1++;
			}
		}

		for (unsigned i = 0; i < _area; i++)
		{
			if (bmp1[i] < 0)
				bmp1[i] = 0;
			else
				bmp1[i] = 255.0f;
			if (bmp2[i] < 0)
				bmp2[i] = 0;
			else
				bmp2[i] = 255.0f;
		}

		for (unsigned short j = 1; j < n; j++)
		{
			_image_slices[slice1 + j].set_mode(2, false);
		}

		_image_slices[slice2].popstack_bmp();
		_image_slices[slice1].popstack_bmp();
	}
	else
	{
		SlicesHandlerITKInterface itk_handler(this);
		auto tissues1 = itk_handler.GetTissuesSlice(slice1);
		auto tissues2 = itk_handler.GetTissuesSlice(slice2);

		ConnectedShapeBasedInterpolation interpolator;
		try
		{
			auto interpolated_slices = interpolator.interpolate(tissues1, tissues2, tissuetype, n - 1, true);

			for (short i = 0; i < interpolated_slices.size(); ++i)
			{
				auto slice = interpolated_slices[i];
				const float* source = slice->GetPixelContainer()->GetImportPointer();
				size_t source_len = slice->GetPixelContainer()->Size();
				// copy to target (idx = slice1 + i), slice1 is included
				float* target = _image_slices[slice1 + i].return_work();
				std::copy(source, source + source_len, target);
			}
		}
		catch (std::exception& e)
		{
			ISEG_ERROR("failed to interpolate slices " << e.what());
		}
	}
}

void SlicesHandler::interpolatetissue_medianset(unsigned short slice1,
		unsigned short slice2,
		tissues_size_t tissuetype,
		bool connectivity,
		bool handleVanishingComp)
{
	std::vector<float> mask(tissue_locks().size() + 1, 0.0f);
	mask.at(tissuetype) = 255.0f;

	_image_slices[slice1].tissue2work(_active_tissuelayer, mask);
	_image_slices[slice2].tissue2work(_active_tissuelayer, mask);
	interpolateworkgrey_medianset(slice1, slice2, connectivity, true);
}

void SlicesHandler::extrapolatetissue(unsigned short origin1,
		unsigned short origin2,
		unsigned short target,
		tissues_size_t tissuetype)
{
	if (origin2 < origin1)
	{
		unsigned short dummy = origin1;
		origin1 = origin2;
		origin2 = dummy;
	}

	tissues_size_t* tissue1 =
			_image_slices[origin1].return_tissues(_active_tissuelayer);
	tissues_size_t* tissue2 =
			_image_slices[origin2].return_tissues(_active_tissuelayer);
	_image_slices[origin1].pushstack_bmp();
	_image_slices[origin2].pushstack_bmp();
	_image_slices[origin1].pushstack_work();
	_image_slices[origin2].pushstack_work();
	float* bmp1 = _image_slices[origin1].return_bmp();
	float* bmp2 = _image_slices[origin2].return_bmp();
	for (unsigned int i = 0; i < _area; i++)
	{
		bmp1[i] = (float)tissue1[i];
		bmp2[i] = (float)tissue2[i];
	}

	_image_slices[origin1].dead_reckoning((float)tissuetype);
	_image_slices[origin2].dead_reckoning((float)tissuetype);

	bmp1 = _image_slices[origin1].return_work();
	bmp2 = _image_slices[origin2].return_work();
	const short n = origin2 - origin1;
	Point p;
	float delta;
	unsigned i1 = 0;

	if (n != 0)
	{
		for (p.py = 0; p.py < _height; p.py++)
		{
			for (p.px = 0; p.px < _width; p.px++)
			{
				delta = (bmp2[i1] - bmp1[i1]) / n;
				if (bmp1[i1] + delta * (target - origin1) >= 0)
					_image_slices[target].set_work_pt(p, 255.0f);
				else
					_image_slices[target].set_work_pt(p, 0.0f);
				i1++;
			}
		}
	}

	/*for(unsigned i=0;i<area;i++){
		if(bmp1[i]<0) bmp1[i]=0;
		else bmp1[i]=255.0f;
		if(bmp2[i]<0) bmp2[i]=0;
		else bmp2[i]=255.0f;
	}*/

	_image_slices[target].set_mode(2, false);

	_image_slices[origin2].popstack_work();
	_image_slices[origin1].popstack_work();
	_image_slices[origin2].popstack_bmp();
	_image_slices[origin1].popstack_bmp();
}

void SlicesHandler::interpolatework(unsigned short slice1,
		unsigned short slice2)
{
	if (slice2 < slice1)
	{
		unsigned short dummy = slice1;
		slice1 = slice2;
		slice2 = dummy;
	}

	//tissues_size_t *tissue1=image_slices[slice1].return_tissues(active_tissuelayer);
	//tissues_size_t *tissue2=image_slices[slice2].return_tissues(active_tissuelayer);
	_image_slices[slice1].pushstack_bmp();
	_image_slices[slice2].pushstack_bmp();
	float* bmp1 = _image_slices[slice1].return_bmp();
	float* bmp2 = _image_slices[slice2].return_bmp();
	float* work1 = _image_slices[slice1].return_work();
	float* work2 = _image_slices[slice2].return_work();

	for (unsigned int i = 0; i < _area; i++)
	{
		if (work1[i] != 0)
			bmp1[i] = 255.0f;
		else
			bmp1[i] = 0.0f;
		if (work2[i] != 0)
			bmp2[i] = 255.0f;
		else
			bmp2[i] = 0.0f;
	}

	_image_slices[slice2].dead_reckoning(255.0f);
	_image_slices[slice1].dead_reckoning(255.0f);

	bmp1 = _image_slices[slice1].return_work();
	bmp2 = _image_slices[slice2].return_work();
	const short n = slice2 - slice1;
	Point p;
	float delta;
	unsigned i1 = 0;

	if (n != 0)
	{
		for (p.py = 0; p.py < _height; p.py++)
		{
			for (p.px = 0; p.px < _width; p.px++)
			{
				delta = (bmp2[i1] - bmp1[i1]) / n;
				for (unsigned short j = 1; j < n; j++)
				{
					if (bmp1[i1] + delta * j >= 0)
						_image_slices[slice1 + j].set_work_pt(p, 255.0f);
					else
						_image_slices[slice1 + j].set_work_pt(p, 0.0f);
				}
				i1++;
			}
		}
	}

	for (unsigned i = 0; i < _area; i++)
	{
		if (bmp1[i] < 0)
			bmp1[i] = 0;
		else
			bmp1[i] = 255.0f;
		if (bmp2[i] < 0)
			bmp2[i] = 0;
		else
			bmp2[i] = 255.0f;
	}

	for (unsigned short j = 1; j < n; j++)
	{
		_image_slices[slice1 + j].set_mode(2, false);
	}

	_image_slices[slice2].popstack_bmp();
	_image_slices[slice1].popstack_bmp();
}

void SlicesHandler::extrapolatework(unsigned short origin1,
		unsigned short origin2,
		unsigned short target)
{
	if (origin2 < origin1)
	{
		unsigned short dummy = origin1;
		origin1 = origin2;
		origin2 = dummy;
	}

	//tissues_size_t *tissue1=image_slices[origin1].return_tissues(active_tissuelayer);
	//tissues_size_t *tissue2=image_slices[origin2].return_tissues(active_tissuelayer);
	_image_slices[origin1].pushstack_bmp();
	_image_slices[origin2].pushstack_bmp();
	_image_slices[origin1].pushstack_work();
	_image_slices[origin2].pushstack_work();
	float* bmp1 = _image_slices[origin1].return_bmp();
	float* bmp2 = _image_slices[origin2].return_bmp();
	float* work1 = _image_slices[origin1].return_work();
	float* work2 = _image_slices[origin2].return_work();

	for (unsigned int i = 0; i < _area; i++)
	{
		if (work1[i] != 0)
			bmp1[i] = 255.0f;
		else
			bmp1[i] = 0.0f;
		if (work2[i] != 0)
			bmp2[i] = 255.0f;
		else
			bmp2[i] = 0.0f;
	}

	_image_slices[origin2].dead_reckoning(255.0f);
	_image_slices[origin1].dead_reckoning(255.0f);

	bmp1 = _image_slices[origin1].return_work();
	bmp2 = _image_slices[origin2].return_work();
	const short n = origin2 - origin1;
	Point p;
	float delta;
	unsigned i1 = 0;

	if (n != 0)
	{
		for (p.py = 0; p.py < _height; p.py++)
		{
			for (p.px = 0; p.px < _width; p.px++)
			{
				delta = (bmp2[i1] - bmp1[i1]) / n;
				if (bmp1[i1] + delta * (target - origin1) >= 0)
					_image_slices[target].set_work_pt(p, 255.0f);
				else
					_image_slices[target].set_work_pt(p, 0.0f);
				i1++;
			}
		}
	}

	/*for(unsigned i=0;i<area;i++){
		if(bmp1[i]<0) bmp1[i]=0;
		else bmp1[i]=255.0f;
		if(bmp2[i]<0) bmp2[i]=0;
		else bmp2[i]=255.0f;
	}*/

	_image_slices[target].set_mode(2, false);

	_image_slices[origin2].popstack_work();
	_image_slices[origin1].popstack_work();
	_image_slices[origin2].popstack_bmp();
	_image_slices[origin1].popstack_bmp();
}

void SlicesHandler::interpolate(unsigned short slice1, unsigned short slice2)
{
	float* bmp1 = _image_slices[slice1].return_work();
	float* bmp2 = _image_slices[slice2].return_work();
	const short n = slice2 - slice1;
	Point p;
	float delta;
	unsigned i = 0;

	if (n != 0)
	{
		for (p.py = 0; p.py < _height; p.py++)
		{
			for (p.px = 0; p.px < _width; p.px++)
			{
				delta = (bmp2[i] - bmp1[i]) / n;
				for (unsigned short j = 1; j < n; j++)
					_image_slices[slice1 + j].set_work_pt(p,
							bmp1[i] + delta * j);
				i++;
			}
		}
	}

	for (unsigned short j = 1; j < n; j++)
	{
		_image_slices[slice1 + j].set_mode(1, false);
	}

	return;
}

void SlicesHandler::extrapolate(unsigned short origin1, unsigned short origin2,
		unsigned short target)
{
	float* bmp1 = _image_slices[origin1].return_work();
	float* bmp2 = _image_slices[origin2].return_work();
	const short n = origin2 - origin1;
	Point p;
	float delta;
	unsigned i = 0;

	for (p.py = 0; p.py < _height; p.py++)
	{
		for (p.px = 0; p.px < _width; p.px++)
		{
			delta = (bmp2[i] - bmp1[i]) / n;
			_image_slices[target].set_work_pt(p, bmp1[i] +
																							 delta * (target - origin1));
			i++;
		}
	}

	_image_slices[target].set_mode(1, false);

	return;
}

void SlicesHandler::interpolate(unsigned short slice1, unsigned short slice2,
		float* bmp1, float* bmp2)
{
	const short n = slice2 - slice1;
	Point p;
	float delta;
	unsigned i = 0;

	for (p.py = 0; p.py < _height; p.py++)
	{
		for (p.px = 0; p.px < _width; p.px++)
		{
			delta = (bmp2[i] - bmp1[i]) / n;
			for (unsigned short j = 0; j <= n; j++)
				_image_slices[slice1 + j].set_work_pt(p, bmp1[i] + delta * j);
			i++;
		}
	}

	for (unsigned short j = 1; j < n; j++)
	{
		_image_slices[slice1 + j].set_mode(1, false);
	}

	return;
}

void SlicesHandler::set_slicethickness(float t)
{
	_thickness = t;
	for (unsigned short i = 0; i < _nrslices; i++)
	{
		_os.set_thickness(t, i);
	}

	return;
}

float SlicesHandler::get_slicethickness() { return _thickness; }

void SlicesHandler::set_pixelsize(float dx1, float dy1)
{
	_dx = dx1;
	_dy = dy1;
	_os.set_pixelsize(_dx, _dy);
	return;
}

Pair SlicesHandler::get_pixelsize()
{
	Pair p;
	p.high = _dx;
	p.low = _dy;
	return p;
}

Transform SlicesHandler::transform() const { return _transform; }

Transform SlicesHandler::get_transform_active_slices() const
{
	int plo[3] = {0, 0, -static_cast<int>(_startslice)};
	float spacing[3] = {_dx, _dy, _thickness};

	Transform tr_corrected(_transform);
	tr_corrected.paddingUpdateTransform(plo, spacing);
	return tr_corrected;
}

void SlicesHandler::set_transform(const Transform& tr) { _transform = tr; }

Vec3 SlicesHandler::spacing() const
{
	return Vec3(_dx, _dy, _thickness);
}

void SlicesHandler::get_displacement(float disp[3]) const
{
	_transform.getOffset(disp);
}

void SlicesHandler::set_displacement(const float disp[3])
{
	_transform.setOffset(disp);
}

void SlicesHandler::get_direction_cosines(float dc[6]) const
{
	for (unsigned short i = 0; i < 3; i++)
	{
		dc[i] = _transform[i][0];
		dc[i + 3] = _transform[i][1];
	}
}

void SlicesHandler::set_direction_cosines(const float dc[6])
{
	float offset[3];
	_transform.getOffset(offset);
	_transform.setTransform(offset, dc);
}

void SlicesHandler::slicebmp_x(float* return_bits, unsigned short xcoord)
{
	unsigned n = 0;
	float* dummy;

	for (unsigned short i = 0; i < _nrslices; i++)
	{
		dummy = _image_slices[i].return_bmp();
		for (unsigned short j = 0; j < _height; j++)
		{
			return_bits[n] = dummy[j * _width + xcoord];
			n++;
		}
	}

	return;
}

void SlicesHandler::slicebmp_y(float* return_bits, unsigned short ycoord)
{
	unsigned n = 0;
	float* dummy;

	for (unsigned short i = 0; i < _nrslices; i++)
	{
		dummy = _image_slices[i].return_bmp();
		for (unsigned short j = 0; j < _width; j++)
		{
			return_bits[n] = dummy[j + ycoord * _width];
			n++;
		}
	}

	return;
}

float* SlicesHandler::slicebmp_x(unsigned short xcoord)
{
	float* result = (float*)malloc(sizeof(float) * unsigned(_height) * _nrslices);
	slicebmp_x(result, xcoord);

	return result;
}

float* SlicesHandler::slicebmp_y(unsigned short ycoord)
{
	float* result = (float*)malloc(sizeof(float) * unsigned(_width) * _nrslices);
	slicebmp_y(result, ycoord);

	return result;
}

void SlicesHandler::slicework_x(float* return_bits, unsigned short xcoord)
{
	unsigned n = 0;
	float* dummy;

	for (unsigned short i = 0; i < _nrslices; i++)
	{
		dummy = _image_slices[i].return_work();
		for (unsigned short j = 0; j < _height; j++)
		{
			return_bits[n] = dummy[j * _width + xcoord];
			n++;
		}
	}

	return;
}

void SlicesHandler::slicework_y(float* return_bits, unsigned short ycoord)
{
	unsigned n = 0;
	float* dummy;

	for (unsigned short i = 0; i < _nrslices; i++)
	{
		dummy = _image_slices[i].return_work();
		for (unsigned short j = 0; j < _width; j++)
		{
			return_bits[n] = dummy[j + ycoord * _width];
			n++;
		}
	}

	return;
}

float* SlicesHandler::slicework_x(unsigned short xcoord)
{
	float* result = (float*)malloc(sizeof(float) * unsigned(_height) * _nrslices);
	slicework_x(result, xcoord);

	return result;
}

float* SlicesHandler::slicework_y(unsigned short ycoord)
{
	float* result = (float*)malloc(sizeof(float) * unsigned(_width) * _nrslices);
	slicework_y(result, ycoord);

	return result;
}

void SlicesHandler::slicetissue_x(tissues_size_t* return_bits,
		unsigned short xcoord)
{
	unsigned n = 0;
	tissues_size_t* dummy;

	for (unsigned short i = 0; i < _nrslices; i++)
	{
		dummy = _image_slices[i].return_tissues(_active_tissuelayer);
		for (unsigned short j = 0; j < _height; j++)
		{
			return_bits[n] = dummy[j * _width + xcoord];
			n++;
		}
	}

	return;
}

void SlicesHandler::slicetissue_y(tissues_size_t* return_bits,
		unsigned short ycoord)
{
	unsigned n = 0;
	tissues_size_t* dummy;

	for (unsigned short i = 0; i < _nrslices; i++)
	{
		dummy = _image_slices[i].return_tissues(_active_tissuelayer);
		for (unsigned short j = 0; j < _width; j++)
		{
			return_bits[n] = dummy[j + ycoord * _width];
			n++;
		}
	}

	return;
}

tissues_size_t* SlicesHandler::slicetissue_x(unsigned short xcoord)
{
	tissues_size_t* result = (tissues_size_t*)malloc(
			sizeof(tissues_size_t) * unsigned(_height) * _nrslices);
	slicetissue_x(result, xcoord);

	return result;
}

tissues_size_t* SlicesHandler::slicetissue_y(unsigned short ycoord)
{
	tissues_size_t* result = (tissues_size_t*)malloc(
			sizeof(tissues_size_t) * unsigned(_width) * _nrslices);
	slicetissue_y(result, ycoord);

	return result;
}

void SlicesHandler::slicework_z(unsigned short slicenr)
{
	_image_slices[slicenr].return_work();
	return;
}

template<typename TScalarType>
int GetScalarType()
{
	assert("This type is not implemented" && 0);
	return VTK_VOID;
}
template<>
int GetScalarType<unsigned char>() { return VTK_UNSIGNED_CHAR; }
template<>
int GetScalarType<unsigned short>() { return VTK_UNSIGNED_SHORT; }

int SlicesHandler::extract_tissue_surfaces(
		const QString& filename, std::vector<tissues_size_t>& tissuevec,
		bool usediscretemc, float ratio, unsigned smoothingiterations,
		float passBand, float featureAngle)
{
	int error_counter = 0;
	ISEG_INFO_MSG("SlicesHandler::extract_tissue_surfaces");
	ISEG_INFO("\tratio " << ratio);
	ISEG_INFO("\tsmoothingiterations " << smoothingiterations);
	ISEG_INFO("\tfeatureAngle " << featureAngle);
	ISEG_INFO("\tusediscretemc " << usediscretemc);

	//
	// Copy label field into a vtkImageData object
	//
	const char* tissueIndexArrayName = "Domain";		 // this can be changed
	const char* tissueNameArrayName = "TissueNames"; // don't modify this
	const char* tissueColorArrayName = "Colors";		 // don't modify this

	vtkSmartPointer<vtkImageData> labelField =
			vtkSmartPointer<vtkImageData>::New();
	labelField->SetExtent(0, (int)width() + 1, 0,
			(int)height() + 1, 0,
			(int)(_endslice - _startslice) + 1);
	Pair ps = get_pixelsize();
	labelField->SetSpacing(ps.high, ps.low, get_slicethickness());
	// transform (translation and rotation) is applied at end of function
	labelField->SetOrigin(0, 0, 0);
	labelField->AllocateScalars(GetScalarType<tissues_size_t>(), 1);
	vtkDataArray* arr = labelField->GetPointData()->GetScalars();
	if (!arr)
	{
		ISEG_ERROR_MSG("no scalars");
		return -1;
	}
	arr->SetName(tissueIndexArrayName);
	labelField->GetPointData()->SetActiveScalars(tissueIndexArrayName);

	//
	// Copy tissue names and colors into labelField
	//
	tissues_size_t num_tissues = TissueInfos::GetTissueCount();
	vtkSmartPointer<vtkStringArray> names_array =
			vtkSmartPointer<vtkStringArray>::New();
	names_array->SetNumberOfTuples(num_tissues + 1);
	names_array->SetName(tissueNameArrayName);

	vtkSmartPointer<vtkFloatArray> color_array =
			vtkSmartPointer<vtkFloatArray>::New();
	color_array->SetNumberOfComponents(3);
	color_array->SetNumberOfTuples(num_tissues + 1);
	color_array->SetName(tissueColorArrayName);

	for (tissues_size_t i = 1; i < num_tissues; i++)
	{
		check_equal(TissueInfos::GetTissueType(TissueInfos::GetTissueName(i)), i);
		names_array->SetValue(i, TissueInfos::GetTissueName(i).c_str());
		auto color = TissueInfos::GetTissueColor(i);
		color_array->SetTuple(i, color.v.data());
	}

	labelField->GetFieldData()->AddArray(names_array);
	labelField->GetFieldData()->AddArray(color_array);

	tissues_size_t* field = (tissues_size_t*)labelField->GetScalarPointer(0, 0, 0);
	if (!field)
	{
		ISEG_ERROR_MSG("null pointer");
		return -1;
	}

	int const padding = 1;
	//labelField is already cropped
	unsigned short nrSlice = 0;
	for (unsigned short i = _startslice; i < _endslice; i++, nrSlice++)
	{
		copyfromtissuepadded(
				i,
				&(field[(nrSlice + 1) * (unsigned long long)(width() + 2) *
								(height() + 2)]),
				padding);
	}
	for (unsigned long long i = 0;
			 i < (unsigned long long)(width() + 2) * (height() + 2);
			 i++)
		field[i] = 0;
	for (unsigned long long i = (_endslice - _startslice + 1) *
															(unsigned long long)(width() + 2) *
															(height() + 2);
			 i < (_endslice - _startslice + 2) *
							 (unsigned long long)(width() + 2) *
							 (height() + 2);
			 i++)
		field[i] = 0;

	// Check the label field
	check(labelField != 0);
	//check( labelField->GetPointData()->HasArray(tissueIndexArrayName) );
	check(labelField->GetFieldData()->HasArray(tissueNameArrayName));
	check(labelField->GetFieldData()->HasArray(tissueColorArrayName));

	//
	// Now extract the surface from the label field
	//
	vtkSmartPointer<vtkImageExtractCompatibleMesher> contour =
			vtkSmartPointer<vtkImageExtractCompatibleMesher>::New();
	vtkSmartPointer<vtkDiscreteMarchingCubes> cubes =
			vtkSmartPointer<vtkDiscreteMarchingCubes>::New();
	vtkSmartPointer<vtkWindowedSincPolyDataFilter> smoother =
			vtkSmartPointer<vtkWindowedSincPolyDataFilter>::New();
	vtkSmartPointer<vtkEdgeCollapse> simplify =
			vtkSmartPointer<vtkEdgeCollapse>::New();

	vtkPolyData* output = nullptr;
	if (usediscretemc)
	{
		cubes->SetInputData(labelField);
		cubes->SetComputeNormals(0);
		cubes->SetComputeGradients(0);
		//cubes->SetComputeScalars(0);
		cubes->SetNumberOfContours((int)tissuevec.size());
		for (size_t i = 0; i < tissuevec.size(); i++)
			cubes->SetValue((int)i, tissuevec[i]);
		cubes->Update();
		output = cubes->GetOutput();
	}
	else
	{
		contour->SetInputData(labelField);
		contour->SetOutputScalarName(tissueIndexArrayName);
		contour->UseTemplatesOn();
		contour->UseOctreeLocatorOff();
		contour->FiveTetrahedraPerVoxelOn();
		contour->SetBackgroundLabel(
				0); /// \todo this will not be extracted! is this correct?
		contour->Update();
		output = contour->GetOutput();
	}
	if (output)
	{
		//check( output->GetCellData()->HasArray(tissueIndexArrayName) );
		check(output->GetFieldData()->HasArray(tissueNameArrayName));
		check(output->GetFieldData()->HasArray(tissueColorArrayName));
	}

	//
	// Smooth surface
	//
	if (smoothingiterations > 0)
	{
		smoother->SetInputData(output);
		smoother->BoundarySmoothingOff();
		smoother->NonManifoldSmoothingOn();
		smoother->NormalizeCoordinatesOn();
		//smoother->FeatureEdgeSmoothingOn();
		//smoother->SetFeatureAngle(featureAngle);
		smoother->SetPassBand(passBand);
		smoother->SetNumberOfIterations(smoothingiterations);
		smoother->Update();
		output = smoother->GetOutput();
	}
	if (output)
	{
		//check( output->GetCellData()->HasArray(tissueIndexArrayName) );
		check(output->GetFieldData()->HasArray(tissueNameArrayName));
		check(output->GetFieldData()->HasArray(tissueColorArrayName));
	}

	//
	// Simplify surface
	// This originally used vtkDecimatePro (see svn rev. 2453 or earlier),
	// however, vtkEdgeCollapse avoids topological errors and self-intersections.
	//
	if (ratio < 0.02)
		ratio = 0.02;
	double targetReduction = 1.0 - ratio;
	// don't bother if below reduction rate of 5%
	if (targetReduction > 0.05)
	{
		double cellBnds[6];
		labelField->GetCellBounds(0, cellBnds);
		double x0[3] = {cellBnds[0], cellBnds[2], cellBnds[4]};
		double x1[3] = {cellBnds[1], cellBnds[3], cellBnds[5]};
		// cellSize is related to current edge length
		double cellSize =
				0.5 * std::sqrt(vtkMath::Distance2BetweenPoints(x0, x1));

		// min edge length -> cellSize  :  no edges will be collapsed, no edge shorter than 0
		// min edge length -> inf:  all edges will be collapsed, ""
		// If edge length is halved, number of triangles multiplies by 4
		double minEdgeLength = cellSize / (ratio * ratio);

		simplify->SetInputData(output);
		simplify->SetDomainLabelName(tissueIndexArrayName);
		simplify->SetMinimumEdgeLength(minEdgeLength);
		simplify->FlipEdgesOn();
		simplify->SetIntersectionCheckLevel(0);
		simplify->Update();
		output = simplify->GetOutput();

		// Case 65858: Set name and color info when the collapsed exporting tissue is only one
		if (tissuevec.size() == 1)
		{
			vtkSmartPointer<vtkStringArray> names_array_1 =
					vtkSmartPointer<vtkStringArray>::New();
			names_array_1->SetNumberOfTuples(1);
			names_array_1->SetName(tissueNameArrayName);

			vtkSmartPointer<vtkFloatArray> color_array_1 =
					vtkSmartPointer<vtkFloatArray>::New();
			color_array_1->SetNumberOfComponents(3);
			color_array_1->SetNumberOfTuples(1);
			color_array_1->SetName(tissueColorArrayName);

			for (tissues_size_t i = 1; i < num_tissues; i++)
			{
				check_equal(TissueInfos::GetTissueType(TissueInfos::GetTissueName(i)), i);
				if (i == tissuevec[0])
				{
					names_array_1->SetValue(0, TissueInfos::GetTissueName(i).c_str());
					auto color = TissueInfos::GetTissueColor(i);
					color_array_1->SetTuple(0, color.v.data());
				}
			}

			output->GetFieldData()->AddArray(names_array_1);
			output->GetFieldData()->AddArray(color_array_1);
		}
	}
	if (output)
	{
		//check( output->GetCellData()->HasArray(tissueIndexArrayName) );
		check(output->GetFieldData()->HasArray(tissueNameArrayName));
		check(output->GetFieldData()->HasArray(tissueColorArrayName));
	}

	//
	// Transform surface
	//
	std::vector<double> elems(16, 0.0);
	elems.back() = 1.0;
	double padding_displacement[3] = {-padding * ps.high, -padding * ps.low,
			-padding * _thickness +
					_thickness * _startslice};
	for (int i = 0; i < 3; i++)
	{
		elems[i * 4 + 0] = _transform[i][0];
		elems[i * 4 + 1] = _transform[i][1];
		elems[i * 4 + 2] = _transform[i][2];
		elems[i * 4 + 3] = _transform[i][3] + padding_displacement[i];
	}

	vtkNew<vtkTransform> transform;
	transform->SetMatrix(elems.data());

	vtkNew<vtkTransformPolyDataFilter> transform_filter;
	transform_filter->SetInputData(output);
	transform_filter->SetTransform(transform.Get());

	//
	// Write output to file
	//
	vtkNew<vtkGenericDataSetWriter> writer;
	writer->SetFileName(filename.toAscii().data());
	writer->SetInputConnection(transform_filter->GetOutputPort());
	writer->SetMaterialArrayName(tissueIndexArrayName);
	writer->Write();

	return error_counter;
}

void SlicesHandler::add2tissue(tissues_size_t tissuetype, Point p, bool override)
{
	_image_slices[_activeslice].add2tissue(_active_tissuelayer, tissuetype, p, override);
}

void SlicesHandler::add2tissue(tissues_size_t tissuetype, bool* mask, unsigned short slicenr, bool override)
{
	_image_slices[slicenr].add2tissue(_active_tissuelayer, tissuetype, mask, override);
}

void SlicesHandler::add2tissueall(tissues_size_t tissuetype, Point p, bool override)
{
	float f = _image_slices[_activeslice].work_pt(p);
	add2tissueall(tissuetype, f, override);
}

void SlicesHandler::add2tissue_connected(tissues_size_t tissuetype, Point p, bool override)
{
	_image_slices[_activeslice].add2tissue_connected(_active_tissuelayer,
			tissuetype, p, override);
}

void SlicesHandler::add2tissue_thresh(tissues_size_t tissuetype, Point p)
{
	_image_slices[_activeslice].add2tissue_thresh(_active_tissuelayer, tissuetype, p);
}

void SlicesHandler::subtract_tissue(tissues_size_t tissuetype, Point p)
{
	_image_slices[_activeslice].subtract_tissue(_active_tissuelayer, tissuetype, p);
}

void SlicesHandler::subtract_tissueall(tissues_size_t tissuetype, Point p)
{
	float f = _image_slices[_activeslice].work_pt(p);
	subtract_tissueall(tissuetype, f);
}

void SlicesHandler::subtract_tissueall(tissues_size_t tissuetype, Point p,
		unsigned short slicenr)
{
	if (slicenr >= 0 && slicenr < _nrslices)
	{
		float f = _image_slices[slicenr].work_pt(p);
		subtract_tissueall(tissuetype, f);
	}
}

void SlicesHandler::subtract_tissueall(tissues_size_t tissuetype, float f)
{
	int const iN = _endslice;

#pragma omp parallel for
	for (int i = _startslice; i < iN; i++)
	{
		_image_slices[i].subtract_tissue(_active_tissuelayer, tissuetype, f);
	}
}

void SlicesHandler::subtract_tissue_connected(tissues_size_t tissuetype,
		Point p)
{
	_image_slices[_activeslice].subtract_tissue_connected(_active_tissuelayer,
			tissuetype, p);
}

void SlicesHandler::selectedtissue2work(const std::vector<tissues_size_t>& tissuetype)
{
	std::vector<float> mask(tissue_locks().size() + 1, 0.0f);
	for (auto label : tissuetype)
	{
		mask.at(label) = 255.0f;
	}

	_image_slices[_activeslice].tissue2work(_active_tissuelayer, mask);
}

void SlicesHandler::selectedtissue2work3D(const std::vector<tissues_size_t>& tissuetype)
{
	std::vector<float> mask(tissue_locks().size() + 1, 0.0f);
	for (auto label : tissuetype)
	{
		mask.at(label) = 255.0f;
	}

	int const iN = _endslice;

#pragma omp parallel for
	for (int i = _startslice; i < iN; i++)
	{
		_image_slices[i].tissue2work(_active_tissuelayer, mask);
	}
}

void SlicesHandler::cleartissue(tissues_size_t tissuetype)
{
	_image_slices[_activeslice].cleartissue(_active_tissuelayer, tissuetype);
}

void SlicesHandler::cleartissue3D(tissues_size_t tissuetype)
{
	int const iN = _endslice;

#pragma omp parallel for
	for (int i = _startslice; i < iN; i++)
	{
		_image_slices[i].cleartissue(_active_tissuelayer, tissuetype);
	}
}

void SlicesHandler::cleartissues()
{
	_image_slices[_activeslice].cleartissues(_active_tissuelayer);
}

void SlicesHandler::cleartissues3D()
{
	int const iN = _endslice;

#pragma omp parallel for
	for (int i = _startslice; i < iN; i++)
	{
		_image_slices[i].cleartissues(_active_tissuelayer);
	}
}

void SlicesHandler::add2tissueall(tissues_size_t tissuetype, Point p,
		unsigned short slicenr, bool override)
{
	if (slicenr >= 0 && slicenr < _nrslices)
	{
		float f = _image_slices[slicenr].work_pt(p);
		add2tissueall(tissuetype, f, override);
	}

	return;
}

void SlicesHandler::add2tissueall(tissues_size_t tissuetype, float f,
		bool override)
{
	int const iN = _endslice;

#pragma omp parallel for
	for (int i = _startslice; i < iN; i++)
	{
		_image_slices[i].add2tissue(_active_tissuelayer, tissuetype, f, override);
	}
}

void SlicesHandler::next_slice() { set_active_slice(_activeslice + 1); }

void SlicesHandler::prev_slice()
{
	if (_activeslice > 0)
		set_active_slice(_activeslice - 1);
}

unsigned short SlicesHandler::get_next_featuring_slice(tissues_size_t type,
		bool& found)
{
	found = true;
	for (unsigned i = _activeslice + 1; i < _nrslices; i++)
	{
		if (_image_slices[i].has_tissue(_active_tissuelayer, type))
		{
			return i;
		}
	}
	for (unsigned i = 0; i <= _activeslice; i++)
	{
		if (_image_slices[i].has_tissue(_active_tissuelayer, type))
		{
			return i;
		}
	}

	found = false;
	return _activeslice;
}

unsigned short SlicesHandler::active_slice() const { return _activeslice; }

void SlicesHandler::set_active_slice(unsigned short slice, bool signal_change)
{
	if (slice < _nrslices && slice != _activeslice)
	{
		_activeslice = slice;

		// notify observers that slice changed
		if (signal_change)
		{
			on_active_slice_changed(slice);
		}
	}
}

bmphandler* SlicesHandler::get_activebmphandler()
{
	return &(_image_slices[_activeslice]);
}

tissuelayers_size_t SlicesHandler::active_tissuelayer() const
{
	return _active_tissuelayer;
}

void SlicesHandler::set_active_tissuelayer(tissuelayers_size_t idx)
{
	// TODO: Signaling, range checking
	_active_tissuelayer = idx;
}

unsigned SlicesHandler::pushstack_bmp()
{
	return get_activebmphandler()->pushstack_bmp();
}

unsigned SlicesHandler::pushstack_bmp(unsigned int slice)
{
	return _image_slices[slice].pushstack_bmp();
}

unsigned SlicesHandler::pushstack_work()
{
	return get_activebmphandler()->pushstack_work();
}

unsigned SlicesHandler::pushstack_work(unsigned int slice)
{
	return _image_slices[slice].pushstack_work();
}

unsigned SlicesHandler::pushstack_tissue(tissues_size_t i)
{
	return get_activebmphandler()->pushstack_tissue(_active_tissuelayer, i);
}

unsigned SlicesHandler::pushstack_tissue(tissues_size_t i, unsigned int slice)
{
	return _image_slices[slice].pushstack_tissue(_active_tissuelayer, i);
}

unsigned SlicesHandler::pushstack_help()
{
	return get_activebmphandler()->pushstack_help();
}

void SlicesHandler::removestack(unsigned i)
{
	get_activebmphandler()->removestack(i);
}

void SlicesHandler::clear_stack() { get_activebmphandler()->clear_stack(); }

void SlicesHandler::getstack_bmp(unsigned i)
{
	get_activebmphandler()->getstack_bmp(i);
}

void SlicesHandler::getstack_bmp(unsigned int slice, unsigned i)
{
	_image_slices[slice].getstack_bmp(i);
}

void SlicesHandler::getstack_work(unsigned i)
{
	get_activebmphandler()->getstack_work(i);
}

void SlicesHandler::getstack_work(unsigned int slice, unsigned i)
{
	_image_slices[slice].getstack_work(i);
}

void SlicesHandler::getstack_help(unsigned i)
{
	get_activebmphandler()->getstack_help(i);
}

void SlicesHandler::getstack_tissue(unsigned i, tissues_size_t tissuenr,
		bool override)
{
	get_activebmphandler()->getstack_tissue(_active_tissuelayer, i, tissuenr,
			override);
}

void SlicesHandler::getstack_tissue(unsigned int slice, unsigned i,
		tissues_size_t tissuenr, bool override)
{
	_image_slices[slice].getstack_tissue(_active_tissuelayer, i, tissuenr,
			override);
}

float* SlicesHandler::getstack(unsigned i, unsigned char& mode)
{
	return get_activebmphandler()->getstack(i, mode);
}

void SlicesHandler::popstack_bmp() { get_activebmphandler()->popstack_bmp(); }

void SlicesHandler::popstack_work() { get_activebmphandler()->popstack_work(); }

void SlicesHandler::popstack_help() { get_activebmphandler()->popstack_help(); }

unsigned SlicesHandler::loadstack(const char* filename)
{
	return get_activebmphandler()->loadstack(filename);
}

void SlicesHandler::savestack(unsigned i, const char* filename)
{
	get_activebmphandler()->savestack(i, filename);
}

void SlicesHandler::start_undo(iseg::DataSelection& dataSelection)
{
	if (_uelem == nullptr)
	{
		_uelem = new UndoElem;
		_uelem->dataSelection = dataSelection;

		if (dataSelection.bmp)
		{
			_uelem->bmp_old = _image_slices[dataSelection.sliceNr].copy_bmp();
			_uelem->mode1_old = _image_slices[dataSelection.sliceNr].return_mode(true);
		}
		else
		{
			_uelem->bmp_old = nullptr;
		}

		if (dataSelection.work)
		{
			_uelem->work_old = _image_slices[dataSelection.sliceNr].copy_work();
			_uelem->mode2_old = _image_slices[dataSelection.sliceNr].return_mode(false);
		}
		else
		{
			_uelem->work_old = nullptr;
		}

		if (dataSelection.tissues)
		{
			_uelem->tissue_old = _image_slices[dataSelection.sliceNr].copy_tissue(_active_tissuelayer);
		}
		else
		{
			_uelem->tissue_old = nullptr;
		}

		_uelem->vvm_old.clear();
		if (dataSelection.vvm)
		{
			_uelem->vvm_old = *(_image_slices[dataSelection.sliceNr].return_vvm());
		}

		_uelem->limits_old.clear();
		if (dataSelection.limits)
		{
			_uelem->limits_old = *(_image_slices[dataSelection.sliceNr].return_limits());
		}

		_uelem->marks_old.clear();
		if (dataSelection.marks)
		{
			_uelem->marks_old = *(_image_slices[dataSelection.sliceNr].return_marks());
		}
	}
}

bool SlicesHandler::start_undoall(iseg::DataSelection& dataSelection)
{
	//abcd std::vector<unsigned short> vslicenr1;
	std::vector<unsigned> vslicenr1;
	for (unsigned i = 0; i < _nrslices; i++)
		vslicenr1.push_back(i);

	return start_undo(dataSelection, vslicenr1);
}

//abcd bool SlicesHandler::start_undo(common::DataSelection &dataSelection,std::vector<unsigned short> vslicenr1)
bool SlicesHandler::start_undo(iseg::DataSelection& dataSelection,
		std::vector<unsigned> vslicenr1)
{
	if (_uelem == nullptr)
	{
		MultiUndoElem* uelem1 = new MultiUndoElem;
		_uelem = uelem1;
		//		uelem=new MultiUndoElem;
		//		MultiUndoElem *uelem1=dynamic_cast<MultiUndoElem *>(uelem);
		_uelem->dataSelection = dataSelection;
		uelem1->vslicenr = vslicenr1;

		if (_uelem->arraynr() < this->_undoQueue.return_nrundoarraysmax())
		{
			//abcd std::vector<unsigned short>::iterator it;
			std::vector<unsigned>::iterator it;
			uelem1->vbmp_old.clear();
			uelem1->vmode1_old.clear();
			if (dataSelection.bmp)
				for (it = vslicenr1.begin(); it != vslicenr1.end(); it++)
				{
					uelem1->vbmp_old.push_back(_image_slices[*it].copy_bmp());
					uelem1->vmode1_old.push_back(
							_image_slices[*it].return_mode(true));
				}
			uelem1->vwork_old.clear();
			uelem1->vmode2_old.clear();
			if (dataSelection.work)
				for (it = vslicenr1.begin(); it != vslicenr1.end(); it++)
				{
					uelem1->vwork_old.push_back(_image_slices[*it].copy_work());
					uelem1->vmode2_old.push_back(
							_image_slices[*it].return_mode(false));
				}
			uelem1->vtissue_old.clear();
			if (dataSelection.tissues)
				for (it = vslicenr1.begin(); it != vslicenr1.end(); it++)
					uelem1->vtissue_old.push_back(
							_image_slices[*it].copy_tissue(_active_tissuelayer));
			uelem1->vvvm_old.clear();
			if (dataSelection.vvm)
				for (it = vslicenr1.begin(); it != vslicenr1.end(); it++)
					uelem1->vvvm_old.push_back(
							*(_image_slices[*it].return_vvm()));
			uelem1->vlimits_old.clear();
			if (dataSelection.limits)
				for (it = vslicenr1.begin(); it != vslicenr1.end(); it++)
					uelem1->vlimits_old.push_back(
							*(_image_slices[*it].return_limits()));
			uelem1->marks_old.clear();
			if (dataSelection.marks)
				for (it = vslicenr1.begin(); it != vslicenr1.end(); it++)
					uelem1->vmarks_old.push_back(
							*(_image_slices[*it].return_marks()));

			return true;
		}
		else
		{
			free(_uelem);
			_uelem = nullptr;
		}
	}

	return false;
}

void SlicesHandler::abort_undo()
{
	if (_uelem != nullptr)
	{
		free(_uelem);
		_uelem = nullptr;
	}
}

void SlicesHandler::end_undo()
{
	if (_uelem != nullptr)
	{
		if (_uelem->multi)
		{
			//unsigned short undotype=uelem->storetype;

			MultiUndoElem* uelem1 = dynamic_cast<MultiUndoElem*>(_uelem);

			//abcd std::vector<unsigned short>::iterator it;
			std::vector<unsigned>::iterator it;

			uelem1->vbmp_new.clear();
			uelem1->vmode1_new.clear();
			//			if(undotype & 1)
			//				for(it=uelem1->vslicenr.begin();it!=uelem1->vslicenr.end();it++)
			//					uelem1->vbmp_new.push_back(image_slices[*it].copy_bmp());
			uelem1->vwork_new.clear();
			uelem1->vmode2_new.clear();
			//			if(undotype & 2)
			//				for(it=uelem1->vslicenr.begin();it!=uelem1->vslicenr.end();it++)
			//					uelem1->vwork_new.push_back(image_slices[*it].copy_work());
			uelem1->vtissue_new.clear();
			//			if(undotype & 4)
			//				for(it=uelem1->vslicenr.begin();it!=uelem1->vslicenr.end();it++)
			//					uelem1->vtissue_new.push_back(image_slices[*it].copy_tissue(active_tissuelayer));
			uelem1->vvvm_new.clear();
			//			if(undotype & 8)
			//				for(it=uelem1->vslicenr.begin();it!=uelem1->vslicenr.end();it++)
			//					uelem1->vvvm_new.push_back(*(image_slices[*it].return_vvm()));
			uelem1->vlimits_new.clear();
			//			if(undotype & 16)
			//				for(it=uelem1->vslicenr.begin();it!=uelem1->vslicenr.end();it++)
			//					uelem1->vlimits_new.push_back(*(image_slices[*it].return_limits()));
			uelem1->marks_new.clear();
			//			if(undotype & 32)
			//				for(it=uelem1->vslicenr.begin();it!=uelem1->vslicenr.end();it++)
			//					uelem1->vmarks_new.push_back(*(image_slices[*it].return_marks()));

			this->_undoQueue.add_undo(uelem1);

			_uelem = nullptr;
		}
		else
		{
			//unsigned short undotype=uelem->storetype;
			//unsigned short slicenr1=uelem->slicenr;

			//			if(undotype & 1) uelem->bmp_new=image_slices[slicenr1].copy_bmp();
			//			else
			_uelem->bmp_new = nullptr;
			_uelem->mode1_new = 0;

			//			if(undotype & 2) uelem->work_new=image_slices[slicenr1].copy_work();
			//			else
			_uelem->work_new = nullptr;
			_uelem->mode2_new = 0;

			//			if(undotype & 4) uelem->tissue_new=image_slices[slicenr1].copy_tissue(active_tissuelayer);
			//			else
			_uelem->tissue_new = nullptr;

			_uelem->vvm_new.clear();
			//			if(undotype & 8) uelem->vvm_new=*(image_slices[slicenr1].return_vvm());

			_uelem->limits_new.clear();
			//			if(undotype & 16) uelem->limits_new=*(image_slices[slicenr1].return_limits());

			_uelem->marks_new.clear();
			//			if(undotype & 32) uelem->marks_new=*(image_slices[slicenr1].return_marks());

			this->_undoQueue.add_undo(_uelem);

			_uelem = nullptr;
		}
	}
}

void SlicesHandler::merge_undo()
{
	if (_uelem != nullptr && !_uelem->multi)
	{
		iseg::DataSelection dataSelection = _uelem->dataSelection;
		/*		unsigned short slicenr1=uelem->slicenr;

		if(undotype & 1) uelem->bmp_new=image_slices[slicenr1].copy_bmp();
		else uelem->bmp_new=nullptr;

		if(undotype & 2) uelem->work_new=image_slices[slicenr1].copy_work();
		else uelem->work_new=nullptr;

		if(undotype & 4) uelem->tissue_new=image_slices[slicenr1].copy_tissue(active_tissuelayer);
		else uelem->tissue_new=nullptr;

		uelem->vvm_new.clear();
		if(undotype & 8) uelem->vvm_new=*(image_slices[slicenr1].return_vvm());

		uelem->limits_new.clear();
		if(undotype & 16) uelem->limits_new=*(image_slices[slicenr1].return_limits());

		uelem->marks_new.clear();
		if(undotype & 32) uelem->marks_new=*(image_slices[slicenr1].return_marks());*/

		this->_undoQueue.merge_undo(_uelem);

		if (dataSelection.bmp)
		{
			_uelem->bmp_new = nullptr;
			_uelem->bmp_old = nullptr;
		}
		if (dataSelection.work)
		{
			_uelem->work_new = nullptr;
			_uelem->work_old = nullptr;
		}
		if (dataSelection.tissues)
		{
			_uelem->tissue_new = nullptr;
			_uelem->tissue_old = nullptr;
		}

		delete _uelem;
		_uelem = nullptr;
	}
}

iseg::DataSelection SlicesHandler::undo()
{
	if (_uelem == nullptr)
	{
		_uelem = this->_undoQueue.undo();
		if (_uelem->multi)
		{
			MultiUndoElem* uelem1 = dynamic_cast<MultiUndoElem*>(_uelem);

			if (uelem1 != nullptr)
			{
				unsigned short current_slice;
				iseg::DataSelection dataSelection = _uelem->dataSelection;

				for (unsigned i = 0; i < uelem1->vslicenr.size(); i++)
				{
					current_slice = uelem1->vslicenr[i];
					if (dataSelection.bmp)
					{
						uelem1->vbmp_new.push_back(
								_image_slices[current_slice].copy_bmp());
						uelem1->vmode1_new.push_back(
								_image_slices[current_slice].return_mode(true));
						_image_slices[current_slice].copy2bmp(
								uelem1->vbmp_old[i], uelem1->vmode1_old[i]);
						free(uelem1->vbmp_old[i]);
					}
					if (dataSelection.work)
					{
						uelem1->vwork_new.push_back(
								_image_slices[current_slice].copy_work());
						uelem1->vmode2_new.push_back(
								_image_slices[current_slice].return_mode(false));
						_image_slices[current_slice].copy2work(
								uelem1->vwork_old[i], uelem1->vmode2_old[i]);
						free(uelem1->vwork_old[i]);
					}
					if (dataSelection.tissues)
					{
						uelem1->vtissue_new.push_back(
								_image_slices[current_slice].copy_tissue(
										_active_tissuelayer));
						_image_slices[current_slice].copy2tissue(
								_active_tissuelayer, uelem1->vtissue_old[i]);
						free(uelem1->vtissue_old[i]);
					}
					if (dataSelection.vvm)
					{
						uelem1->vvvm_new.push_back(
								*(_image_slices[current_slice].return_vvm()));
						_image_slices[current_slice].copy2vvm(
								&(uelem1->vvvm_old[i]));
					}
					if (dataSelection.limits)
					{
						uelem1->vlimits_new.push_back(
								*(_image_slices[current_slice].return_limits()));
						_image_slices[current_slice].copy2limits(
								&(uelem1->vlimits_old[i]));
					}
					if (dataSelection.marks)
					{
						uelem1->vmarks_new.push_back(
								*(_image_slices[current_slice].return_marks()));
						_image_slices[current_slice].copy2marks(
								&(uelem1->vmarks_old[i]));
					}
				}
				uelem1->vbmp_old.clear();
				uelem1->vmode1_old.clear();
				uelem1->vwork_old.clear();
				uelem1->vmode2_old.clear();
				uelem1->vtissue_old.clear();
				uelem1->vvvm_old.clear();
				uelem1->vlimits_old.clear();
				uelem1->vmarks_old.clear();

				_uelem = nullptr;

				return dataSelection;
			}
			else
				return iseg::DataSelection();
		}
		else
		{
			if (_uelem != nullptr)
			{
				iseg::DataSelection dataSelection = _uelem->dataSelection;

				if (dataSelection.bmp)
				{
					_uelem->bmp_new =
							_image_slices[dataSelection.sliceNr].copy_bmp();
					_uelem->mode1_new =
							_image_slices[dataSelection.sliceNr].return_mode(true);
					_image_slices[dataSelection.sliceNr].copy2bmp(
							_uelem->bmp_old, _uelem->mode1_old);
					free(_uelem->bmp_old);
					_uelem->bmp_old = nullptr;
				}

				if (dataSelection.work)
				{
					_uelem->work_new =
							_image_slices[dataSelection.sliceNr].copy_work();
					_uelem->mode2_new =
							_image_slices[dataSelection.sliceNr].return_mode(false);
					_image_slices[dataSelection.sliceNr].copy2work(
							_uelem->work_old, _uelem->mode2_old);
					free(_uelem->work_old);
					_uelem->work_old = nullptr;
				}

				if (dataSelection.tissues)
				{
					_uelem->tissue_new =
							_image_slices[dataSelection.sliceNr].copy_tissue(
									_active_tissuelayer);
					_image_slices[dataSelection.sliceNr].copy2tissue(
							_active_tissuelayer, _uelem->tissue_old);
					free(_uelem->tissue_old);
					_uelem->tissue_old = nullptr;
				}

				if (dataSelection.vvm)
				{
					_uelem->vvm_new.clear();
					_uelem->vvm_new =
							*(_image_slices[dataSelection.sliceNr].return_vvm());
					_image_slices[dataSelection.sliceNr].copy2vvm(
							&_uelem->vvm_old);
					_uelem->vvm_old.clear();
				}

				if (dataSelection.limits)
				{
					_uelem->limits_new.clear();
					_uelem->limits_new =
							*(_image_slices[dataSelection.sliceNr].return_limits());
					_image_slices[dataSelection.sliceNr].copy2limits(
							&_uelem->limits_old);
					_uelem->limits_old.clear();
				}

				if (dataSelection.marks)
				{
					_uelem->marks_new.clear();
					_uelem->marks_new =
							*(_image_slices[dataSelection.sliceNr].return_marks());
					_image_slices[dataSelection.sliceNr].copy2marks(
							&_uelem->marks_old);
					_uelem->marks_old.clear();
				}

				set_active_slice(dataSelection.sliceNr);

				_uelem = nullptr;

				return dataSelection;
			}
			else
				return iseg::DataSelection();
		}
	}
	else
		return iseg::DataSelection();
}

iseg::DataSelection SlicesHandler::redo()
{
	if (_uelem == nullptr)
	{
		_uelem = this->_undoQueue.redo();
		if (_uelem == nullptr)
			return iseg::DataSelection();
		if (_uelem->multi)
		{
			MultiUndoElem* uelem1 = dynamic_cast<MultiUndoElem*>(_uelem);

			if (uelem1 != nullptr)
			{
				unsigned short current_slice;
				iseg::DataSelection dataSelection = _uelem->dataSelection;
				for (unsigned i = 0; i < uelem1->vslicenr.size(); i++)
				{
					current_slice = uelem1->vslicenr[i];
					if (dataSelection.bmp)
					{
						uelem1->vbmp_old.push_back(
								_image_slices[current_slice].copy_bmp());
						uelem1->vmode1_old.push_back(
								_image_slices[current_slice].return_mode(true));
						_image_slices[current_slice].copy2bmp(
								uelem1->vbmp_new[i], uelem1->vmode1_new[i]);
						free(uelem1->vbmp_new[i]);
					}
					if (dataSelection.work)
					{
						uelem1->vwork_old.push_back(
								_image_slices[current_slice].copy_work());
						uelem1->vmode2_old.push_back(
								_image_slices[current_slice].return_mode(false));
						_image_slices[current_slice].copy2work(
								uelem1->vwork_new[i], uelem1->vmode2_new[i]);
						free(uelem1->vwork_new[i]);
					}
					if (dataSelection.tissues)
					{
						uelem1->vtissue_old.push_back(
								_image_slices[current_slice].copy_tissue(
										_active_tissuelayer));
						_image_slices[current_slice].copy2tissue(
								_active_tissuelayer, uelem1->vtissue_new[i]);
						free(uelem1->vtissue_new[i]);
					}
					if (dataSelection.vvm)
					{
						uelem1->vvvm_old.push_back(
								*(_image_slices[current_slice].return_vvm()));
						_image_slices[current_slice].copy2vvm(
								&(uelem1->vvvm_new[i]));
					}
					if (dataSelection.limits)
					{
						uelem1->vlimits_old.push_back(
								*(_image_slices[current_slice].return_limits()));
						_image_slices[current_slice].copy2limits(
								&(uelem1->vlimits_new[i]));
					}
					if (dataSelection.marks)
					{
						uelem1->vmarks_old.push_back(
								*(_image_slices[current_slice].return_marks()));
						_image_slices[current_slice].copy2marks(
								&(uelem1->vmarks_new[i]));
					}
				}
				uelem1->vbmp_new.clear();
				uelem1->vwork_new.clear();
				uelem1->vtissue_new.clear();
				uelem1->vvvm_new.clear();
				uelem1->vlimits_new.clear();
				uelem1->vmarks_new.clear();

				_uelem = nullptr;

				return dataSelection;
			}
			else
				return iseg::DataSelection();
		}
		else
		{
			if (_uelem != nullptr)
			{
				iseg::DataSelection dataSelection = _uelem->dataSelection;

				if (dataSelection.bmp)
				{
					_uelem->bmp_old =
							_image_slices[dataSelection.sliceNr].copy_bmp();
					_uelem->mode1_old =
							_image_slices[dataSelection.sliceNr].return_mode(true);
					_image_slices[dataSelection.sliceNr].copy2bmp(
							_uelem->bmp_new, _uelem->mode1_new);
					free(_uelem->bmp_new);
					_uelem->bmp_new = nullptr;
				}

				if (dataSelection.work)
				{
					_uelem->work_old =
							_image_slices[dataSelection.sliceNr].copy_work();
					_uelem->mode2_old =
							_image_slices[dataSelection.sliceNr].return_mode(false);
					_image_slices[dataSelection.sliceNr].copy2work(
							_uelem->work_new, _uelem->mode2_new);
					free(_uelem->work_new);
					_uelem->work_new = nullptr;
				}

				if (dataSelection.tissues)
				{
					_uelem->tissue_old =
							_image_slices[dataSelection.sliceNr].copy_tissue(
									_active_tissuelayer);
					_image_slices[dataSelection.sliceNr].copy2tissue(
							_active_tissuelayer, _uelem->tissue_new);
					free(_uelem->tissue_new);
					_uelem->tissue_new = nullptr;
				}

				if (dataSelection.vvm)
				{
					_uelem->vvm_old.clear();
					_uelem->vvm_old =
							*(_image_slices[dataSelection.sliceNr].return_vvm());
					_image_slices[dataSelection.sliceNr].copy2vvm(
							&_uelem->vvm_new);
					_uelem->vvm_new.clear();
				}

				if (dataSelection.limits)
				{
					_uelem->limits_old.clear();
					_uelem->limits_old =
							*(_image_slices[dataSelection.sliceNr].return_limits());
					_image_slices[dataSelection.sliceNr].copy2limits(
							&_uelem->limits_new);
					_uelem->limits_new.clear();
				}

				if (dataSelection.marks)
				{
					_uelem->marks_old.clear();
					_uelem->marks_old =
							*(_image_slices[dataSelection.sliceNr].return_marks());
					_image_slices[dataSelection.sliceNr].copy2marks(
							&_uelem->marks_new);
					_uelem->marks_new.clear();
				}

				set_active_slice(dataSelection.sliceNr);

				_uelem = nullptr;

				return dataSelection;
			}
			else
				return iseg::DataSelection();
		}
	}
	else
		return iseg::DataSelection();
}

void SlicesHandler::clear_undo()
{
	this->_undoQueue.clear_undo();
	if (_uelem != nullptr)
		delete (_uelem);
	_uelem = nullptr;

	return;
}

void SlicesHandler::reverse_undosliceorder()
{
	this->_undoQueue.reverse_undosliceorder(_nrslices);
	if (_uelem != nullptr)
	{
		_uelem->dataSelection.sliceNr =
				_nrslices - 1 - _uelem->dataSelection.sliceNr;
	}

	return;
}

unsigned SlicesHandler::return_nrundo()
{
	return this->_undoQueue.return_nrundo();
}

unsigned SlicesHandler::return_nrredo()
{
	return this->_undoQueue.return_nrredo();
}

bool SlicesHandler::return_undo3D() { return _undo3D; }

unsigned SlicesHandler::return_nrundosteps()
{
	return this->_undoQueue.return_nrundomax();
}

unsigned SlicesHandler::return_nrundoarrays()
{
	return this->_undoQueue.return_nrundoarraysmax();
}

void SlicesHandler::set_undo3D(bool undo3D1) { _undo3D = undo3D1; }

void SlicesHandler::set_undonr(unsigned nr) { this->_undoQueue.set_nrundo(nr); }

void SlicesHandler::set_undoarraynr(unsigned nr)
{
	this->_undoQueue.set_nrundoarraysmax(nr);
}

int SlicesHandler::LoadDICOM(std::vector<const char*> lfilename)
{
	if (lfilename.size() > 0)
	{
		_endslice = _nrslices = (unsigned short)lfilename.size();
		_os.set_sizenr(_nrslices);
		_image_slices.resize(_nrslices);

		_activeslice = 0;
		_active_tissuelayer = 0;
		_startslice = 0;

		unsigned short a, b, c;
		float d, e, thick1;
		float disp1[3];
		float dc1[6]; // direction cosines
		if (gdcmvtk_rtstruct::GetSizeUsingGDCM(lfilename[0], a, b, c, d, e,
						thick1, disp1, dc1))
		{
			Transform tr(disp1, dc1);

			set_pixelsize(d, e);
			set_slicethickness(thick1);
			set_transform(tr);
		}

		if (lfilename.size() > 1)
		{
			QFileInfo fi(lfilename[0]);
			QString directoryName = fi.absoluteDir().absolutePath();
			double newThick =
					gdcmvtk_rtstruct::GetZSPacing(directoryName.toStdString());
			if (newThick)
			{
				set_slicethickness(newThick);
			}
		}

		for (int i = 0; i < lfilename.size(); i++)
		{
			if (gdcmvtk_rtstruct::GetSizeUsingGDCM(lfilename[i], a, b, c, d, e,
							thick1, disp1, dc1))
			{
				if (c >= 1)
				{
					unsigned long totsize = (unsigned long)(a)*b * c;
					float* bits = (float*)malloc(sizeof(float) * totsize);

					if (bits == nullptr)
						return 0;

					bool canload = gdcmvtk_rtstruct::GetDicomUsingGDCM(
							lfilename[i], bits, a, b, c);
					if (!canload)
					{
						free(bits);
						return 0;
					}

					_image_slices[i]
							.LoadArray(&(bits[(unsigned long)(a)*b * 0]), a, b);

					free(bits);
				}
			}
		}

		_endslice = _nrslices = (unsigned short)(lfilename.size());
		_os.set_sizenr(_nrslices);

		// Ranges
		Pair dummy;
		_slice_ranges.resize(_nrslices);
		_slice_bmpranges.resize(_nrslices);
		compute_range_mode1(&dummy);
		compute_bmprange_mode1(&dummy);

		_width = _image_slices[0].return_width();
		_height = _image_slices[0].return_height();
		_area = _height * (unsigned int)_width;

		new_overlay();

		_loaded = true;

		return true;
	}
	return false;
}

int SlicesHandler::LoadDICOM(std::vector<const char*> lfilename, Point p,
		unsigned short dx, unsigned short dy)
{
	_activeslice = 0;
	_active_tissuelayer = 0;
	_startslice = 0;

	if (lfilename.size() == 1)
	{
		unsigned short a, b, c;
		float d, e, thick1;
		float disp1[3];
		float dc1[6]; // direction cosines
		gdcmvtk_rtstruct::GetSizeUsingGDCM(lfilename[0], a, b, c, d, e, thick1,
				disp1, dc1);
		if (c > 1)
		{
			unsigned long totsize = (unsigned long)(a)*b * c;
			float* bits = (float*)malloc(sizeof(float) * totsize);
			if (bits == nullptr)
				return 0;
			bool canload = gdcmvtk_rtstruct::GetDicomUsingGDCM(lfilename[0],
					bits, a, b, c);
			if (!canload)
			{
				free(bits);
				return 0;
			}

			_endslice = _nrslices = (unsigned short)c;
			_os.set_sizenr(_nrslices);
			_image_slices.resize(_nrslices);

			int j = 0;
			for (unsigned short i = 0; i < _nrslices; i++)
			{
				if (_image_slices[i].LoadArray(&(bits[(unsigned long)(a)*b * i]), a, b, p, dx, dy))
					j++;
			}

			free(bits);

			if (j < _nrslices)
				return 0;

			// Ranges
			Pair dummy;
			_slice_ranges.resize(_nrslices);
			_slice_bmpranges.resize(_nrslices);
			compute_range_mode1(&dummy);
			compute_bmprange_mode1(&dummy);

			_width = _image_slices[0].return_width();
			_height = _image_slices[0].return_height();
			_area = _height * (unsigned int)_width;

			new_overlay();

			_loaded = true;

			Transform tr(disp1, dc1);

			set_pixelsize(d, e);
			set_slicethickness(thick1);
			set_transform(tr);

			return 1;
		}
	}

	_endslice = _nrslices = (unsigned short)(lfilename.size());
	_os.set_sizenr(_nrslices);

	_image_slices.resize(_nrslices);
	int j = 0;

	float thick1 = DICOMsort(&lfilename);
	for (unsigned short i = 0; i < _nrslices; i++)
	{
		if (_image_slices[i].LoadDICOM(lfilename[i], p, dx, dy))
			j++;
	}

	_width = _image_slices[0].return_width();
	_height = _image_slices[0].return_height();
	_area = _height * (unsigned int)_width;

	new_overlay();

	if (j == _nrslices)
	{
		_loaded = true;

		DicomReader dcmr;
		if (dcmr.opendicom(lfilename[0]))
		{
			Pair p1;
			float disp1[3];
			float dc1[6]; // direction cosines

			if (thick1 <= 0)
				thick1 = dcmr.thickness();
			p1 = dcmr.pixelsize();
			dcmr.imagepos(disp1);
			disp1[0] += p.px * p1.low;
			disp1[1] += p.py * p1.high;
			dcmr.imageorientation(dc1);
			dcmr.closedicom();

			Transform tr(disp1, dc1);

			set_pixelsize(p1.high, p1.low);
			set_slicethickness(thick1);
			set_transform(tr);
		}

		// Ranges
		Pair dummy;
		_slice_ranges.resize(_nrslices);
		_slice_bmpranges.resize(_nrslices);
		compute_range_mode1(&dummy);
		compute_bmprange_mode1(&dummy);

		return 1;
	}
	else
		return 0;
}

int SlicesHandler::ReloadDICOM(std::vector<const char*> lfilename)
{
	if ((_endslice - _startslice) == (unsigned short)lfilename.size())
	{
		int j = 0;

		DICOMsort(&lfilename);
		for (unsigned short i = _startslice; i < _endslice; i++)
		{
			if (_image_slices[i].ReloadDICOM(lfilename[i - _startslice]))
				j++;
		}

		if (j == (_startslice - _endslice))
			return 1;
		else
			return 0;
	}
	else if (_nrslices <= (unsigned short)lfilename.size())
	{
		int j = 0;

		DICOMsort(&lfilename);
		for (unsigned short i = 0; i < _nrslices; i++)
		{
			if (_image_slices[i].ReloadDICOM(lfilename[i]))
				j++;
		}

		if (j == _nrslices)
			return 1;
		else
			return 0;
	}
	else if (lfilename.size() == 1)
	{
		unsigned short a, b, c;
		float d, e, thick1;
		float disp1[3];
		float dc1[6]; // direction cosines
		gdcmvtk_rtstruct::GetSizeUsingGDCM(lfilename[0], a, b, c, d, e, thick1,
				disp1, dc1);
		if (_nrslices == c)
		{
			unsigned long totsize = (unsigned long)(a)*b * c;
			float* bits = (float*)malloc(sizeof(float) * totsize);
			if (bits == nullptr)
				return 0;
			bool canload = gdcmvtk_rtstruct::GetDicomUsingGDCM(lfilename[0],
					bits, a, b, c);
			if (!canload)
			{
				free(bits);
				return 0;
			}

			int j = 0;
			for (unsigned short i = _startslice; i < _endslice; i++)
			{
				if (_image_slices[i]
								.LoadArray(&(bits[(unsigned long)(a)*b * i]), a, b))
					j++;
			}

			free(bits);
			if (j < _endslice - _startslice)
				return 0;
			return 1;
		}
	}
	return 0;
}

int SlicesHandler::ReloadDICOM(std::vector<const char*> lfilename, Point p)
{
	if ((_endslice - _startslice) == (unsigned short)lfilename.size())
	{
		int j = 0;

		DICOMsort(&lfilename);
		for (unsigned short i = _startslice; i < _endslice; i++)
		{
			if (_image_slices[i].ReloadDICOM(lfilename[i - _startslice], p))
				j++;
		}

		if (j == (_endslice - _startslice))
			return 1;
		else
			return 0;
	}
	else if (_nrslices <= (unsigned short)lfilename.size())
	{
		int j = 0;

		DICOMsort(&lfilename);
		for (unsigned short i = 0; i < _nrslices; i++)
		{
			if (_image_slices[i].ReloadDICOM(lfilename[i], p))
				j++;
		}

		if (j == _nrslices)
			return 1;
		else
			return 0;
	}
	else if (lfilename.size() == 1)
	{
		unsigned short a, b, c;
		float d, e, thick1;
		float disp1[3];
		float dc1[6]; // direction cosines
		gdcmvtk_rtstruct::GetSizeUsingGDCM(lfilename[0], a, b, c, d, e, thick1,
				disp1, dc1);
		if (_nrslices == c)
		{
			unsigned long totsize = (unsigned long)(a)*b * c;
			float* bits = (float*)malloc(sizeof(float) * totsize);
			if (bits == nullptr)
				return 0;
			bool canload = gdcmvtk_rtstruct::GetDicomUsingGDCM(lfilename[0],
					bits, a, b, c);
			if (!canload)
			{
				free(bits);
				return 0;
			}

			int j = 0;
			for (unsigned short i = _startslice; i < _endslice; i++)
			{
				if (_image_slices[i]
								.LoadArray(&(bits[(unsigned long)(a)*b * i]), a, b, p,
										_width, _height))
					j++;
			}

			free(bits);
			if (j < _endslice - _startslice)
				return 0;
			return 1;
		}
	}
	else
		return 0;

	return 0;
}

float SlicesHandler::DICOMsort(std::vector<const char*>* lfilename)
{
	float retval = -1.0f;
	DicomReader dcmread;
	std::vector<float> vpos;

	for (std::vector<const char*>::iterator it = lfilename->begin();
			 it != lfilename->end(); it++)
	{
		dcmread.opendicom(*it);
		vpos.push_back(dcmread.slicepos());
		dcmread.closedicom();
	}

	float dummypos;
	const char* dummyname;
	short nrelem = (short)lfilename->size();

	for (short i = 0; i < nrelem - 1; i++)
	{
		for (short j = nrelem - 1; j > i; j--)
		{
			if (vpos[j] > vpos[j - 1])
			{
				dummypos = vpos[j];
				vpos[j] = vpos[j - 1];
				vpos[j - 1] = dummypos;

				dummyname = (*lfilename)[j];
				(*lfilename)[j] = (*lfilename)[j - 1];
				(*lfilename)[j - 1] = dummyname;
			}
		}
	}

	if (nrelem > 1)
	{
		retval = (vpos[0] - vpos[nrelem - 1]) / (nrelem - 1);
	}

	return retval;
}

void SlicesHandler::GetDICOMseriesnr(std::vector<const char*>* vnames,
		std::vector<unsigned>* dicomseriesnr,
		std::vector<unsigned>* dicomseriesnrlist)
{
	DicomReader dcmread;

	dicomseriesnr->clear();
	for (auto it = vnames->begin(); it != vnames->end(); it++)
	{
		dcmread.opendicom(*it);
		auto it1 = dicomseriesnr->begin();
		unsigned u = dcmread.seriesnr();
		dicomseriesnrlist->push_back(u);
		dcmread.closedicom();
		while (it1 != dicomseriesnr->end() && (*it1) != u)
			it1++;
		if (it1 == dicomseriesnr->end())
		{
			dicomseriesnr->push_back(u);
		}
	}

	std::sort(dicomseriesnr->begin(), dicomseriesnr->end());
}

void SlicesHandler::map_tissue_indices(const std::vector<tissues_size_t>& indexMap)
{
	int const iN = _nrslices;

#pragma omp parallel for
	for (int i = 0; i < iN; i++)
	{
		_image_slices[i].map_tissue_indices(indexMap);
	}
}

void SlicesHandler::remove_tissue(tissues_size_t tissuenr)
{
	int const iN = _nrslices;

#pragma omp parallel for
	for (int i = 0; i < iN; i++)
	{
		_image_slices[i].remove_tissue(tissuenr);
	}
	TissueInfos::RemoveTissue(tissuenr);
}

void SlicesHandler::remove_tissues(const std::set<tissues_size_t>& tissuenrs)
{
	std::vector<bool> isSelected(TissueInfos::GetTissueCount() + 1, false);
	for (auto id : tissuenrs)
	{
		isSelected.at(id) = true;
	}

	std::vector<tissues_size_t> idxMap(isSelected.size(), 0);
	for (tissues_size_t oldIdx = 1, newIdx = 1; oldIdx < idxMap.size(); ++oldIdx)
	{
		if (!isSelected[oldIdx])
		{
			idxMap[oldIdx] = newIdx++;
		}
	}

	map_tissue_indices(idxMap);

	TissueInfos::RemoveTissues(tissuenrs);
}

void SlicesHandler::remove_tissueall()
{
	for (short unsigned i = 0; i < _nrslices; i++)
	{
		_image_slices[i].cleartissuesall();
	}
	TissueInfos::RemoveAllTissues();
	TissueInfo tissue;
	tissue.locked = false;
	tissue.color = Color(1.0f, 0.0f, 0.1f);
	tissue.name = "Tissue1";
	TissueInfos::AddTissue(tissue);
}

void SlicesHandler::cap_tissue(tissues_size_t maxval)
{
	for (short unsigned i = 0; i < _nrslices; i++)
	{
		_image_slices[i].cap_tissue(maxval);
	}
}

void SlicesHandler::buildmissingtissues(tissues_size_t j)
{
	tissues_size_t tissueCount = TissueInfos::GetTissueCount();
	if (j > tissueCount)
	{
		QString sdummy;
		TissueInfo tissue;
		tissue.locked = false;
		tissue.opac = 0.5f;
		for (tissues_size_t i = tissueCount + 1; i <= j; i++)
		{
			tissue.color[0] = ((i - 1) % 7) * 0.166666666f;
			tissue.color[1] = (((i - 1) / 7) % 7) * 0.166666666f;
			tissue.color[2] = ((i - 1) / 49) * 0.19f;
			tissue.name = (boost::format("Tissue%d") % i).str();
			TissueInfos::AddTissue(tissue);
		}
	}
}

std::vector<tissues_size_t> SlicesHandler::find_unused_tissues()
{
	std::vector<unsigned char> is_used(TissueInfos::GetTissueCount() + 1, 0);

	for (int i = 0, iN = _nrslices; i < iN; i++)
	{
		auto tissues = _image_slices[i].return_tissues(_active_tissuelayer);
		for (unsigned k = 0; k < _area; ++k)
		{
			is_used[tissues[k]] = 1;
		}
	}

	std::vector<tissues_size_t> unused_tissues;
	for (size_t i = 1; i < is_used.size(); ++i)
	{
		if (is_used[i] == 0)
		{
			ISEG_INFO("Unused tissue: " << TissueInfos::GetTissueName(i) << " (" << i << ")");
			unused_tissues.push_back(i);
		}
	}

	return unused_tissues;
}

void SlicesHandler::group_tissues(std::vector<tissues_size_t>& olds, std::vector<tissues_size_t>& news)
{
	int const iN = _nrslices;

#pragma omp parallel for
	for (int i = 0; i < iN; i++)
	{
		_image_slices[i].group_tissues(_active_tissuelayer, olds, news);
	}
}
void SlicesHandler::set_modeall(unsigned char mode, bool bmporwork)
{
	for (unsigned short i = _startslice; i < _endslice; i++)
		_image_slices[i].set_mode(mode, bmporwork);
}

bool SlicesHandler::print_tissuemat(const char* filename)
{
	std::vector<tissues_size_t*> matrix(_nrslices);
	for (unsigned short i = 0; i < _nrslices; i++)
		matrix[i] = _image_slices[i].return_tissues(_active_tissuelayer);
	bool ok = matexport::print_matslices(
			filename, matrix.data(), int(_width), int(_height), int(_nrslices),
			"iSeg tissue data v1.0", 21, "tissuedistrib", 13);
	return ok;
}

bool SlicesHandler::print_bmpmat(const char* filename)
{
	std::vector<float*> matrix(_nrslices);
	for (unsigned short i = 0; i < _nrslices; i++)
		matrix[i] = _image_slices[i].return_bmp();
	bool ok = matexport::print_matslices(
			filename, matrix.data(), int(_width), int(_height), int(_nrslices),
			"iSeg source data v1.0", 21, "sourcedistrib", 13);
	return ok;
}

bool SlicesHandler::print_workmat(const char* filename)
{
	std::vector<float*> matrix(_nrslices);
	for (unsigned short i = 0; i < _nrslices; i++)
		matrix[i] = _image_slices[i].return_work();
	bool ok = matexport::print_matslices(
			filename, matrix.data(), int(_width), int(_height), int(_nrslices),
			"iSeg target data v1.0", 21, "targetdistrib", 13);
	return ok;
}

bool SlicesHandler::print_atlas(const char* filename)
{
	QFile file(filename);
	file.open(QIODevice::WriteOnly);
	QDataStream out(&file);

	// Write a header with a "magic number" and a version
	out << (quint32)0xD0C0B0A0;
	out << (qint32)iseg::CombineTissuesVersion(1, 1);

	out.setVersion(QDataStream::Qt_4_0);

	// Write the data
	out << (quint32)_width << (quint32)_height << (quint32)_nrslices;
	out << (float)_dx << (float)_dy << (float)_thickness;
	tissues_size_t tissueCount = TissueInfos::GetTissueCount();
	out << (quint32)tissueCount;
	TissueInfo* tissueInfo;
	for (tissues_size_t tissuenr = 1; tissuenr <= tissueCount; tissuenr++)
	{
		tissueInfo = TissueInfos::GetTissueInfo(tissuenr);
		out << ToQ(tissueInfo->name) << tissueInfo->color[0] << tissueInfo->color[1] << tissueInfo->color[2];
	}
	for (unsigned short i = 0; i < _nrslices; i++)
	{
		out.writeRawData((char*)_image_slices[i].return_bmp(),
				(int)_area * sizeof(float));
		out.writeRawData(
				(char*)_image_slices[i].return_tissues(_active_tissuelayer),
				(int)_area * sizeof(tissues_size_t));
	}

	return true;
}

bool SlicesHandler::print_amascii(const char* filename)
{
	std::ofstream streamname;
	streamname.open(filename, std::ios_base::binary);
	if (streamname.good())
	{
		bool ok = true;
		streamname << "# AmiraMesh 3D ASCII 2.0" << endl
							 << endl;
		streamname << "# CreationDate: Fri Jun 16 14:24:32 2006" << endl
							 << endl
							 << endl;
		streamname << "define Lattice " << _width << " " << _height << " "
							 << _nrslices << endl
							 << endl;
		streamname << "Parameters {" << endl;
		streamname << "    Materials {" << endl;
		streamname << "        Exterior {" << endl;
		streamname << "            Id 1" << endl;
		streamname << "        }" << endl;
		tissues_size_t tissueCount = TissueInfos::GetTissueCount();
		TissueInfo* tissueInfo;
		for (tissues_size_t tc = 0; tc < tissueCount; tc++)
		{
			tissueInfo = TissueInfos::GetTissueInfo(tc + 1);
			QString nameCpy = ToQ(tissueInfo->name);
			nameCpy = nameCpy.replace("�", "ae");
			nameCpy = nameCpy.replace("�", "Ae");
			nameCpy = nameCpy.replace("�", "oe");
			nameCpy = nameCpy.replace("�", "Oe");
			nameCpy = nameCpy.replace("�", "ue");
			nameCpy = nameCpy.replace("�", "Ue");
			streamname << "        " << nameCpy.ascii() << " {" << endl;
			streamname << "            Color " << tissueInfo->color[0] << " "
								 << tissueInfo->color[1] << " " << tissueInfo->color[2]
								 << "," << endl;
			streamname << "            Id " << tc + 2 << endl;
			streamname << "        }" << endl;
		}
		streamname << "    }" << endl;
		if (tissueCount <= 255)
		{
			streamname << "    Content \"" << _width << "x" << _height << "x"
								 << _nrslices << " byte, uniform coordinates\"," << endl;
		}
		else
		{
			streamname << "    Content \"" << _width << "x" << _height << "x"
								 << _nrslices << " ushort, uniform coordinates\"," << endl;
		}
		streamname << "    BoundingBox 0 " << _width * _dx << " 0 " << _height * _dy
							 << " 0 " << _nrslices * _thickness << "," << endl;
		streamname << "    CoordType \"uniform\"" << endl;
		streamname << "}" << endl
							 << endl;
		if (tissueCount <= 255)
		{
			streamname << "Lattice { byte Labels } @1" << endl
								 << endl;
		}
		else
		{
			streamname << "Lattice { ushort Labels } @1" << endl
								 << endl;
		}
		streamname << "# Data section follows" << endl;
		streamname << "@1" << endl;
		for (unsigned short i = 0; i < _nrslices; i++)
			ok &= _image_slices[i].print_amascii_slice(_active_tissuelayer,
					streamname);
		streamname << endl;

		streamname.close();
		return ok;
	}
	else
		return false;
}

/// This function returns a pointer to a vtkImageData
/// The user is responsible for deleting data ...
vtkImageData* SlicesHandler::make_vtktissueimage()
{
	const char* tissueNameArrayName = "TissueNames"; // don't modify this
	const char* tissueColorArrayName = "Colors";		 // don't modify this

	// copy label field
	vtkImageData* labelField = vtkImageData::New();
	labelField->SetExtent(0, (int)width() - 1, 0,
			(int)height() - 1, 0,
			(int)(_endslice - _startslice) - 1);
	Pair ps = get_pixelsize();
	float offset[3];
	get_displacement(offset);
	labelField->SetSpacing(ps.high, ps.low, _thickness);
	labelField->SetOrigin(offset[0], offset[1], offset[2] + _thickness * _startslice);
	if (TissueInfos::GetTissueCount() <= 255)
	{
		labelField->AllocateScalars(VTK_UNSIGNED_CHAR, 1);
		unsigned char* field =
				(unsigned char*)labelField->GetScalarPointer(0, 0, 0);
		for (unsigned short i = _startslice; i < _endslice; i++)
		{
			copyfromtissue(i, &(field[i * (unsigned long long)return_area()]));
		}
	}
	else if (sizeof(tissues_size_t) == sizeof(unsigned short))
	{
		labelField->AllocateScalars(VTK_UNSIGNED_SHORT, 1);
		tissues_size_t* field = (tissues_size_t*)labelField->GetScalarPointer(0, 0, 0);
		for (unsigned short i = _startslice; i < _endslice; i++)
		{
			copyfromtissue(i, &(field[i * (unsigned long long)return_area()]));
		}
	}
	else
	{
		ISEG_ERROR_MSG("SlicesHandler::make_vtktissueimage: Error, tissues_size_t not implemented!");
		labelField->Delete();
		return nullptr;
	}

	// copy tissue names and colors
	tissues_size_t num_tissues = TissueInfos::GetTissueCount();
	auto names_array = vtkSmartPointer<vtkStringArray>::New();
	names_array->SetNumberOfTuples(num_tissues + 1);
	names_array->SetName(tissueNameArrayName);
	labelField->GetFieldData()->AddArray(names_array);

	auto color_array = vtkSmartPointer<vtkFloatArray>::New();
	color_array->SetNumberOfComponents(3);
	color_array->SetNumberOfTuples(num_tissues + 1);
	color_array->SetName(tissueColorArrayName);
	labelField->GetFieldData()->AddArray(color_array);
	for (tissues_size_t i = 1; i < num_tissues; i++)
	{
		int error_counter = 0;
		check_equal(TissueInfos::GetTissueType(TissueInfos::GetTissueName(i)), i);
		names_array->SetValue(i, TissueInfos::GetTissueName(i).c_str());
		auto color = TissueInfos::GetTissueColor(i);
		ISEG_INFO(TissueInfos::GetTissueName(i).c_str() << " " << color[0] << "," << color[1] << "," << color[2]);
		color_array->SetTuple(i, color.v.data());
	}

	return labelField;
}

bool SlicesHandler::export_tissue(const char* filename, bool binary) const
{
	auto slices = const_cast<SlicesHandler*>(this)->tissue_slices(_active_tissuelayer);
	return ImageWriter(binary).writeVolume(filename, slices, true, this);
}

bool SlicesHandler::export_bmp(const char* filename, bool binary) const
{
	auto slices = const_cast<SlicesHandler*>(this)->source_slices();
	return ImageWriter(binary).writeVolume(filename, slices, true, this);
}

bool SlicesHandler::export_work(const char* filename, bool binary) const
{
	auto slices = const_cast<SlicesHandler*>(this)->target_slices();
	return ImageWriter(binary).writeVolume(filename, slices, true, this);
}

bool SlicesHandler::print_xmlregionextent(const char* filename,
		bool onlyactiveslices,
		const char* projname)
{
	float offset[3];
	get_displacement(offset);

	std::ofstream streamname;
	streamname.open(filename, std::ios_base::binary);
	if (streamname.good())
	{
		bool ok = true;
		streamname << "<?xml version=\"1.0\"?>" << endl;
		streamname << "<IndexFile type=\"Extent\" version=\"0.1\">" << endl;
		unsigned short extent[3][2];
		tissues_size_t tissueCount = TissueInfos::GetTissueCount();
		TissueInfo* tissueInfo;
		for (tissues_size_t tissuenr = 1; tissuenr <= tissueCount; tissuenr++)
		{
			if (get_extent(tissuenr, onlyactiveslices, extent))
			{
				tissueInfo = TissueInfos::GetTissueInfo(tissuenr);
				streamname << "\t<label id=\"" << (int)tissuenr << "\" name=\""
									 << tissueInfo->name.c_str() << "\" color=\""
									 << tissueInfo->color[0] << " "
									 << tissueInfo->color[1] << " "
									 << tissueInfo->color[2] << "\">" << endl;
				streamname << "\t\t<dataset filename=\"";
				if (projname != nullptr)
				{
					streamname << projname;
				}
				streamname << "\" extent=\"" << extent[0][0] << " "
									 << extent[0][1] << " " << extent[1][0] << " "
									 << extent[1][1] << " " << extent[2][0] << " "
									 << extent[2][1];
				streamname << "\" global_bounds=\""
									 << extent[0][0] * _dx + offset[0] << " "
									 << extent[0][1] * _dx + offset[0] << " "
									 << extent[1][0] * _dy + offset[1] << " "
									 << extent[1][1] * _dy + offset[1] << " "
									 << extent[2][0] * _thickness + offset[2] << " "
									 << extent[2][1] * _thickness + offset[2] << "\">"
									 << endl;
				streamname << "\t\t</dataset>" << endl;
				streamname << "\t</label>" << endl;
			}
		}
		streamname << "</IndexFile>" << endl;
		streamname.close();
		return ok;
	}
	else
		return false;
}

bool SlicesHandler::print_tissueindex(const char* filename,
		bool onlyactiveslices,
		const char* projname)
{
	std::ofstream streamname;
	streamname.open(filename, std::ios_base::binary);
	if (streamname.good())
	{
		bool ok = true;
		streamname << "0 \"Background\"\n";
		for (tissues_size_t tissuenr = 1;
				 tissuenr <= TissueInfos::GetTissueCount(); tissuenr++)
		{
			streamname << (int)tissuenr << " \""
								 << TissueInfos::GetTissueName(tissuenr).c_str()
								 << "\"\n";
		}
		streamname.close();
		return ok;
	}
	else
		return false;
}

bool SlicesHandler::get_extent(tissues_size_t tissuenr, bool onlyactiveslices,
		unsigned short extent[3][2])
{
	bool found = false;
	unsigned short extent1[2][2];
	unsigned short startslice1, endslice1;
	startslice1 = 0;
	endslice1 = _nrslices;
	if (onlyactiveslices)
	{
		startslice1 = _startslice;
		endslice1 = _endslice;
	}
	for (unsigned short i = startslice1; i < endslice1; i++)
	{
		if (!found)
		{
			found = _image_slices[i].get_extent(_active_tissuelayer, tissuenr,
					extent1);
			if (found)
			{
				extent[2][0] = i;
				extent[2][1] = i;
				extent[0][0] = extent1[0][0];
				extent[1][0] = extent1[1][0];
				extent[0][1] = extent1[0][1];
				extent[1][1] = extent1[1][1];
			}
		}
		else
		{
			if (_image_slices[i].get_extent(_active_tissuelayer, tissuenr,
							extent1))
			{
				if (extent1[0][0] < extent[0][0])
					extent[0][0] = extent1[0][0];
				if (extent1[1][0] < extent[1][0])
					extent[1][0] = extent1[1][0];
				if (extent1[0][1] > extent[0][1])
					extent[0][1] = extent1[0][1];
				if (extent1[1][1] > extent[1][1])
					extent[1][1] = extent1[1][1];
				extent[2][1] = i;
			}
		}
	}

	return found;
}

void SlicesHandler::add_skin3D(int ix, int iy, int iz, float setto)
{
	// ix,iy,iz are in pixels

	//Create skin in each slice as same way is done in the 2D AddSkin process
	for (unsigned short z = _startslice; z < _endslice; z++)
	{
		float* work;
		work = _image_slices[z].return_work();
		unsigned i = 0, pos, y, x;

		//Create a binary vector noTissue/Tissue
		std::vector<int> s;
		for (int j = 0; j < _height; j++)
		{
			for (int k = 0; k < _width; k++)
			{
				if (work[i] == 0)
					s.push_back(-1);
				else
					s.push_back(0);
				i++;
			}
		}

		// i4 itetations through  y, -y, x, -x converting, each time a tissue beginning is find, one tissue pixel into skin
		//!! It is assumed that ix and iy are the same
		bool convertSkin = true;
		for (i = 1; i < ix + 1; i++)
		{
			for (y = 0; y < _height; y++)
			{
				pos = y * _width;
				while (pos < (y + 1) * _width)
				{
					if (s[pos] == 0)
					{
						if (convertSkin)
							s[pos] = 256;
						convertSkin = false;
					}
					else
						convertSkin = true;

					pos++;
				}

				pos = (y + 1) * _width - 1;
				while (pos > y * _width)
				{
					if (s[pos] == 0)
					{
						if (convertSkin)
							s[pos] = 256;
						convertSkin = false;
					}
					else
						convertSkin = true;

					pos--;
				}
			}

			for (x = 0; x < _width; x++)
			{
				pos = x;
				while (pos < _height * _width)
				{
					if (s[pos] == 0)
					{
						if (convertSkin)
							s[pos] = 256;
						convertSkin = false;
					}
					else
						convertSkin = true;

					pos += _width;
				}

				pos = _width * (_height - 1) + x;
				while (pos > _width)
				{
					if (s[pos] == 0)
					{
						if (convertSkin)
							s[pos] = 256;
						convertSkin = false;
					}
					else
						convertSkin = true;

					pos -= _width;
				}
			}
		}

		//go over the vector and set the skin pixel at the source pointer
		i = 0;
		for (int j = 0; j < _height; j++)
		{
			for (int k = 0; k < _width; k++)
			{
				if (s[i] == 256)
					work[i] = setto;
				i++;
			}
		}
	}

	// To create skin in 3D, it is check if where there is tissue, in the thickness (up&down) distance there is neither tissue nor skin
	//The conversion is already done.
	//int checkSliceDistance = int(iz/thickness);
	int checkSliceDistance = iz;

	for (unsigned short z = _startslice; z < _endslice - checkSliceDistance; z++)
	{
		float* work1;
		float* work2;
		work1 = _image_slices[z].return_work();
		work2 = _image_slices[z + checkSliceDistance].return_work();

		unsigned i = 0;
		for (int j = 0; j < _height; j++)
		{
			for (int k = 0; k < _width; k++)
			{
				if (work1[i] != 0 && work1[i] != setto)
					if (work2[i] == 0)
						work1[i] = setto;
				i++;
			}
		}
	}

	for (unsigned short z = _endslice - 1; z > _startslice + checkSliceDistance;
			 z--)
	{
		float* work1;
		float* work2;
		work1 = _image_slices[z].return_work();
		work2 = _image_slices[z - checkSliceDistance].return_work();

		unsigned i = 0;
		for (int j = 0; j < _height; j++)
		{
			for (int k = 0; k < _width; k++)
			{
				if (work1[i] != 0 && work1[i] != setto)
					if (work2[i] == 0)
						work1[i] = setto;
				i++;
			}
		}
	}
}

void SlicesHandler::add_skin3D_outside(int ix, int iy, int iz, float setto)
{
	float set_to = (float)123E10;
	for (unsigned short z = _startslice; z < _endslice; z++)
	{
		_image_slices[z].flood_exterior(set_to);
	}

	std::vector<posit> s;
	posit p1;

	p1.pz = _activeslice;

	float* work1;
	float* work2;
	for (unsigned short z = _startslice; z + 1 < _endslice; z++)
	{
		work1 = _image_slices[z].return_work();
		work2 = _image_slices[z + 1].return_work();
		for (unsigned long i = 0; i < _area; i++)
		{
			if (work1[i] == 0 && work2[i] == set_to)
			{
				work1[i] = set_to;
				p1.pxy = i;
				p1.pz = z;
				s.push_back(p1);
			}
		}
	}
	for (unsigned short z = _endslice - 1; z > _startslice; z--)
	{
		work1 = _image_slices[z].return_work();
		work2 = _image_slices[z - 1].return_work();
		for (unsigned long i = 0; i < _area; i++)
		{
			if (work1[i] == 0 && work2[i] == set_to)
			{
				work1[i] = set_to;
				p1.pxy = i;
				p1.pz = z;
				s.push_back(p1);
			}
		}
	}

	posit i, j;
	float* work;

	while (!s.empty())
	{
		i = s.back();
		s.pop_back();

		work = _image_slices[i.pz].return_work();
		if (i.pxy % _width != 0 && work[i.pxy - 1] == 0)
		{
			work[i.pxy - 1] = set_to;
			j.pxy = i.pxy - 1;
			j.pz = i.pz;
			s.push_back(j);
		}
		if ((i.pxy + 1) % _width != 0 && work[i.pxy + 1] == 0)
		{
			work[i.pxy + 1] = set_to;
			j.pxy = i.pxy + 1;
			j.pz = i.pz;
			s.push_back(j);
		}
		if (i.pxy >= _width && work[i.pxy - _width] == 0)
		{
			work[i.pxy - _width] = set_to;
			j.pxy = i.pxy - _width;
			j.pz = i.pz;
			s.push_back(j);
		}
		if (i.pxy < _area - _width && work[i.pxy + _width] == 0)
		{
			work[i.pxy + _width] = set_to;
			j.pxy = i.pxy + _width;
			j.pz = i.pz;
			s.push_back(j);
		}
		if (i.pz > _startslice)
		{
			work = _image_slices[i.pz - 1].return_work();
			if (work[i.pxy] == 0)
			{
				work[i.pxy] = set_to;
				j.pxy = i.pxy;
				j.pz = i.pz - 1;
				s.push_back(j);
			}
		}
		if (i.pz + 1 < _endslice)
		{
			work = _image_slices[i.pz + 1].return_work();
			if (work[i.pxy] == 0)
			{
				work[i.pxy] = set_to;
				j.pxy = i.pxy;
				j.pz = i.pz + 1;
				s.push_back(j);
			}
		}
	}

	unsigned short x, y;
	unsigned long pos;
	unsigned short i1;
	for (unsigned short z = _startslice; z < _endslice; z++)
	{
		work = _image_slices[z].return_work();

		for (y = 0; y < _height; y++)
		{
			pos = y * _width;
			i1 = 0;
			while (pos < (unsigned long)(y + 1) * _width)
			{
				if (work[pos] != set_to)
					i1 = ix;
				else
				{
					if (i1 > 0)
					{
						work[pos] = setto;
						i1--;
					}
				}
				pos++;
			}
		}

		for (y = 0; y < _height; y++)
		{
			pos = (y + 1) * _width - 1;
			i1 = 0;
			while (pos > (unsigned long)y * _width)
			{
				if (work[pos] != set_to)
					i1 = ix;
				else
				{
					if (i1 > 0)
					{
						work[pos] = setto;
						i1--;
					}
				}
				pos--;
			}
			if (work[pos] != set_to)
				i1 = ix;
			else
			{
				if (i1 > 0)
				{
					work[pos] = setto;
					i1--;
				}
			}
		}

		for (x = 0; x < _width; x++)
		{
			pos = x;
			i1 = 0;
			while (pos < _area)
			{
				if (work[pos] != set_to)
					i1 = iy;
				else
				{
					if (i1 > 0)
					{
						work[pos] = setto;
						i1--;
					}
				}
				pos += _width;
			}
		}

		for (x = 0; x < _width; x++)
		{
			pos = _area + x - _width;
			i1 = 0;
			while (pos > _width)
			{
				if (work[pos] != set_to)
					i1 = iy;
				else
				{
					if (i1 > 0)
					{
						work[pos] = setto;
						i1--;
					}
				}
				pos -= _width;
			}
			if (work[pos] != set_to)
				i1 = iy;
			else
			{
				if (i1 > 0)
				{
					work[pos] = setto;
					i1--;
				}
			}
		}
	}

	unsigned short* counter = (unsigned short*)malloc(sizeof(unsigned short) * _area);
	for (unsigned i1 = 0; i1 < _area; i1++)
		counter[i1] = 0;
	for (unsigned short z = _startslice; z < _endslice; z++)
	{
		work = _image_slices[z].return_work();
		for (pos = 0; pos < _area; pos++)
		{
			if (work[pos] != set_to)
				counter[pos] = iz;
			else
			{
				if (counter[pos] > 0)
				{
					work[pos] = setto;
					counter[pos]--;
				}
			}
		}
	}
	for (unsigned i1 = 0; i1 < _area; i1++)
		counter[i1] = 0;
	for (unsigned short z = _endslice - 1; z > _startslice; z--)
	{
		work = _image_slices[z].return_work();
		for (pos = 0; pos < _area; pos++)
		{
			if (work[pos] != set_to)
				counter[pos] = iz;
			else
			{
				if (counter[pos] > 0)
				{
					work[pos] = setto;
					counter[pos]--;
				}
			}
		}
	}
	work = _image_slices[_startslice].return_work();
	for (pos = 0; pos < _area; pos++)
	{
		if (work[pos] != set_to)
			counter[pos] = iz;
		else
		{
			if (counter[pos] > 0)
			{
				work[pos] = setto;
				counter[pos]--;
			}
		}
	}
	free(counter);

	for (unsigned short z = _startslice; z < _endslice; z++)
	{
		work = _image_slices[z].return_work();
		for (unsigned i1 = 0; i1 < _area; i1++)
			if (work[i1] == set_to)
				work[i1] = 0;
	}
}

void SlicesHandler::add_skin3D_outside2(int ix, int iy, int iz, float setto)
{
	float set_to = (float)123E10;
	float set_to2 = (float)321E10;
	for (unsigned short z = _startslice; z < _endslice; z++)
	{
		_image_slices[z].flood_exterior(set_to);
	}

	//Point p;
	//unsigned position;
	std::vector<posit> s;
	posit p1;

	//	p1.pxy=position;
	p1.pz = _activeslice;

	float* work1;
	float* work2;
	for (unsigned short z = _startslice; z + 1 < _endslice; z++)
	{
		work1 = _image_slices[z].return_work();
		work2 = _image_slices[z + 1].return_work();
		for (unsigned long i = 0; i < _area; i++)
		{
			if (work1[i] == 0 && work2[i] == set_to)
			{
				work1[i] = set_to;
				p1.pxy = i;
				p1.pz = z;
				s.push_back(p1);
			}
		}
	}
	for (unsigned short z = _endslice - 1; z > _startslice; z--)
	{
		work1 = _image_slices[z].return_work();
		work2 = _image_slices[z - 1].return_work();
		for (unsigned long i = 0; i < _area; i++)
		{
			if (work1[i] == 0 && work2[i] == set_to)
			{
				work1[i] = set_to;
				p1.pxy = i;
				p1.pz = z;
				s.push_back(p1);
			}
		}
	}

	posit i, j;
	float* work;

	while (!s.empty())
	{
		i = s.back();
		s.pop_back();

		work = _image_slices[i.pz].return_work();
		if (i.pxy % _width != 0 && work[i.pxy - 1] == 0)
		{
			work[i.pxy - 1] = set_to;
			j.pxy = i.pxy - 1;
			j.pz = i.pz;
			s.push_back(j);
		}
		if ((i.pxy + 1) % _width != 0 && work[i.pxy + 1] == 0)
		{
			work[i.pxy + 1] = set_to;
			j.pxy = i.pxy + 1;
			j.pz = i.pz;
			s.push_back(j);
		}
		if (i.pxy >= _width && work[i.pxy - _width] == 0)
		{
			work[i.pxy - _width] = set_to;
			j.pxy = i.pxy - _width;
			j.pz = i.pz;
			s.push_back(j);
		}
		if (i.pxy < _area - _width && work[i.pxy + _width] == 0)
		{
			work[i.pxy + _width] = set_to;
			j.pxy = i.pxy + _width;
			j.pz = i.pz;
			s.push_back(j);
		}
		if (i.pz > _startslice)
		{
			work = _image_slices[i.pz - 1].return_work();
			if (work[i.pxy] == 0)
			{
				work[i.pxy] = set_to;
				j.pxy = i.pxy;
				j.pz = i.pz - 1;
				s.push_back(j);
			}
		}
		if (i.pz + 1 < _endslice)
		{
			work = _image_slices[i.pz + 1].return_work();
			if (work[i.pxy] == 0)
			{
				work[i.pxy] = set_to;
				j.pxy = i.pxy;
				j.pz = i.pz + 1;
				s.push_back(j);
			}
		}
	}

	unsigned int totcount = (ix + 1) * (iy + 1) * (iz + 1);
	unsigned int subx = (iy + 1) * (iz + 1);
	unsigned int suby = (ix + 1) * (iz + 1);
	unsigned int subz = (iy + 1) * (ix + 1);

	Treap<posit, unsigned int> treap1;
	if (iz > 0)
	{
		for (unsigned short z = _startslice; z + 1 < _endslice; z++)
		{
			work1 = _image_slices[z].return_work();
			work2 = _image_slices[z + 1].return_work();
			for (unsigned long i = 0; i < _area; i++)
			{
				if (work1[i] == set_to)
				{
					if ((work2[i] != set_to) && (work2[i] != set_to2))
					{
						p1.pxy = i;
						p1.pz = z;
						Treap<posit, unsigned int>::Node* n = nullptr;
						treap1.insert(n, p1, 1, subz);
						work1[i] = set_to2;
					}
				}
				else if (work1[i] == set_to2)
				{
					if ((work2[i] != set_to) && (work2[i] != set_to2))
					{
						p1.pxy = i;
						p1.pz = z;
						Treap<posit, unsigned int>::Node* n1 =
								treap1.lookup(p1);
						if (n1->getPriority() > subz)
							treap1.update_priority(n1, subz);
					}
				}
				else
				{
					if (work2[i] == set_to2)
					{
						p1.pxy = i;
						p1.pz = z + 1;
						Treap<posit, unsigned int>::Node* n1 =
								treap1.lookup(p1);
						if (n1->getPriority() > subz)
							treap1.update_priority(n1, subz);
					}
					else if (work2[i] == set_to)
					{
						p1.pxy = i;
						p1.pz = z + 1;
						Treap<posit, unsigned int>::Node* n = nullptr;
						treap1.insert(n, p1, 1, subz);
						work2[i] = set_to2;
					}
				}
			}
		}
	}

	if (ix > 0)
	{
		for (unsigned short z = _startslice; z < _endslice; z++)
		{
			p1.pz = z;
			work1 = _image_slices[z].return_work();
			unsigned long i = 0;
			for (unsigned short y = 0; y < _height; y++)
			{
				for (unsigned short x = 0; x + 1 < _width; x++)
				{
					if (work1[i] == set_to)
					{
						if ((work1[i + 1] != set_to) &&
								(work1[i + 1] != set_to2))
						{
							p1.pxy = i;
							Treap<posit, unsigned int>::Node* n = nullptr;
							treap1.insert(n, p1, 1, subx);
							work1[i] = set_to2;
						}
					}
					else if (work1[i] == set_to2)
					{
						if ((work1[i + 1] != set_to) &&
								(work1[i + 1] != set_to2))
						{
							p1.pxy = i;
							Treap<posit, unsigned int>::Node* n1 =
									treap1.lookup(p1);
							if (n1->getPriority() > subx)
								treap1.update_priority(n1, subx);
						}
					}
					else
					{
						if (work1[i + 1] == set_to2)
						{
							p1.pxy = i + 1;
							Treap<posit, unsigned int>::Node* n1 =
									treap1.lookup(p1);
							if (n1->getPriority() > subx)
								treap1.update_priority(n1, subx);
						}
						else if (work1[i + 1] == set_to)
						{
							p1.pxy = i + 1;
							Treap<posit, unsigned int>::Node* n = nullptr;
							treap1.insert(n, p1, 1, subx);
							work1[i + 1] = set_to2;
						}
					}
					i++;
				}
				i++;
			}
		}
	}

	if (iy > 0)
	{
		for (unsigned short z = _startslice; z < _endslice; z++)
		{
			p1.pz = z;
			work1 = _image_slices[z].return_work();
			unsigned long i = 0;
			for (unsigned short y = 0; y + 1 < _height; y++)
			{
				for (unsigned short x = 0; x < _width; x++)
				{
					if (work1[i] == set_to)
					{
						if ((work1[i + _width] != set_to) &&
								(work1[i + _width] != set_to2))
						{
							p1.pxy = i;
							Treap<posit, unsigned int>::Node* n = nullptr;
							treap1.insert(n, p1, 1, suby);
							work1[i] = set_to2;
						}
					}
					else if (work1[i] == set_to2)
					{
						if ((work1[i + _width] != set_to) &&
								(work1[i + _width] != set_to2))
						{
							p1.pxy = i;
							Treap<posit, unsigned int>::Node* n1 =
									treap1.lookup(p1);
							if (n1->getPriority() > suby)
								treap1.update_priority(n1, suby);
						}
					}
					else
					{
						if (work1[i + _width] == set_to2)
						{
							p1.pxy = i + _width;
							Treap<posit, unsigned int>::Node* n1 =
									treap1.lookup(p1);
							if (n1->getPriority() > suby)
								treap1.update_priority(n1, suby);
						}
						else if (work1[i + _width] == set_to)
						{
							p1.pxy = i + _width;
							Treap<posit, unsigned int>::Node* n = nullptr;
							treap1.insert(n, p1, 1, suby);
							work1[i + _width] = set_to2;
						}
					}
					i++;
				}
			}
		}
	}

	Treap<posit, unsigned int>::Node* n1;
	posit p2;
	unsigned int prior;
	while ((n1 = treap1.get_top()) != nullptr)
	{
		p1 = n1->getKey();
		prior = n1->getPriority();
		work1 = _image_slices[p1.pz].return_work();
		work1[p1.pxy] = setto;
		if (p1.pxy % _width != 0)
		{
			if (work1[p1.pxy - 1] == set_to)
			{
				if (prior + 2 * subx <= totcount)
				{
					p2.pxy = p1.pxy - 1;
					p2.pz = p1.pz;
					Treap<posit, unsigned int>::Node* n = nullptr;
					treap1.insert(n, p2, 1, prior + subx);
					work1[p1.pxy - 1] = set_to2;
				}
			}
			else if (work1[p1.pxy - 1] == set_to2)
			{
				p2.pxy = p1.pxy - 1;
				p2.pz = p1.pz;
				Treap<posit, unsigned int>::Node* n2 = treap1.lookup(p2);
				if (n2->getPriority() > prior + subx)
					treap1.update_priority(n2, prior + subx);
			}
		}
		if ((p1.pxy + 1) % _width != 0)
		{
			if (work1[p1.pxy + 1] == set_to)
			{
				if (prior + 2 * subx <= totcount)
				{
					p2.pxy = p1.pxy + 1;
					p2.pz = p1.pz;
					Treap<posit, unsigned int>::Node* n = nullptr;
					treap1.insert(n, p2, 1, prior + subx);
					work1[p1.pxy + 1] = set_to2;
				}
			}
			else if (work1[p1.pxy + 1] == set_to2)
			{
				p2.pxy = p1.pxy + 1;
				p2.pz = p1.pz;
				Treap<posit, unsigned int>::Node* n2 = treap1.lookup(p2);
				if (n2->getPriority() > prior + subx)
					treap1.update_priority(n2, prior + subx);
			}
		}
		if (p1.pxy >= _width)
		{
			if (work1[p1.pxy - _width] == set_to)
			{
				if (prior + 2 * suby <= totcount)
				{
					p2.pxy = p1.pxy - _width;
					p2.pz = p1.pz;
					Treap<posit, unsigned int>::Node* n = nullptr;
					treap1.insert(n, p2, 1, prior + suby);
					work1[p1.pxy - _width] = set_to2;
				}
			}
			else if (work1[p1.pxy - _width] == set_to2)
			{
				p2.pxy = p1.pxy - _width;
				p2.pz = p1.pz;
				Treap<posit, unsigned int>::Node* n2 = treap1.lookup(p2);
				if (n2->getPriority() > prior + suby)
					treap1.update_priority(n2, prior + suby);
			}
		}
		if (p1.pxy < _area - _width)
		{
			if (work1[p1.pxy + _width] == set_to)
			{
				if (prior + 2 * suby <= totcount)
				{
					p2.pxy = p1.pxy + _width;
					p2.pz = p1.pz;
					Treap<posit, unsigned int>::Node* n = nullptr;
					treap1.insert(n, p2, 1, prior + suby);
					work1[p1.pxy + _width] = set_to2;
				}
			}
			else if (work1[p1.pxy + _width] == set_to2)
			{
				p2.pxy = p1.pxy + _width;
				p2.pz = p1.pz;
				Treap<posit, unsigned int>::Node* n2 = treap1.lookup(p2);
				if (n2->getPriority() > prior + suby)
					treap1.update_priority(n2, prior + suby);
			}
		}
		if (p1.pz > _startslice)
		{
			work2 = _image_slices[p1.pz - 1].return_work();
			if (work2[p1.pxy] == set_to)
			{
				if (prior + 2 * subz <= totcount)
				{
					p2.pxy = p1.pxy;
					p2.pz = p1.pz - 1;
					Treap<posit, unsigned int>::Node* n = nullptr;
					treap1.insert(n, p2, 1, prior + subz);
					work2[p1.pxy] = set_to2;
				}
			}
			else if (work2[p1.pxy] == set_to2)
			{
				p2.pxy = p1.pxy;
				p2.pz = p1.pz - 1;
				Treap<posit, unsigned int>::Node* n2 = treap1.lookup(p2);
				if (n2->getPriority() > prior + subz)
					treap1.update_priority(n2, prior + subz);
			}
		}
		if (p1.pz + 1 < _endslice)
		{
			work2 = _image_slices[p1.pz + 1].return_work();
			if (work2[p1.pxy] == set_to)
			{
				if (prior + 2 * subz <= totcount)
				{
					p2.pxy = p1.pxy;
					p2.pz = p1.pz + 1;
					Treap<posit, unsigned int>::Node* n = nullptr;
					treap1.insert(n, p2, 1, prior + subz);
					work2[p1.pxy] = set_to2;
				}
			}
			else if (work2[p1.pxy] == set_to2)
			{
				p2.pxy = p1.pxy;
				p2.pz = p1.pz + 1;
				Treap<posit, unsigned int>::Node* n2 = treap1.lookup(p2);
				if (n2->getPriority() > prior + subz)
					treap1.update_priority(n2, prior + subz);
			}
		}

		delete treap1.remove(n1);
	}

	for (unsigned short z = _startslice; z < _endslice; z++)
	{
		work = _image_slices[z].return_work();
		for (unsigned i1 = 0; i1 < _area; i1++)
			if (work[i1] == set_to)
				work[i1] = 0;
	}

	return;
}

void SlicesHandler::add_skintissue3D_outside2(int ix, int iy, int iz, tissues_size_t f)
{
	tissues_size_t set_to = TISSUES_SIZE_MAX;
	tissues_size_t set_to2 = TISSUES_SIZE_MAX - 1;
	for (unsigned short z = _startslice; z < _endslice; z++)
	{
		_image_slices[z].flood_exteriortissue(_active_tissuelayer, set_to);
	}

	std::vector<posit> s;
	posit p1;

	p1.pz = _activeslice;

	tissues_size_t* work1;
	tissues_size_t* work2;
	for (unsigned short z = _startslice; z + 1 < _endslice; z++)
	{
		work1 = _image_slices[z].return_tissues(_active_tissuelayer);
		work2 = _image_slices[z + 1].return_tissues(_active_tissuelayer);
		for (unsigned long i = 0; i < _area; i++)
		{
			if (work1[i] == 0 && work2[i] == set_to)
			{
				work1[i] = set_to;
				p1.pxy = i;
				p1.pz = z;
				s.push_back(p1);
			}
		}
	}
	for (unsigned short z = _endslice - 1; z > _startslice; z--)
	{
		work1 = _image_slices[z].return_tissues(_active_tissuelayer);
		work2 = _image_slices[z - 1].return_tissues(_active_tissuelayer);
		for (unsigned long i = 0; i < _area; i++)
		{
			if (work1[i] == 0 && work2[i] == set_to)
			{
				work1[i] = set_to;
				p1.pxy = i;
				p1.pz = z;
				s.push_back(p1);
			}
		}
	}

	posit i, j;
	tissues_size_t* work;

	while (!s.empty())
	{
		i = s.back();
		s.pop_back();

		work = _image_slices[i.pz].return_tissues(_active_tissuelayer);
		if (i.pxy % _width != 0 && work[i.pxy - 1] == 0)
		{
			work[i.pxy - 1] = set_to;
			j.pxy = i.pxy - 1;
			j.pz = i.pz;
			s.push_back(j);
		}
		if ((i.pxy + 1) % _width != 0 && work[i.pxy + 1] == 0)
		{
			work[i.pxy + 1] = set_to;
			j.pxy = i.pxy + 1;
			j.pz = i.pz;
			s.push_back(j);
		}
		if (i.pxy >= _width && work[i.pxy - _width] == 0)
		{
			work[i.pxy - _width] = set_to;
			j.pxy = i.pxy - _width;
			j.pz = i.pz;
			s.push_back(j);
		}
		if (i.pxy < _area - _width && work[i.pxy + _width] == 0)
		{
			work[i.pxy + _width] = set_to;
			j.pxy = i.pxy + _width;
			j.pz = i.pz;
			s.push_back(j);
		}
		if (i.pz > _startslice)
		{
			work = _image_slices[i.pz - 1].return_tissues(_active_tissuelayer);
			if (work[i.pxy] == 0)
			{
				work[i.pxy] = set_to;
				j.pxy = i.pxy;
				j.pz = i.pz - 1;
				s.push_back(j);
			}
		}
		if (i.pz + 1 < _endslice)
		{
			work = _image_slices[i.pz + 1].return_tissues(_active_tissuelayer);
			if (work[i.pxy] == 0)
			{
				work[i.pxy] = set_to;
				j.pxy = i.pxy;
				j.pz = i.pz + 1;
				s.push_back(j);
			}
		}
	}

	unsigned int totcount = (ix + 1) * (iy + 1) * (iz + 1);
	unsigned int subx = (iy + 1) * (iz + 1);
	unsigned int suby = (ix + 1) * (iz + 1);
	unsigned int subz = (iy + 1) * (ix + 1);

	Treap<posit, unsigned int> treap1;
	if (iz > 0)
	{
		for (unsigned short z = _startslice; z + 1 < _endslice; z++)
		{
			work1 = _image_slices[z].return_tissues(_active_tissuelayer);
			work2 = _image_slices[z + 1].return_tissues(_active_tissuelayer);
			for (unsigned long i = 0; i < _area; i++)
			{
				if (work1[i] == set_to)
				{
					if ((work2[i] != set_to) && (work2[i] != set_to2))
					{
						p1.pxy = i;
						p1.pz = z;
						Treap<posit, unsigned int>::Node* n = nullptr;
						treap1.insert(n, p1, 1, subz);
						work1[i] = set_to2;
					}
				}
				else if (work1[i] == set_to2)
				{
					if ((work2[i] != set_to) && (work2[i] != set_to2))
					{
						p1.pxy = i;
						p1.pz = z;
						Treap<posit, unsigned int>::Node* n1 =
								treap1.lookup(p1);
						if (n1->getPriority() > subz)
							treap1.update_priority(n1, subz);
					}
				}
				else
				{
					if (work2[i] == set_to2)
					{
						p1.pxy = i;
						p1.pz = z + 1;
						Treap<posit, unsigned int>::Node* n1 =
								treap1.lookup(p1);
						if (n1->getPriority() > subz)
							treap1.update_priority(n1, subz);
					}
					else if (work2[i] == set_to)
					{
						p1.pxy = i;
						p1.pz = z + 1;
						Treap<posit, unsigned int>::Node* n = nullptr;
						treap1.insert(n, p1, 1, subz);
						work2[i] = set_to2;
					}
				}
			}
		}
	}

	if (ix > 0)
	{
		for (unsigned short z = _startslice; z < _endslice; z++)
		{
			p1.pz = z;
			work1 = _image_slices[z].return_tissues(_active_tissuelayer);
			unsigned long i = 0;
			for (unsigned short y = 0; y < _height; y++)
			{
				for (unsigned short x = 0; x + 1 < _width; x++)
				{
					if (work1[i] == set_to)
					{
						if ((work1[i + 1] != set_to) &&
								(work1[i + 1] != set_to2))
						{
							p1.pxy = i;
							Treap<posit, unsigned int>::Node* n = nullptr;
							treap1.insert(n, p1, 1, subx);
							work1[i] = set_to2;
						}
					}
					else if (work1[i] == set_to2)
					{
						if ((work1[i + 1] != set_to) &&
								(work1[i + 1] != set_to2))
						{
							p1.pxy = i;
							Treap<posit, unsigned int>::Node* n1 =
									treap1.lookup(p1);
							if (n1->getPriority() > subx)
								treap1.update_priority(n1, subx);
						}
					}
					else
					{
						if (work1[i + 1] == set_to2)
						{
							p1.pxy = i + 1;
							Treap<posit, unsigned int>::Node* n1 =
									treap1.lookup(p1);
							if (n1->getPriority() > subx)
								treap1.update_priority(n1, subx);
						}
						else if (work1[i + 1] == set_to)
						{
							p1.pxy = i + 1;
							Treap<posit, unsigned int>::Node* n = nullptr;
							treap1.insert(n, p1, 1, subx);
							work1[i + 1] = set_to2;
						}
					}
					i++;
				}
				i++;
			}
		}
	}

	if (iy > 0)
	{
		for (unsigned short z = _startslice; z < _endslice; z++)
		{
			p1.pz = z;
			work1 = _image_slices[z].return_tissues(_active_tissuelayer);
			unsigned long i = 0;
			for (unsigned short y = 0; y + 1 < _height; y++)
			{
				for (unsigned short x = 0; x < _width; x++)
				{
					if (work1[i] == set_to)
					{
						if ((work1[i + _width] != set_to) &&
								(work1[i + _width] != set_to2))
						{
							p1.pxy = i;
							Treap<posit, unsigned int>::Node* n = nullptr;
							treap1.insert(n, p1, 1, suby);
							work1[i] = set_to2;
						}
					}
					else if (work1[i] == set_to2)
					{
						if ((work1[i + _width] != set_to) &&
								(work1[i + _width] != set_to2))
						{
							p1.pxy = i;
							Treap<posit, unsigned int>::Node* n1 =
									treap1.lookup(p1);
							if (n1->getPriority() > suby)
								treap1.update_priority(n1, suby);
						}
					}
					else
					{
						if (work1[i + _width] == set_to2)
						{
							p1.pxy = i + _width;
							Treap<posit, unsigned int>::Node* n1 =
									treap1.lookup(p1);
							if (n1->getPriority() > suby)
								treap1.update_priority(n1, suby);
						}
						else if (work1[i + _width] == set_to)
						{
							p1.pxy = i + _width;
							Treap<posit, unsigned int>::Node* n = nullptr;
							treap1.insert(n, p1, 1, suby);
							work1[i + _width] = set_to2;
						}
					}
					i++;
				}
			}
		}
	}

	Treap<posit, unsigned int>::Node* n1;
	posit p2;
	unsigned int prior;
	while ((n1 = treap1.get_top()) != nullptr)
	{
		p1 = n1->getKey();
		prior = n1->getPriority();
		work1 = _image_slices[p1.pz].return_tissues(_active_tissuelayer);
		work1[p1.pxy] = f;
		if (p1.pxy % _width != 0)
		{
			if (work1[p1.pxy - 1] == set_to)
			{
				if (prior + subx <= totcount)
				{
					p2.pxy = p1.pxy - 1;
					p2.pz = p1.pz;
					Treap<posit, unsigned int>::Node* n = nullptr;
					treap1.insert(n, p2, 1, prior + subx);
					work1[p1.pxy - 1] = set_to2;
				}
			}
			else if (work1[p1.pxy - 1] == set_to2)
			{
				p2.pxy = p1.pxy - 1;
				p2.pz = p1.pz;
				Treap<posit, unsigned int>::Node* n2 = treap1.lookup(p2);
				if (n2->getPriority() > prior + subx)
					treap1.update_priority(n2, prior + subx);
			}
		}
		if ((p1.pxy + 1) % _width != 0)
		{
			if (work1[p1.pxy + 1] == set_to)
			{
				if (prior + subx <= totcount)
				{
					p2.pxy = p1.pxy + 1;
					p2.pz = p1.pz;
					Treap<posit, unsigned int>::Node* n = nullptr;
					treap1.insert(n, p2, 1, prior + subx);
					work1[p1.pxy + 1] = set_to2;
				}
			}
			else if (work1[p1.pxy + 1] == set_to2)
			{
				p2.pxy = p1.pxy + 1;
				p2.pz = p1.pz;
				Treap<posit, unsigned int>::Node* n2 = treap1.lookup(p2);
				if (n2->getPriority() > prior + subx)
					treap1.update_priority(n2, prior + subx);
			}
		}
		if (p1.pxy >= _width)
		{
			if (work1[p1.pxy - _width] == set_to)
			{
				if (prior + suby <= totcount)
				{
					p2.pxy = p1.pxy - _width;
					p2.pz = p1.pz;
					Treap<posit, unsigned int>::Node* n = nullptr;
					treap1.insert(n, p2, 1, prior + suby);
					work1[p1.pxy - _width] = set_to2;
				}
			}
			else if (work1[p1.pxy - _width] == set_to2)
			{
				p2.pxy = p1.pxy - _width;
				p2.pz = p1.pz;
				Treap<posit, unsigned int>::Node* n2 = treap1.lookup(p2);
				if (n2->getPriority() > prior + suby)
					treap1.update_priority(n2, prior + suby);
			}
		}
		if (p1.pxy < _area - _width)
		{
			if (work1[p1.pxy + _width] == set_to)
			{
				if (prior + suby <= totcount)
				{
					p2.pxy = p1.pxy + _width;
					p2.pz = p1.pz;
					Treap<posit, unsigned int>::Node* n = nullptr;
					treap1.insert(n, p2, 1, prior + suby);
					work1[p1.pxy + _width] = set_to2;
				}
			}
			else if (work1[p1.pxy + _width] == set_to2)
			{
				p2.pxy = p1.pxy + _width;
				p2.pz = p1.pz;
				Treap<posit, unsigned int>::Node* n2 = treap1.lookup(p2);
				if (n2->getPriority() > prior + suby)
					treap1.update_priority(n2, prior + suby);
			}
		}
		if (p1.pz > _startslice)
		{
			work2 = _image_slices[p1.pz - 1].return_tissues(_active_tissuelayer);
			if (work2[p1.pxy] == set_to)
			{
				if (prior + subz <= totcount)
				{
					p2.pxy = p1.pxy;
					p2.pz = p1.pz - 1;
					Treap<posit, unsigned int>::Node* n = nullptr;
					treap1.insert(n, p2, 1, prior + subz);
					work2[p1.pxy] = set_to2;
				}
			}
			else if (work2[p1.pxy] == set_to2)
			{
				p2.pxy = p1.pxy;
				p2.pz = p1.pz - 1;
				Treap<posit, unsigned int>::Node* n2 = treap1.lookup(p2);
				if (n2->getPriority() > prior + subz)
					treap1.update_priority(n2, prior + subz);
			}
		}
		if (p1.pz + 1 < _endslice)
		{
			work2 = _image_slices[p1.pz + 1].return_tissues(_active_tissuelayer);
			if (work2[p1.pxy] == set_to)
			{
				if (prior + subz <= totcount)
				{
					p2.pxy = p1.pxy;
					p2.pz = p1.pz + 1;
					Treap<posit, unsigned int>::Node* n = nullptr;
					treap1.insert(n, p2, 1, prior + subz);
					work2[p1.pxy] = set_to2;
				}
			}
			else if (work2[p1.pxy] == set_to2)
			{
				p2.pxy = p1.pxy;
				p2.pz = p1.pz + 1;
				Treap<posit, unsigned int>::Node* n2 = treap1.lookup(p2);
				if (n2->getPriority() > prior + subz)
					treap1.update_priority(n2, prior + subz);
			}
		}

		delete treap1.remove(n1);
	}

	for (unsigned short z = _startslice; z < _endslice; z++)
	{
		work = _image_slices[z].return_tissues(_active_tissuelayer);
		for (unsigned i1 = 0; i1 < _area; i1++)
			if (work[i1] == set_to)
				work[i1] = 0;
	}
}

float SlicesHandler::add_skin3D(int i1)
{
	Pair p;
	get_range(&p);
	float setto;
	if (p.high <= 254.0f)
		setto = 255.0f;
	else if (p.low >= 1.0f)
		setto = 0.0f;
	else
	{
		setto = p.low;

		for (unsigned short i = _startslice; i < _endslice; i++)
		{
			float* bits = _image_slices[i].return_work();
			for (unsigned pos = 0; pos < _area; pos++)
			{
				if (bits[pos] != p.high)
					setto = std::max(setto, bits[pos]);
			}
		}

		setto = (setto + p.high) / 2;
	}

	add_skin3D(i1, i1, i1, setto);
	return setto;
}

float SlicesHandler::add_skin3D(int ix, int iy, int iz)
{
	Pair p;
	get_range(&p);
	float setto;
	if (p.high <= 254.0f)
		setto = 255.0f;
	else if (p.low >= 1.0f)
		setto = 0.0f;
	else
	{
		setto = p.low;

		for (unsigned short i = _startslice; i < _endslice; i++)
		{
			float* bits = _image_slices[i].return_work();
			for (unsigned pos = 0; pos < _area; pos++)
			{
				if (bits[pos] != p.high)
					setto = std::max(setto, bits[pos]);
			}
		}

		setto = (setto + p.high) / 2;
	}

	// ix,iy,iz are in pixels
	add_skin3D(ix, iy, iz, setto);
	return setto;
}

float SlicesHandler::add_skin3D_outside(int i1)
{
	Pair p;
	get_range(&p);
	float setto;
	if (p.high <= 254.0f)
		setto = 255.0f;
	else if (p.low >= 1.0f)
		setto = 0.0f;
	else
	{
		setto = p.low;

		for (unsigned short i = _startslice; i < _endslice; i++)
		{
			float* bits = _image_slices[i].return_work();
			for (unsigned pos = 0; pos < _area; pos++)
			{
				if (bits[pos] != p.high)
					setto = std::max(setto, bits[pos]);
			}
		}

		setto = (setto + p.high) / 2;
	}

	add_skin3D_outside(i1, i1, i1, setto);
	return setto;
}

float SlicesHandler::add_skin3D_outside2(int ix, int iy, int iz)
{
	Pair p;
	get_range(&p);
	float setto;
	if (p.high <= 254.0f)
		setto = 255.0f;
	else if (p.low >= 1.0f)
		setto = 0.0f;
	else
	{
		setto = p.low;

		for (unsigned short i = _startslice; i < _endslice; i++)
		{
			float* bits = _image_slices[i].return_work();
			for (unsigned pos = 0; pos < _area; pos++)
			{
				if (bits[pos] != p.high)
					setto = std::max(setto, bits[pos]);
			}
		}

		setto = (setto + p.high) / 2;
	}

	add_skin3D_outside2(ix, iy, iz, setto);
	return setto;
}

void SlicesHandler::add_skintissue3D(int ix, int iy, int iz, tissues_size_t f)
{
	tissues_size_t set_to = TISSUES_SIZE_MAX;
	for (unsigned short z = _startslice; z < _endslice; z++)
	{
		_image_slices[z].flood_exteriortissue(_active_tissuelayer, set_to);
	}

	//Point p;
	//unsigned position;
	std::vector<posit> s;
	posit p1;

	//	p1.pxy=position;
	p1.pz = _activeslice;

	tissues_size_t* tissue1;
	tissues_size_t* tissue2;
	for (unsigned short z = _startslice; z + 1 < _endslice; z++)
	{
		tissue1 = _image_slices[z].return_tissues(_active_tissuelayer);
		tissue2 = _image_slices[z + 1].return_tissues(_active_tissuelayer);
		for (unsigned long i = 0; i < _area; i++)
		{
			if (tissue1[i] == 0 && tissue2[i] == set_to)
			{
				tissue1[i] = set_to;
				p1.pxy = i;
				p1.pz = z;
				s.push_back(p1);
			}
		}
	}
	for (unsigned short z = _endslice - 1; z > _startslice; z--)
	{
		tissue1 = _image_slices[z].return_tissues(_active_tissuelayer);
		tissue2 = _image_slices[z - 1].return_tissues(_active_tissuelayer);
		for (unsigned long i = 0; i < _area; i++)
		{
			if (tissue1[i] == 0 && tissue2[i] == set_to)
			{
				tissue1[i] = set_to;
				p1.pxy = i;
				p1.pz = z;
				s.push_back(p1);
			}
		}
	}

	posit i, j;
	tissues_size_t* tissue;

	while (!s.empty())
	{
		i = s.back();
		s.pop_back();

		tissue = _image_slices[i.pz].return_tissues(_active_tissuelayer);
		if (i.pxy % _width != 0 && tissue[i.pxy - 1] == 0)
		{
			tissue[i.pxy - 1] = set_to;
			j.pxy = i.pxy - 1;
			j.pz = i.pz;
			s.push_back(j);
		}
		if ((i.pxy + 1) % _width != 0 && tissue[i.pxy + 1] == 0)
		{
			tissue[i.pxy + 1] = set_to;
			j.pxy = i.pxy + 1;
			j.pz = i.pz;
			s.push_back(j);
		}
		if (i.pxy >= _width && tissue[i.pxy - _width] == 0)
		{
			tissue[i.pxy - _width] = set_to;
			j.pxy = i.pxy - _width;
			j.pz = i.pz;
			s.push_back(j);
		}
		if (i.pxy < _area - _width && tissue[i.pxy + _width] == 0)
		{
			tissue[i.pxy + _width] = set_to;
			j.pxy = i.pxy + _width;
			j.pz = i.pz;
			s.push_back(j);
		}
		if (i.pz > _startslice)
		{
			tissue = _image_slices[i.pz - 1].return_tissues(_active_tissuelayer);
			if (tissue[i.pxy] == 0)
			{
				tissue[i.pxy] = set_to;
				j.pxy = i.pxy;
				j.pz = i.pz - 1;
				s.push_back(j);
			}
		}
		if (i.pz + 1 < _endslice)
		{
			tissue = _image_slices[i.pz + 1].return_tissues(_active_tissuelayer);
			if (tissue[i.pxy] == 0)
			{
				tissue[i.pxy] = set_to;
				j.pxy = i.pxy;
				j.pz = i.pz + 1;
				s.push_back(j);
			}
		}
	}

	unsigned short x, y;
	unsigned long pos;
	unsigned short i1;
	for (unsigned short z = _startslice; z < _endslice; z++)
	{
		tissue = _image_slices[z].return_tissues(_active_tissuelayer);

		for (y = 0; y < _height; y++)
		{
			pos = y * _width;
			i1 = 0;
			while (pos < (unsigned long)(y + 1) * _width)
			{
				if (tissue[pos] == set_to)
					i1 = ix;
				else
				{
					if (i1 > 0 && (!TissueInfos::GetTissueLocked(tissue[pos])))
					{
						tissue[pos] = f;
						i1--;
					}
				}
				pos++;
			}
		}

		for (y = 0; y < _height; y++)
		{
			pos = (y + 1) * _width - 1;
			i1 = 0;
			while (pos > (unsigned long)y * _width)
			{
				if (tissue[pos] == set_to)
					i1 = ix;
				else
				{
					if (i1 > 0)
					{
						if (!TissueInfos::GetTissueLocked(tissue[pos]))
							tissue[pos] = f;
						i1--;
					}
				}
				pos--;
			}
			if (tissue[pos] == set_to)
				i1 = ix;
			else
			{
				if (i1 > 0)
				{
					if (!TissueInfos::GetTissueLocked(tissue[pos]))
						tissue[pos] = f;
					i1--;
				}
			}
		}

		for (x = 0; x < _width; x++)
		{
			pos = x;
			i1 = 0;
			while (pos < _area)
			{
				if (tissue[pos] == set_to)
					i1 = iy;
				else
				{
					if (i1 > 0)
					{
						if (!TissueInfos::GetTissueLocked(tissue[pos]))
							tissue[pos] = f;
						i1--;
					}
				}
				pos += _width;
			}
		}

		for (x = 0; x < _width; x++)
		{
			pos = _area + x - _width;
			i1 = 0;
			while (pos > _width)
			{
				if (tissue[pos] == set_to)
					i1 = iy;
				else
				{
					if (i1 > 0)
					{
						if (!TissueInfos::GetTissueLocked(tissue[pos]))
							tissue[pos] = f;
						i1--;
					}
				}
				pos -= _width;
			}
			if (tissue[pos] == set_to)
				i1 = iy;
			else
			{
				if (i1 > 0)
				{
					if (!TissueInfos::GetTissueLocked(tissue[pos]))
						tissue[pos] = f;
					i1--;
				}
			}
		}
	}

	unsigned short* counter =
			(unsigned short*)malloc(sizeof(unsigned short) * _area);
	for (unsigned i1 = 0; i1 < _area; i1++)
		counter[i1] = 0;
	for (unsigned short z = _startslice; z < _endslice; z++)
	{
		tissue = _image_slices[z].return_tissues(_active_tissuelayer);
		for (pos = 0; pos < _area; pos++)
		{
			if (tissue[pos] == set_to)
				counter[pos] = iz;
			else
			{
				if (counter[pos] > 0)
				{
					if (!TissueInfos::GetTissueLocked(tissue[pos]))
						tissue[pos] = f;
					counter[pos]--;
				}
			}
		}
	}
	for (unsigned i1 = 0; i1 < _area; i1++)
		counter[i1] = 0;
	for (unsigned short z = _endslice - 1; z > _startslice; z--)
	{
		tissue = _image_slices[z].return_tissues(_active_tissuelayer);
		for (pos = 0; pos < _area; pos++)
		{
			if (tissue[pos] == set_to)
				counter[pos] = iz;
			else
			{
				if (counter[pos] > 0)
				{
					if (!TissueInfos::GetTissueLocked(tissue[pos]))
						tissue[pos] = f;
					counter[pos]--;
				}
			}
		}
	}
	tissue = _image_slices[_startslice].return_tissues(_active_tissuelayer);
	for (pos = 0; pos < _area; pos++)
	{
		if (tissue[pos] == set_to)
			counter[pos] = iz;
		else
		{
			if (counter[pos] > 0)
			{
				if (!TissueInfos::GetTissueLocked(tissue[pos]))
					tissue[pos] = f;
				counter[pos]--;
			}
		}
	}
	free(counter);

	for (unsigned short z = _startslice; z < _endslice; z++)
	{
		tissue = _image_slices[z].return_tissues(_active_tissuelayer);
		for (unsigned i1 = 0; i1 < _area; i1++)
			if (tissue[i1] == set_to)
				tissue[i1] = 0;
	}

	return;
}

void SlicesHandler::add_skintissue3D_outside(int ixyz, tissues_size_t f)
{
	tissues_size_t set_to = TISSUES_SIZE_MAX;
	for (unsigned short z = _startslice; z < _endslice; z++)
	{
		_image_slices[z].flood_exteriortissue(_active_tissuelayer, set_to);
	}

	//Point p;
	//unsigned position;
	std::vector<posit> s;
	std::vector<posit> s1;
	std::vector<posit>* s2 = &s1;
	std::vector<posit>* s3 = &s;
	posit p1;

	//	p1.pxy=position;
	p1.pz = _activeslice;

	tissues_size_t* tissue1;
	tissues_size_t* tissue2;
	for (unsigned short z = _startslice; z + 1 < _endslice; z++)
	{
		tissue1 = _image_slices[z].return_tissues(_active_tissuelayer);
		tissue2 = _image_slices[z + 1].return_tissues(_active_tissuelayer);
		for (unsigned long i = 0; i < _area; i++)
		{
			if (tissue1[i] == 0 && tissue2[i] == set_to)
			{
				tissue1[i] = set_to;
				p1.pxy = i;
				p1.pz = z;
				s.push_back(p1);
			}
		}
	}
	for (unsigned short z = _endslice - 1; z > _startslice; z--)
	{
		tissue1 = _image_slices[z].return_tissues(_active_tissuelayer);
		tissue2 = _image_slices[z - 1].return_tissues(_active_tissuelayer);
		for (unsigned long i = 0; i < _area; i++)
		{
			if (tissue1[i] == 0 && tissue2[i] == set_to)
			{
				tissue1[i] = set_to;
				p1.pxy = i;
				p1.pz = z;
				s.push_back(p1);
			}
		}
	}

	posit i, j;
	tissues_size_t* tissue;

	while (!s.empty())
	{
		i = s.back();
		s.pop_back();

		tissue = _image_slices[i.pz].return_tissues(_active_tissuelayer);
		if (i.pxy % _width != 0 && tissue[i.pxy - 1] == 0)
		{
			tissue[i.pxy - 1] = set_to;
			j.pxy = i.pxy - 1;
			j.pz = i.pz;
			s.push_back(j);
		}
		if ((i.pxy + 1) % _width != 0 && tissue[i.pxy + 1] == 0)
		{
			tissue[i.pxy + 1] = set_to;
			j.pxy = i.pxy + 1;
			j.pz = i.pz;
			s.push_back(j);
		}
		if (i.pxy >= _width && tissue[i.pxy - _width] == 0)
		{
			tissue[i.pxy - _width] = set_to;
			j.pxy = i.pxy - _width;
			j.pz = i.pz;
			s.push_back(j);
		}
		if (i.pxy <= _area - _width && tissue[i.pxy + _width] == 0)
		{
			tissue[i.pxy + _width] = set_to;
			j.pxy = i.pxy + _width;
			j.pz = i.pz;
			s.push_back(j);
		}
		if (i.pz > _startslice)
		{
			tissue = _image_slices[i.pz - 1].return_tissues(_active_tissuelayer);
			if (tissue[i.pxy] == 0)
			{
				tissue[i.pxy] = set_to;
				j.pxy = i.pxy;
				j.pz = i.pz - 1;
				s.push_back(j);
			}
		}
		if (i.pz + 1 < _endslice)
		{
			tissue = _image_slices[i.pz + 1].return_tissues(_active_tissuelayer);
			if (tissue[i.pxy] == 0)
			{
				tissue[i.pxy] = set_to;
				j.pxy = i.pxy;
				j.pz = i.pz + 1;
				s.push_back(j);
			}
		}
	}

	for (unsigned short z = _startslice; z + 1 < _endslice; z++)
	{
		tissue1 = _image_slices[z].return_tissues(_active_tissuelayer);
		tissue2 = _image_slices[z + 1].return_tissues(_active_tissuelayer);
		for (unsigned long i = 0; i < _area; i++)
		{
			if (tissue1[i] == set_to)
			{
				if (tissue2[i] != set_to)
				{
					p1.pxy = i;
					p1.pz = z + 1;
					(*s2).push_back(p1);
				}
			}
			else
			{
				if (tissue2[i] == set_to)
				{
					p1.pxy = i;
					p1.pz = z;
					(*s2).push_back(p1);
				}
			}
		}
	}

	for (unsigned short z = _startslice; z < _endslice; z++)
	{
		tissue1 = _image_slices[z].return_tissues(_active_tissuelayer);
		unsigned long i = 0;
		for (unsigned short y = 0; y < _height; y++)
		{
			for (unsigned short x = 0; x + 1 < _width; x++)
			{
				if (tissue1[i] == set_to)
				{
					if (tissue1[i + 1] != set_to)
					{
						p1.pxy = i + 1;
						p1.pz = z;
						(*s2).push_back(p1);
					}
				}
				else
				{
					if (tissue1[i + 1] == set_to)
					{
						p1.pxy = i;
						p1.pz = z;
						(*s2).push_back(p1);
					}
				}
				i++;
			}
			i++;
		}
		i = 0;
		for (unsigned short y = 0; y + 1 < _height; y++)
		{
			for (unsigned short x = 0; x < _width; x++)
			{
				if (tissue1[i] == set_to)
				{
					if (tissue1[i + _width] != set_to)
					{
						p1.pxy = i + _width;
						p1.pz = z;
						(*s2).push_back(p1);
					}
				}
				else
				{
					if (tissue1[i + _width] == set_to)
					{
						p1.pxy = i;
						p1.pz = z;
						(*s2).push_back(p1);
					}
				}
				i++;
			}
		}
	}

	for (int i4 = 0; i4 < ixyz; i4++)
	{
		while (!(*s2).empty())
		{
			i = (*s2).back();
			(*s2).pop_back();

			tissue = _image_slices[i.pz].return_tissues(_active_tissuelayer);
			if (i.pxy % _width != 0 && tissue[i.pxy - 1] == set_to)
			{
				tissue[i.pxy - 1] = f;
				j.pxy = i.pxy - 1;
				j.pz = i.pz;
				(*s3).push_back(j);
			}
			if ((i.pxy + 1) % _width != 0 && tissue[i.pxy + 1] == set_to)
			{
				tissue[i.pxy + 1] = f;
				j.pxy = i.pxy + 1;
				j.pz = i.pz;
				(*s3).push_back(j);
			}
			if (i.pxy >= _width && tissue[i.pxy - _width] == set_to)
			{
				tissue[i.pxy - _width] = f;
				j.pxy = i.pxy - _width;
				j.pz = i.pz;
				(*s3).push_back(j);
			}
			if (i.pxy < _area - _width && tissue[i.pxy + _width] == set_to)
			{
				tissue[i.pxy + _width] = f;
				j.pxy = i.pxy + _width;
				j.pz = i.pz;
				(*s3).push_back(j);
			}
			if (i.pz > _startslice)
			{
				tissue =
						_image_slices[i.pz - 1].return_tissues(_active_tissuelayer);
				if (tissue[i.pxy] == set_to)
				{
					tissue[i.pxy] = f;
					j.pxy = i.pxy;
					j.pz = i.pz - 1;
					(*s3).push_back(j);
				}
			}
			if (i.pz + 1 < _endslice)
			{
				tissue =
						_image_slices[i.pz + 1].return_tissues(_active_tissuelayer);
				if (tissue[i.pxy] == set_to)
				{
					tissue[i.pxy] = f;
					j.pxy = i.pxy;
					j.pz = i.pz + 1;
					(*s3).push_back(j);
				}
			}
		}
		std::vector<posit>* sdummy = s2;
		s2 = s3;
		s3 = sdummy;
	}

	while (!(*s2).empty())
	{
		(*s2).pop_back();
	}

	for (unsigned short z = _startslice; z < _endslice; z++)
	{
		tissue = _image_slices[z].return_tissues(_active_tissuelayer);
		for (unsigned i1 = 0; i1 < _area; i1++)
			if (tissue[i1] == set_to)
				tissue[i1] = 0;
	}

	return;
}

void SlicesHandler::fill_skin_3d(int thicknessX, int thicknessY, int thicknessZ,
		tissues_size_t backgroundID,
		tissues_size_t skinID)
{
	int numTasks = _nrslices;
	QProgressDialog progress("Fill Skin in progress...", "Cancel", 0, numTasks);
	progress.show();
	progress.setWindowModality(Qt::WindowModal);
	progress.setModal(true);
	progress.setValue(0);

	int skinThick = thicknessX;

	std::vector<int> dims;
	dims.push_back(_width);
	dims.push_back(_height);
	dims.push_back(_nrslices);

	double max_d = skinThick == 1 ? 1.75 * skinThick : 1.2 * skinThick;

	//Create the relative neighborhood
	std::vector<std::vector<int>> offsetsSlices;
	for (int z = -skinThick; z <= skinThick; z++)
	{
		std::vector<int> offsets;
		for (int y = -skinThick; y <= skinThick; y++)
		{
			for (int x = -skinThick; x <= skinThick; x++)
			{
				if (sqrt(x * x + y * y + z * z) < max_d)
				{
					int shift = x + y * dims[0];
					if (shift != 0)
					{
						offsets.push_back(shift);
					}
				}
			}
		}
		offsetsSlices.push_back(offsets);
	}

	struct changesToMakeStruct
	{
		size_t sliceNumber;
		int positionConvert;

		bool operator==(const changesToMakeStruct& m) const
		{
			return ((m.sliceNumber == sliceNumber) &&
							(m.positionConvert == positionConvert));
		}
	};

	bool thereIsBG = false;
	bool thereIsSkin = false;
	//unsigned long bgPixels=0;
	//unsigned long skinPixels=0;
	for (int i = 0; i < dims[2]; i++)
	{
		tissues_size_t* tissuesMain = _image_slices[i].return_tissues(0);
		for (int j = 0; j < _area && (!thereIsBG || !thereIsSkin); j++)
		{
			tissues_size_t value = tissuesMain[j];
			if (value == backgroundID)
				//bgPixels++;
				thereIsBG = true;
			else if (value == skinID)
				//skinPixels++;
				thereIsSkin = true;
		}
		if (thereIsSkin && thereIsBG)
			break;
	}

	if (!thereIsBG || !thereIsSkin)
	{
		progress.setValue(numTasks);
		return;
	}

	std::vector<tissues_size_t*> tissuesVector;
	for (int i = 0; i < _image_slices.size(); i++)
		tissuesVector.push_back(_image_slices[i].return_tissues(0));

	for (int i = 0; i < dims[2]; i++)
	{
		float* bmp1 = _image_slices[i].return_bmp();

		tissues_size_t* tissue1 = _image_slices[i].return_tissues(0);
		_image_slices[i].pushstack_bmp();

		for (unsigned int j = 0; j < _area; j++)
		{
			bmp1[j] = (float)tissue1[j];
		}

		_image_slices[i].dead_reckoning((float)0);
		bmp1 = _image_slices[i].return_work();
	}

#ifdef NO_OPENMP_SUPPORT
	const int numberThreads = 1;
#else
	const int numberThreads = omp_get_max_threads();
#endif
	int sliceCounter = 0;
	std::vector<std::vector<changesToMakeStruct>> partialChangesThreads;

	for (int i = 0; i < numberThreads; i++)
	{
		changesToMakeStruct sample;
		sample.sliceNumber = -1;
		sample.positionConvert = -1;
		std::vector<changesToMakeStruct> samplePerThread;
		samplePerThread.push_back(sample);
		partialChangesThreads.push_back(samplePerThread);
	}

	//if(skinPixels<bgPixels/neighbors)
	{
#pragma omp parallel for
		for (int k = skinThick; k < dims[2] - skinThick; k++)
		{
			std::vector<changesToMakeStruct> partialChanges;

			Point p;
			for (int j = skinThick; j < dims[1] - skinThick; j++)
			{
				for (int i = skinThick; i < dims[0] - skinThick; i++)
				{
					int pos = i + j * dims[0];
					if (tissuesVector[k][pos] == skinID)
					{
						for (int z = 0; z < offsetsSlices.size(); z++)
						{
							size_t neighborSlice = z - ((offsetsSlices.size() - 1) / 2);

							//iterate through neighbors of pixel
							//if any of these are not
							for (int l = 0; l < offsetsSlices[z].size(); l++)
							{
								int idx = pos + offsetsSlices[z][l];
								assert(idx >= 0 && idx < _area);
								p.px = i;
								p.py = j;
								tissues_size_t value = tissuesVector[k + neighborSlice][idx];
								if (value == backgroundID)
								{
									for (int y = 0; y < offsetsSlices.size(); y++)
									{
										size_t neighborSlice2 = y - ((offsetsSlices.size() - 1) / 2);

										//iterate through neighbors of pixel
										//if any of these are not
										for (int m = 0; m < offsetsSlices[y].size(); m++)
										{
											int idx2 = idx + offsetsSlices[y][m];
											assert(idx2 >= 0 && idx2 < _area);
											if (k + neighborSlice + neighborSlice2 < dims[2]) // && k + neighborSlice + neighborSlice2 >= 0 (always true)
											{
												tissues_size_t value2 = tissuesVector[k + neighborSlice + neighborSlice2][idx2];
												if (value2 != backgroundID && value2 != skinID)
												{
													changesToMakeStruct changes;
													changes.sliceNumber = k + neighborSlice;
													changes.positionConvert = idx;
													if (std::find(partialChanges.begin(), partialChanges.end(), changes) == partialChanges.end())
														partialChanges.push_back(changes);
													//image_slices[k+neighborSlice].return_work()[idx]=255.0f;
													break;
												}
											}
										}
									}
								}
							}
						}
					}
				}
			}

#ifdef NO_OPENMP_SUPPORT
			int thread_id = 0;
#else
			int thread_id = omp_get_thread_num();
#endif

			for (int i = 0; i < partialChanges.size(); i++)
			{
				partialChangesThreads[thread_id].push_back(partialChanges[i]);
			}

			if (0 == thread_id)
			{
				sliceCounter++;
				progress.setValue(numberThreads * sliceCounter);
			}
		}
	}

	for (int i = 0; i < partialChangesThreads.size(); i++)
	{
		for (int j = 0; j < partialChangesThreads[i].size(); j++)
		{
			if (partialChangesThreads[i][j].sliceNumber != -1)
			{
				size_t slice = partialChangesThreads[i][j].sliceNumber;
				int pos = partialChangesThreads[i][j].positionConvert;
				_image_slices[slice].return_work()[pos] = 255.0f;
			}
		}
	}
	for (int i = dims[2] - 1; i >= 0; i--)
	{
		float* bmp1 = _image_slices[i].return_bmp();

		for (unsigned k = 0; k < _area; k++)
		{
			if (bmp1[k] < 0)
				bmp1[k] = 0;
			else
				bmp1[k] = 255.0f;
		}

		_image_slices[i].set_mode(2, false);
		_image_slices[i].popstack_bmp();
	}

	progress.setValue(numTasks);
}

float SlicesHandler::calculate_volume(Point p, unsigned short slicenr)
{
	Pair p1 = get_pixelsize();
	unsigned long count = 0;
	float f = get_work_pt(p, slicenr);
	for (unsigned short j = _startslice; j < _endslice; j++)
		count += _image_slices[j].return_workpixelcount(f);
	return get_slicethickness() * p1.high * p1.low * count;
}

float SlicesHandler::calculate_tissuevolume(Point p, unsigned short slicenr)
{
	Pair p1 = get_pixelsize();
	unsigned long count = 0;
	tissues_size_t c = get_tissue_pt(p, slicenr);
	for (unsigned short j = _startslice; j < _endslice; j++)
		count += _image_slices[j].return_tissuepixelcount(_active_tissuelayer, c);
	return get_slicethickness() * p1.high * p1.low * count;
}

void SlicesHandler::inversesliceorder()
{
	if (_nrslices > 0)
	{
		//		bmphandler dummy;
		unsigned short rcounter = _nrslices - 1;
		for (unsigned short i = 0; i < _nrslices / 2; i++, rcounter--)
		{
			_image_slices[i].swap(_image_slices[rcounter]);
			/*dummy=image_slices[i];
			image_slices[i]=image_slices[rcounter];
			image_slices[rcounter]=dummy;*/
		}
		reverse_undosliceorder();
	}
}

void SlicesHandler::gamma_mhd(unsigned short slicenr, short nrtissues,
		short dim, std::vector<std::string> mhdfiles,
		float* weights, float** centers, float* tol_f,
		float* tol_d)
{
	if (mhdfiles.size() + 1 < dim)
		return;
	//	if(slicenr>=startslice&&slicenr<endslice){
	float** bits = new float*[dim];
	for (unsigned short j = 0; j + 1 < dim; j++)
	{
		bits[j + 1] = new float[_area];
		if (bits[j + 1] == nullptr)
		{
			for (unsigned short i = 1; i < j; i++)
				delete[] bits[i];
			delete[] bits;
			return;
		}
	}

	for (unsigned short i = _startslice; i < _endslice; i++)
	{
		bits[0] = _image_slices[i].return_bmp();
		for (unsigned short k = 0; k + 1 < dim; k++)
		{
			if (!ImageReader::getSlice(mhdfiles[k].c_str(), bits[k + 1], i,
							_width, _height))
			{
				for (unsigned short j = 1; j < dim; j++)
					delete[] bits[j];
				delete[] bits;
				return;
			}
		}
		MultidimensionalGamma mdg;
		Pair pair1 = get_pixelsize();
		mdg.init(_width, _height, nrtissues, dim, bits, weights, centers, tol_f,
				tol_d, pair1.high, pair1.low);
		mdg.execute();
		mdg.return_image(_image_slices[i].return_work());
		_image_slices[i].set_mode(2, false);
	}

	for (unsigned short j = 1; j < dim; j++)
		delete[] bits[j];
	delete[] bits;
	//	}
}

void SlicesHandler::stepsmooth_z(unsigned short n)
{
	if (n > (_endslice - _startslice))
		return;
	SmoothSteps stepsm;
	unsigned short linelength1 = _endslice - _startslice;
	tissues_size_t* line = new tissues_size_t[linelength1];
	stepsm.init(n, linelength1, TissueInfos::GetTissueCount() + 1);
	for (unsigned long i = 0; i < _area; i++)
	{
		unsigned short k = 0;
		for (unsigned short j = _startslice; j < _endslice; j++, k++)
		{
			line[k] = (_image_slices[j].return_tissues(_active_tissuelayer))[i];
		}
		stepsm.dostepsmooth(line);
		k = 0;
		for (unsigned short j = _startslice; j < _endslice; j++, k++)
		{
			(_image_slices[j].return_tissues(_active_tissuelayer))[i] = line[k];
		}
	}
	delete[] line;
}

void SlicesHandler::smooth_tissues(unsigned short n)
{
	// TODO: Implement criterion: Cells must be contiguous to the center of the specified filter
	std::map<tissues_size_t, unsigned short> tissuecount;
	tissues_size_t* tissuesnew =
			(tissues_size_t*)malloc(sizeof(tissues_size_t) * _area);
	if (n % 2 == 0)
		n++;
	unsigned short filtersize = n * n;
	n = (unsigned short)(0.5f * n);

	for (unsigned short j = _startslice; j < _endslice; j++)
	{
		_image_slices[j].copyfromtissue(_active_tissuelayer, tissuesnew);
		tissues_size_t* tissuesold =
				_image_slices[j].return_tissues(_active_tissuelayer);
		for (unsigned short y = n; y < _height - n; y++)
		{
			for (unsigned short x = n; x < _width - n; x++)
			{
				// Tissue count within filter size
				tissuecount.clear();
				for (short i = -n; i <= n; i++)
				{
					for (short j = -n; j <= n; j++)
					{
						tissues_size_t currtissue =
								tissuesold[(y + i) * _width + (x + j)];
						if (tissuecount.find(currtissue) == tissuecount.end())
						{
							tissuecount.insert(
									std::pair<tissues_size_t, unsigned short>(
											currtissue, 1));
						}
						else
						{
							tissuecount[currtissue]++;
						}
					}
				}
#if 0 // Majority                                                              \
			// Find tissue with majority
				tissues_size_t tissuemajor = tissuesold[y*width+x];
				unsigned short tissuemajorcount = tissuecount[tissuemajor];
				for (std::map<tissues_size_t, unsigned short>::iterator iter = tissuecount.begin();
					iter != tissuecount.end(); ++iter) {
					if (iter->second > tissuemajorcount) {
						tissuemajor = iter->first;
						tissuemajorcount = iter->second;
					}
				}
#else // Majority and half or more                                             \
			// Find tissue covering at least half of the pixels
				unsigned short halffiltersize =
						(unsigned short)(0.5f * filtersize + 0.5f);
				tissues_size_t tissuemajor = tissuesold[y * _width + x];
				unsigned short tissuemajorcount = tissuecount[tissuemajor];
				for (std::map<tissues_size_t, unsigned short>::iterator iter =
								 tissuecount.begin();
						 iter != tissuecount.end(); ++iter)
				{
					if (iter->second > tissuemajorcount &&
							iter->second >= halffiltersize)
					{
						tissuemajor = iter->first;
						tissuemajorcount = iter->second;
					}
				}
#endif
				// Assign new tissue
				tissuesnew[y * _width + x] = tissuemajor;
			}
		}
		_image_slices[j].copy2tissue(_active_tissuelayer, tissuesnew);
	}

	free(tissuesnew);
}

void SlicesHandler::regrow(unsigned short sourceslicenr,
		unsigned short targetslicenr, int n)
{
	float* lbmap = (float*)malloc(sizeof(float) * _area);
	for (unsigned i = 0; i < _area; i++)
		lbmap[i] = 0;

	tissues_size_t* dummy;
	tissues_size_t* results1 =
			(tissues_size_t*)malloc(sizeof(tissues_size_t) * _area);
	tissues_size_t* results2 =
			(tissues_size_t*)malloc(sizeof(tissues_size_t) * _area);
	tissues_size_t* tissues1 =
			_image_slices[sourceslicenr].return_tissues(_active_tissuelayer);
	for (unsigned int i = 0; i < _area; i++)
	{
		if (tissues1[i] == 0)
			results2[i] = TISSUES_SIZE_MAX;
		else
			results2[i] = tissues1[i];
	}

	for (int l = 0; l < n; l++)
	{
		for (unsigned int i = 0; i < _area; i++)
			results1[i] = results2[i];

		int i1 = 0;

		for (unsigned short i = 0; i < (_height - 1); i++)
		{
			for (unsigned short j = 0; j < _width; j++)
			{
				if (results2[i1] != results2[i1 + _width])
					results1[i1] = results1[i1 + _width] = 0;

				i1++;
			}
		}

		i1 = 0;

		for (unsigned short i = 0; i < _height; i++)
		{
			for (unsigned short j = 0; j < (_width - 1); j++)
			{
				if (results2[i1] != results2[i1 + 1])
					results1[i1] = results1[i1 + 1] = 0;

				i1++;
			}
			i1++;
		}

		dummy = results1;
		results1 = results2;
		results2 = dummy;
	}

	for (unsigned int i = 0; i < _area; i++)
		lbmap[i] = float(results2[i]);

	delete results1;
	delete results2;

	ImageForestingTransformRegionGrowing* IFTrg =
			_image_slices[sourceslicenr].IFTrg_init(lbmap);
	float thresh = 0;

	float* f2 = IFTrg->return_pf();
	for (unsigned i = 0; i < _area; i++)
	{
		if (thresh < f2[i])
		{
			thresh = f2[i];
		}
	}
	if (thresh == 0)
		thresh = 1;

	float* f1 = IFTrg->return_lb();
	tissues_size_t* tissue_bits =
			_image_slices[targetslicenr].return_tissues(_active_tissuelayer);

	for (unsigned i = 0; i < _area; i++)
	{
		// if(f2[i]<thresh&&f1[i]<255.1f) tissue_bits[i]=(tissues_size_t)(f1[i]+0.1f);
		if (f2[i] < thresh && f1[i] < (float)TISSUES_SIZE_MAX + 0.1f)
			tissue_bits[i] = (tissues_size_t)(f1[i] + 0.1f); // TODO: Correct?
		else
			tissue_bits[i] = 0;
	}

	delete IFTrg;
	delete lbmap;
}

bool SlicesHandler::unwrap(float jumpratio, float shift)
{
	bool ok = true;
	Pair p;
	get_bmprange(&p);
	float range = p.high - p.low;
	float jumpabs = jumpratio * range;
	for (unsigned short i = _startslice; i < _endslice; i++)
	{
		if (i > _startslice)
		{
			if ((_image_slices[i - 1]).return_bmp()[0] -
							_image_slices[i].return_bmp()[0] >
					jumpabs)
				shift += range;
			else if (_image_slices[i].return_bmp()[0] -
									 (_image_slices[i - 1]).return_bmp()[0] >
							 jumpabs)
				shift -= range;
		}
		ok &= _image_slices[i].unwrap(jumpratio, range, shift);
		;
	}
	if (_area > 0)
	{
		for (unsigned short i = _startslice + 1; i < _endslice; i++)
		{
			if ((_image_slices[i - 1]).return_work()[_area - 1] -
							_image_slices[i].return_work()[_area - 1] >
					jumpabs)
				return false;
			if (_image_slices[i].return_work()[_area - 1] -
							(_image_slices[i - 1]).return_work()[_area - 1] >
					jumpabs)
				return false;
		}
	}
	return ok;
}

unsigned SlicesHandler::GetNumberOfUndoSteps()
{
	return this->_undoQueue.return_nrundomax();
}

void SlicesHandler::SetNumberOfUndoSteps(unsigned n)
{
	this->_undoQueue.set_nrundo(n);
}

unsigned SlicesHandler::GetNumberOfUndoArrays()
{
	return this->_undoQueue.return_nrundoarraysmax();
}

void SlicesHandler::SetNumberOfUndoArrays(unsigned n)
{
	this->_undoQueue.set_nrundoarraysmax(n);
}

std::vector<iseg::tissues_size_t> SlicesHandler::tissue_selection() const
{
	auto sel_set = TissueInfos::GetSelectedTissues();
	return std::vector<iseg::tissues_size_t>(sel_set.begin(), sel_set.end());
}

void SlicesHandler::set_tissue_selection(const std::vector<tissues_size_t>& sel)
{
	TissueInfos::SetSelectedTissues(std::set<tissues_size_t>(sel.begin(), sel.end()));
	on_tissue_selection_changed(sel);
}

size_t SlicesHandler::number_of_colors() const
{
	return (_color_lookup_table != 0) ? _color_lookup_table->NumberOfColors() : 0;
}

void SlicesHandler::get_color(size_t idx, unsigned char& r, unsigned char& g, unsigned char& b) const
{
	if (_color_lookup_table != 0)
	{
		_color_lookup_table->GetColor(idx, r, g, b);
	}
}

bool SlicesHandler::compute_target_connectivity(ProgressInfo* progress)
{
	using input_type = SlicesHandlerITKInterface::image_ref_type;
	using image_type = itk::Image<unsigned, 3>;

	SlicesHandlerITKInterface wrapper(this);
	auto all_slices = wrapper.GetTarget(true);

	auto observer = ItkProgressObserver::New();

	auto filter = itk::ConnectedComponentImageFilter<input_type, image_type>::New();
	filter->SetInput(all_slices);
	filter->SetFullyConnected(true);
	if (progress)
	{
		observer->SetProgressInfo(progress);
		filter->AddObserver(itk::ProgressEvent(), observer);
	}
	try
	{
		filter->Update();

		if (!progress || (progress && !progress->wasCanceled()))
		{
			// copy result back
			iseg::Paste<image_type, input_type>(filter->GetOutput(), all_slices);

			// auto-scale target rendering
			set_target_fixed_range(false);

			return true;
		}
	}
	catch (itk::ExceptionObject& e)
	{
		ISEG_ERROR("Exception occurred: " << e.what());
	}
	return false;
}

bool SlicesHandler::compute_split_tissues(tissues_size_t tissue, ProgressInfo* progress)
{
	using input_type = SlicesHandlerITKInterface::tissues_ref_type;
	using internal_type = itk::Image<unsigned char, 3>;
	using image_type = itk::Image<unsigned, 3>;

	SlicesHandlerITKInterface wrapper(this);
	auto all_slices = wrapper.GetTissues(true);

	auto observer = ItkProgressObserver::New();

	auto threshold = itk::BinaryThresholdImageFilter<input_type, internal_type>::New();
	threshold->SetLowerThreshold(tissue);
	threshold->SetUpperThreshold(tissue);
	threshold->SetInput(all_slices);

	auto filter = itk::ConnectedComponentImageFilter<internal_type, image_type>::New();
	filter->SetInput(threshold->GetOutput());
	filter->SetFullyConnected(true);
	if (progress)
	{
		observer->SetProgressInfo(progress);
		filter->AddObserver(itk::ProgressEvent(), observer);
	}
	try
	{
		filter->Update();
		auto components = filter->GetOutput();

		if (!progress || (progress && !progress->wasCanceled()))
		{
			tissues_size_t Ninitial = TissueInfos::GetTissueCount();

			// add tissue infos
			auto N = filter->GetObjectCount();
			if (N > 1)
			{
				// find which object is largest -> this one will keep its original name & color
				std::vector<size_t> hist(N + 1, 0);
				itk::ImageRegionConstIterator<image_type> it(components, components->GetLargestPossibleRegion());
				for (it.GoToBegin(); !it.IsAtEnd(); ++it)
				{
					hist[it.Get()]++;
				}
				hist[0] = 0;
				const size_t max_label = std::distance(hist.begin(), std::max_element(hist.begin(), hist.end()));

				// mapping from object number to new tissue index
				std::vector<tissues_size_t> object2index(N + 1, 0);
				object2index[max_label] = tissue;
				tissues_size_t idx = 1;
				for (tissues_size_t i = 1; i <= N; ++i)
				{
					if (i != max_label)
					{
						TissueInfo info(*TissueInfos::GetTissueInfo(tissue));
						info.name += (boost::format("_%d") % static_cast<int>(idx)).str();
						TissueInfos::AddTissue(info);
						object2index.at(i) = Ninitial + idx++;
					}
				}

				// iterate over connected components, add to tissues
				itk::ImageRegionIterator<input_type> ot(all_slices, all_slices->GetLargestPossibleRegion());
				for (it.GoToBegin(), ot.GoToBegin(); !it.IsAtEnd(); ++it, ++ot)
				{
					if (it.Get() != 0)
					{
						ot.Set(object2index.at(it.Get()));
					}
				}
			}

			return true;
		}
	}
	catch (itk::ExceptionObject& e)
	{
		ISEG_ERROR("Exception occurred: " << e.what());
	}
	return false;
}<|MERGE_RESOLUTION|>--- conflicted
+++ resolved
@@ -5195,93 +5195,22 @@
 
 void SlicesHandler::erosion(boost::variant<int, float> radius, bool true3d)
 {
-<<<<<<< HEAD
-public:
-	MyVisitor(const itk::ImageBase<3>::SpacingType& spacing) : _spacing(spacing) {}
-
-	itk::FlatStructuringElement<3> operator()(int r) const
-	{
-		itk::Size<3> radius;
-		radius.Fill(r);
-
-		return morpho::MakeBall<3>(radius);
-	}
-
-	itk::FlatStructuringElement<3> operator()(float r) const
-	{
-		return morpho::MakeBall<3>(_spacing, static_cast<double>(r));
-	}
-
-private:
-	itk::ImageBase<3>::SpacingType _spacing;
-};
-} // namespace
-
-void SlicesHandler::erosion(boost::variant<int, float> radius, bool connectivity)
-{
-	SlicesHandlerITKInterface wrapper(this);
-	auto all_slices = wrapper.GetTarget(false);
-
-	auto ball = boost::apply_visitor(MyVisitor(all_slices->GetSpacing()), radius);
-
-	auto output = morpho::MorphologicalOperation<float>(
-			all_slices, ball, morpho::kErode, _startslice, _endslice);
-
-	iseg::Paste<unsigned char, float>(output, all_slices, _startslice, _endslice);
-=======
 	morpho::MorphologicalOperation(this, radius, morpho::kErode, true3d);
->>>>>>> 6f8f424e
 }
 
 void SlicesHandler::dilation(boost::variant<int, float> radius, bool true3d)
 {
-<<<<<<< HEAD
-	SlicesHandlerITKInterface wrapper(this);
-	auto all_slices = wrapper.GetTarget(false);
-
-	auto ball = boost::apply_visitor(MyVisitor(all_slices->GetSpacing()), radius);
-
-	auto output = morpho::MorphologicalOperation<float>(
-			all_slices, ball, morpho::kDilate, _startslice, _endslice);
-
-	iseg::Paste<unsigned char, float>(output, all_slices, _startslice, _endslice);
-=======
 	morpho::MorphologicalOperation(this, radius, morpho::kDilate, true3d);
->>>>>>> 6f8f424e
 }
 
 void SlicesHandler::closure(boost::variant<int, float> radius, bool true3d)
 {
-<<<<<<< HEAD
-	SlicesHandlerITKInterface wrapper(this);
-	auto all_slices = wrapper.GetTarget(false);
-
-	auto ball = boost::apply_visitor(MyVisitor(all_slices->GetSpacing()), radius);
-
-	auto output = morpho::MorphologicalOperation<float>(
-			all_slices, ball, morpho::kClose, _startslice, _endslice);
-
-	iseg::Paste<unsigned char, float>(output, all_slices, _startslice, _endslice);
-=======
 	morpho::MorphologicalOperation(this, radius, morpho::kClose, true3d);
->>>>>>> 6f8f424e
 }
 
 void SlicesHandler::open(boost::variant<int, float> radius, bool true3d)
 {
-<<<<<<< HEAD
-	SlicesHandlerITKInterface wrapper(this);
-	auto all_slices = wrapper.GetTarget(false);
-
-	auto ball = boost::apply_visitor(MyVisitor(all_slices->GetSpacing()), radius);
-
-	auto output = morpho::MorphologicalOperation<float>(
-			all_slices, ball, morpho::kOpen, _startslice, _endslice);
-
-	iseg::Paste<unsigned char, float>(output, all_slices, _startslice, _endslice);
-=======
 	morpho::MorphologicalOperation(this, radius, morpho::kOpen, true3d);
->>>>>>> 6f8f424e
 }
 
 void SlicesHandler::interpolateworkgrey(unsigned short slice1, unsigned short slice2, bool connected)
