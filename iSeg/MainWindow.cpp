/*
 * Copyright (c) 2018 The Foundation for Research on Information Technologies in Society (IT'IS).
 *
 * This file is part of iSEG
 * (see https://github.com/ITISFoundation/osparc-iseg).
 *
 * This software is released under the MIT License.
 *  https://opensource.org/licenses/MIT
 */
#include "Precompiled.h"

#include "../config.h"

#include "ActiveSlicesConfigDialog.h"
#include "AtlasWidget.h"
#include "EdgeWidget.h"
#include "FastmarchingFuzzyWidget.h"
#include "FeatureWidget.h"
#include "HystereticGrowingWidget.h"
#include "ImageForestingTransformRegionGrowingWidget.h"
#include "ImageInformationDialogs.h"
#include "ImageViewerWidget.h"
#include "InterpolationWidget.h"
#include "LivewireWidget.h"
#include "LoaderWidgets.h"
#include "MainWindow.h"
#include "MeasurementWidget.h"
#include "MorphologyWidget.h"
#include "MultiDatasetWidget.h"
#include "OutlineCorrectionWidget.h"
#include "PickerWidget.h"
#include "SaveOutlinesWidget.h"
#include "Settings.h"
#include "SliceViewerWidget.h"
#include "SmoothingWidget.h"
#include "StdStringToQString.h"
#include "SurfaceViewerWidget.h"
#include "ThresholdWidgetQt4.h"
#include "TissueCleaner.h"
#include "TissueInfos.h"
#include "TissueTreeWidget.h"
#include "TransformWidget.h"
#include "UndoConfigurationDialog.h"
#include "VesselWidget.h"
#include "VolumeViewerWidget.h"
#include "WatershedWidget.h"
#include "XdmfImageWriter.h"

#include "RadiotherapyStructureSetImporter.h"

#include "Interface/Plugin.h"
#include "Interface/ProgressDialog.h"

#include "Data/Transform.h"

#include "Core/HDF5Blosc.h"
#include "Core/LoadPlugin.h"
#include "Core/ProjectVersion.h"
#include "Core/VotingReplaceLabel.h"

#include <boost/filesystem.hpp>

#include <QDesktopWidget>
#include <QFileDialog>
#include <QSignalMapper.h>
#include <QStackedWidget>
#include <QShortcut>
#include <qapplication.h>
#include <qdockwidget.h>
#include <qmenubar.h>
#include <qprogressdialog.h>
#include <qsettings.h>
#include <qtextedit.h>
#include <qtooltip.h>

#define str_macro(s) #s
#define xstr(s) str_macro(s)

#define UNREFERENCED_PARAMETER(P) (P)

using namespace iseg;

namespace {
int openS4LLinkPos = -1;
int importSurfacePos = -1;
int importRTstructPos = -1;
} // namespace

int bmpimgnr(QString* s)
{
	int result = 0;
	uint pos;
	if (s->length() > 4 && s->endsWith(QString(".bmp")))
	{
		pos = s->length() - 5;
	}
	else
	{
		pos = s->length() - 1;
	}
	int base = 1;
	QChar cdigit;
	while (pos > 0 && (cdigit = s->at(pos)).isDigit())
	{
		result += cdigit.digitValue() * base;
		base *= 10;
		pos--;
	}
	if (pos == 0 && (cdigit = s->at(0)).isDigit())
		result += cdigit.digitValue() * base;

	return result;
}

int pngimgnr(QString* s)
{
	int result = 0;
	uint pos;
	if (s->length() > 4 && s->endsWith(QString(".png")))
	{
		pos = s->length() - 5;
	}
	else
	{
		pos = s->length() - 1;
	}
	int base = 1;
	QChar cdigit;
	while (pos > 0 && (cdigit = s->at(pos)).isDigit())
	{
		result += cdigit.digitValue() * base;
		base *= 10;
		pos--;
	}
	if (pos == 0 && (cdigit = s->at(0)).isDigit())
		result += cdigit.digitValue() * base;

	return result;
}

int jpgimgnr(QString* s)
{
	int result = 0;
	uint pos;
	if (s->length() > 4 && s->endsWith(QString(".jpg")))
	{
		pos = s->length() - 5;
	}
	else
	{
		pos = s->length() - 1;
	}
	int base = 1;
	QChar cdigit;
	while (pos > 0 && (cdigit = s->at(pos)).isDigit())
	{
		result += cdigit.digitValue() * base;
		base *= 10;
		pos--;
	}
	if (pos == 0 && (cdigit = s->at(0)).isDigit())
		result += cdigit.digitValue() * base;

	return result;
}

QString TruncateFileName(QString str)
{
	if (str != QString(""))
	{
		int pos = str.findRev('/', -2);
		if (pos != -1 && (int)str.length() > pos + 1)
		{
			QString name1 = str.right(str.length() - pos - 1);
			return name1;
		}
	}
	return str;
}

bool read_grouptissues(const char* filename, std::vector<tissues_size_t>& olds,
		std::vector<tissues_size_t>& news)
{
	FILE* fp;
	if ((fp = fopen(filename, "r")) == nullptr)
	{
		return false;
	}
	else
	{
		char name1[1000];
		char name2[1000];
		while (fscanf(fp, "%s %s\n", name1, name2) == 2)
		{
			olds.push_back(TissueInfos::GetTissueType(std::string(name1)));
			news.push_back(TissueInfos::GetTissueType(std::string(name2)));
		}
		fclose(fp);
		return true;
	}
}

bool read_grouptissuescapped(const char* filename, std::vector<tissues_size_t>& olds,
		std::vector<tissues_size_t>& news,
		bool fail_on_unknown_tissue)
{
	FILE* fp;
	if ((fp = fopen(filename, "r")) == nullptr)
	{
		return false;
	}
	else
	{
		char name1[1000];
		char name2[1000];
		tissues_size_t type1, type2;
		tissues_size_t tissueCount = TissueInfos::GetTissueCount();

		// Try scan first entry to decide between tissue name and index input
		bool readIndices = false;
		if (fscanf(fp, "%s %s\n", name1, name2) == 2)
		{
			type1 = (tissues_size_t)QString(name1).toUInt(&readIndices);
		}

		bool ok = true;
		if (readIndices)
		{
			// Read input as tissue indices
			type2 = (tissues_size_t)QString(name2).toUInt(&readIndices);
			if (type1 > 0 && type1 <= tissueCount && type2 > 0 &&
					type2 <= tissueCount)
			{
				olds.push_back(type1);
				news.push_back(type2);
			}
			else
				ok = false;

			int tmp1, tmp2;
			while (fscanf(fp, "%i %i\n", &tmp1, &tmp2) == 2)
			{
				type1 = (tissues_size_t)tmp1;
				type2 = (tissues_size_t)tmp2;
				if (type1 > 0 && type1 <= tissueCount && type2 > 0 && type2 <= tissueCount)
				{
					olds.push_back(type1);
					news.push_back(type2);
				}
				else
					ok = false;
			}
		}
		else
		{
			// Read input as tissue names
			type1 = TissueInfos::GetTissueType(std::string(name1));
			type2 = TissueInfos::GetTissueType(std::string(name2));
			if (type1 > 0 && type1 <= tissueCount && type2 > 0 && type2 <= tissueCount)
			{
				olds.push_back(type1);
				news.push_back(type2);
			}
			else
			{
				ok = false;
				if (type1 == 0 || type1 > tissueCount)
					ISEG_WARNING("old: " << name1 << " not in tissue list");
				if (type2 == 0 || type2 > tissueCount)
					ISEG_WARNING("new: " << name2 << " not in tissue list");
			}
			memset(name1, 0, 1000);
			memset(name2, 0, 1000);

			while (fscanf(fp, "%s %s\n", name1, name2) == 2)
			{
				type1 = TissueInfos::GetTissueType(std::string(name1));
				type2 = TissueInfos::GetTissueType(std::string(name2));
				if (type1 > 0 && type1 <= tissueCount && type2 > 0 && type2 <= tissueCount)
				{
					olds.push_back(type1);
					news.push_back(type2);
				}
				else
				{
					ok = false;
					if (type1 == 0 || type1 > tissueCount)
						ISEG_WARNING("old: " << name1 << " not in tissue list");
					if (type2 == 0 || type2 > tissueCount)
						ISEG_WARNING("new: " << name2 << " not in tissue list");
				}

				memset(name1, 0, 1000);
				memset(name2, 0, 1000);
			}
		}

		fclose(fp);

		return ok || !fail_on_unknown_tissue;
	}
}

bool read_tissues(const char* filename, std::vector<tissues_size_t>& types)
{
	FILE* fp;
	if ((fp = fopen(filename, "r")) == nullptr)
	{
		return false;
	}

	tissues_size_t const tissueCount = TissueInfos::GetTissueCount();
	char name[1000];
	bool ok = true;

	while (fscanf(fp, "%s\n", name) == 1)
	{
		tissues_size_t type = TissueInfos::GetTissueType(std::string(name));
		if (type > 0 && type <= tissueCount)
		{
			types.push_back(type);
		}
		else
		{
			ok = false;
			ISEG_WARNING(name << " not in tissue list");
		}
	}

	fclose(fp);

	return ok;
}

void style_dockwidget(QDockWidget* dockwidg)
{
	//dockwidg->setStyleSheet("QDockWidget { color: black; } QDockWidget::title { background: gray; padding-left: 5px; padding-top: 3px; color: darkgray} QDockWidget::close-button, QDockWidget::float-button { background: gray; }");
}

bool MenuWTT::event(QEvent* e)
{
	// not needed from Qt 5.1 -> see QMenu::setToolTipVisible
	const QHelpEvent* helpEvent = static_cast<QHelpEvent*>(e);
	if (helpEvent->type() == QEvent::ToolTip && activeAction() != 0)
	{
		QToolTip::showText(helpEvent->globalPos(), activeAction()->toolTip());
	}
	else
		QToolTip::hideText();

	return QMenu::event(e);
}

MainWindow::MainWindow(SlicesHandler* hand3D, const QString& locationstring,
		const QDir& picpath, const QDir& tmppath, bool editingmode,
		QWidget* parent, const char* name,
		Qt::WindowFlags wFlags, const std::vector<std::string>& plugin_search_dirs)
		: QMainWindow(parent, name, wFlags)
{
	setObjectName("MainWindow");

	undoStarted = false;
	setContentsMargins(9, 4, 9, 4);
	m_picpath = picpath;
	m_tmppath = tmppath;
	m_editingmode = editingmode;
	tab_old = nullptr;

	setCaption(QString(" iSeg ") + QString(xstr(ISEG_VERSION)) +
						 QString(" - No Filename"));
	QIcon isegicon(m_picpath.absFilePath(QString("isegicon.png")).ascii());
	setWindowIcon(isegicon);
	m_locationstring = locationstring;
	m_saveprojfilename = QString("");
	m_S4Lcommunicationfilename = QString("");

	handler3D = hand3D;

	handler3D->on_tissue_selection_changed.connect([this](const std::vector<tissues_size_t>& sel) {
		std::set<tissues_size_t> selection(sel.begin(), sel.end());
		QTreeWidgetItem* first = nullptr;
		bool clear_filter = false;
		for (auto item : tissueTreeWidget->get_all_items())
		{
			bool select = selection.count(tissueTreeWidget->get_type(item)) != 0;
			item->setSelected(select);
			if (select && !first)
			{
				first = item;
			}

			if (select && item->isHidden())
			{
				clear_filter = true;
			}
		}

		if (clear_filter)
		{
			tissueFilter->setText(QString(""));
		}
		tissueTreeWidget->scrollToItem(first);
	});

	handler3D->on_active_slice_changed.connect([this](unsigned short slice) {
		slice_changed();
	});

	if (!handler3D->isloaded())
	{
		handler3D->newbmp(512, 512, 10);
	}

	cb_bmptissuevisible = new QCheckBox("Show Tissues", this);
	cb_bmptissuevisible->setChecked(true);
	cb_bmpcrosshairvisible = new QCheckBox("Show Crosshair", this);
	cb_bmpcrosshairvisible->setChecked(false);
	cb_bmpoutlinevisible = new QCheckBox("Show Outlines", this);
	cb_bmpoutlinevisible->setChecked(true);
	cb_worktissuevisible = new QCheckBox("Show Tissues", this);
	cb_worktissuevisible->setChecked(false);
	cb_workcrosshairvisible = new QCheckBox("Show Crosshair", this);
	cb_workcrosshairvisible->setChecked(false);
	cb_workpicturevisible = new QCheckBox("Show Image", this);
	cb_workpicturevisible->setChecked(true);

	bmp_show = new ImageViewerWidget(this, "new window", Qt::WDestructiveClose | Qt::WResizeNoErase);
	lb_source = new QLabel("Source", this);
	lb_target = new QLabel("Target", this);
	bmp_scroller = new Q3ScrollView(this);
	sl_contrastbmp = new QSlider(Qt::Horizontal, this);
	sl_contrastbmp->setRange(0, 100);
	sl_brightnessbmp = new QSlider(Qt::Horizontal, this);
	sl_brightnessbmp->setRange(0, 100);
	lb_contrastbmp = new QLabel("C:", this);
	lb_contrastbmp->setPixmap(QIcon(m_picpath.absFilePath(QString("icon-contrast.png")).ascii()).pixmap());
	le_contrastbmp_val = new QLineEdit(this);
	le_contrastbmp_val->setAlignment(Qt::AlignRight);
	le_contrastbmp_val->setText(QString("%1").arg(9999.99, 6, 'f', 2));
	QString text = le_contrastbmp_val->text();
	QFontMetrics fm = le_contrastbmp_val->fontMetrics();
	QRect rect = fm.boundingRect(text);
	le_contrastbmp_val->setFixedSize(rect.width() + 4, rect.height() + 4);
	lb_contrastbmp_val = new QLabel("x", this);
	lb_brightnessbmp = new QLabel("B:", this);
	lb_brightnessbmp->setPixmap(QIcon(m_picpath.absFilePath(QString("icon-brightness.png")).ascii()).pixmap());
	le_brightnessbmp_val = new QLineEdit(this);
	le_brightnessbmp_val->setAlignment(Qt::AlignRight);
	le_brightnessbmp_val->setText(QString("%1").arg(9999, 3));
	text = le_brightnessbmp_val->text();
	fm = le_brightnessbmp_val->fontMetrics();
	rect = fm.boundingRect(text);
	le_brightnessbmp_val->setFixedSize(rect.width() + 4, rect.height() + 4);
	lb_brightnessbmp_val = new QLabel("%", this);
	bmp_scroller->addChild(bmp_show);
	bmp_show->init(handler3D, TRUE);
	bmp_show->set_workbordervisible(TRUE);
	bmp_show->setIsBmp(true);
	bmp_show->update();

	toworkBtn = new QPushButton(QIcon(m_picpath.absFilePath(QString("next.png")).ascii()), "", this);
	toworkBtn->setFixedWidth(50);
	tobmpBtn = new QPushButton(QIcon(m_picpath.absFilePath(QString("previous.png")).ascii()), "", this);
	tobmpBtn->setFixedWidth(50);
	swapBtn = new QPushButton(QIcon(m_picpath.absFilePath(QString("swap.png")).ascii()), "", this);
	swapBtn->setFixedWidth(50);
	swapAllBtn = new QPushButton(QIcon(m_picpath.absFilePath(QString("swap.png")).ascii()), "3D", this);
	swapAllBtn->setFixedWidth(50);

	work_show = new ImageViewerWidget(this, "new window", Qt::WDestructiveClose | Qt::WResizeNoErase);
	sl_contrastwork = new QSlider(Qt::Horizontal, this);
	sl_contrastwork->setRange(0, 100);
	sl_brightnesswork = new QSlider(Qt::Horizontal, this);
	sl_brightnesswork->setRange(0, 100);
	lb_contrastwork = new QLabel(this);
	lb_contrastwork->setPixmap(QIcon(m_picpath.absFilePath(QString("icon-contrast.png")).ascii()).pixmap());
	le_contrastwork_val = new QLineEdit(this);
	le_contrastwork_val->setAlignment(Qt::AlignRight);
	le_contrastwork_val->setText(QString("%1").arg(9999.99, 6, 'f', 2));
	text = le_contrastwork_val->text();
	fm = le_contrastwork_val->fontMetrics();
	rect = fm.boundingRect(text);
	le_contrastwork_val->setFixedSize(rect.width() + 4, rect.height() + 4);
	lb_contrastwork_val = new QLabel("x", this);
	lb_brightnesswork = new QLabel(this);
	lb_brightnesswork->setPixmap(QIcon(m_picpath.absFilePath(QString("icon-brightness.png")).ascii()).pixmap());
	le_brightnesswork_val = new QLineEdit(this);
	le_brightnesswork_val->setAlignment(Qt::AlignRight);
	le_brightnesswork_val->setText(QString("%1").arg(9999, 3));
	text = le_brightnesswork_val->text();
	fm = le_brightnesswork_val->fontMetrics();
	rect = fm.boundingRect(text);
	le_brightnesswork_val->setFixedSize(rect.width() + 4, rect.height() + 4);
	lb_brightnesswork_val = new QLabel("%", this);
	work_scroller = new Q3ScrollView(this);
	work_scroller->addChild(work_show);

	work_show->init(handler3D, FALSE);
	work_show->set_tissuevisible(false); //toggle_tissuevisible();
	work_show->setIsBmp(false);

	reset_brightnesscontrast();

	zoom_widget = new ZoomWidget(1.0, m_picpath, this);

	tissueTreeWidget = new TissueTreeWidget(handler3D->get_tissue_hierachy(), m_picpath, this);
	tissueTreeWidget->setContextMenuPolicy(Qt::CustomContextMenu);
	tissueFilter = new QLineEdit(this);
	tissueFilter->setMargin(1);
	tissueHierarchyWidget = new TissueHierarchyWidget(tissueTreeWidget, this);
	tissueTreeWidget->update_tree_widget(); // Reload hierarchy
	cb_tissuelock = new QCheckBox(this);
	cb_tissuelock->setPixmap(QIcon(m_picpath.absFilePath(QString("lock.png")).ascii()).pixmap());
	cb_tissuelock->setChecked(false);
	lockTissues = new QPushButton("All", this);
	lockTissues->setToggleButton(true);
	lockTissues->setFixedWidth(50);
	addTissue = new QPushButton("New Tissue...", this);
	addFolder = new QPushButton("New Folder...", this);

	modifyTissueFolder = new QPushButton("Mod. Tissue/Folder", this);
	modifyTissueFolder->setToolTip(
			Format("Edit the selected tissue or folder properties."));

	removeTissueFolder = new QPushButton("Del. Tissue/Folder", this);
	removeTissueFolder->setToolTip(
			Format("Remove the selected tissues or folders."));
	removeTissueFolderAll = new QPushButton("All", this);
	removeTissueFolderAll->setFixedWidth(30);

	tissue3Dopt = new QCheckBox("3D", this);
	tissue3Dopt->setChecked(false);
	tissue3Dopt->setToolTip(
			Format("'Get Tissue' is applied in 3D or current slice only."));
	getTissue = new QPushButton("Get Tissue", this);
	getTissue->setToolTip(Format("Get tissue creates a mask in the Target from "
															 "the currently selected Tissue."));
	getTissueAll = new QPushButton("All", this);
	getTissueAll->setFixedWidth(30);
	getTissueAll->setToolTip(Format("Get all tissue creates a mask in the Target "
																	"from all Tissue excluding the background."));
	clearTissue = new QPushButton("Clear Tissue", this);
	clearTissue->setToolTip(
			Format("Clears the currently selected tissue (use '3D' option to clear "
						 "whole tissue or just the current slice)."));

	clearTissues = new QPushButton("All", this);
	clearTissues->setFixedWidth(30);
	clearTissues->setToolTip(
			Format("Clears all tissues (use '3D' option to clear the entire "
						 "segmentation or just the current slice)."));

	cb_addsub3d = new QCheckBox("3D", this);
	cb_addsub3d->setToolTip(
			Format("Apply add/remove actions in 3D or current slice only."));
	cb_addsuboverride = new QCheckBox("Override", this);
	cb_addsuboverride->setToolTip(
			Format("If override is off, Tissue voxels which are already assigned "
						 "will not be modified. Override allows to change these voxels, "
						 "unless they are locked."));
	cb_addsubconn = new QCheckBox("Connected", this);
	cb_addsubconn->setToolTip(
			Format("Only the connected image region is added/removed."));

	pb_add = new QPushButton("+", this);
	pb_add->setToggleButton(true);
	pb_add->setToolTip(Format(
			"Adds next selected/picked Target image region to current tissue."));
	pb_sub = new QPushButton("-", this);
	pb_sub->setToggleButton(true);
	pb_sub->setToolTip(Format("Removes next selected/picked Target image "
														"region from current tissue."));
	pb_addhold = new QPushButton("++", this);
	pb_addhold->setToggleButton(true);
	pb_addhold->setToolTip(
			Format("Adds selected/picked Target image regions to current tissue."));

	pb_subhold = new QPushButton("--", this);
	pb_subhold->setToggleButton(true);
	pb_subhold->setToolTip(Format(
			"Removes selected/picked Target image regions from current tissue."));

	pb_add->setFixedWidth(50);
	pb_sub->setFixedWidth(50);
	pb_addhold->setFixedWidth(50);
	pb_subhold->setFixedWidth(50);

	unsigned short slicenr = handler3D->active_slice() + 1;
	pb_first = new QPushButton("|<<", this);
	scb_slicenr = new QScrollBar(1, (int)handler3D->num_slices(), 1, 5, 1, Qt::Horizontal, this);
	scb_slicenr->setMinimumWidth(350);
	scb_slicenr->setValue(int(slicenr));
	pb_last = new QPushButton(">>|", this);
	sb_slicenr = new QSpinBox(1, (int)handler3D->num_slices(), 1, this);
	sb_slicenr->setValue(slicenr);
	lb_slicenr = new QLabel(QString(" of ") + QString::number((int)handler3D->num_slices()), this);

	lb_stride = new QLabel(QString("Stride: "));
	sb_stride = new QSpinBox(1, 1000, 1, this);
	sb_stride->setValue(1);

	lb_inactivewarning = new QLabel("  3D Inactive Slice!  ", this);
	lb_inactivewarning->setStyleSheet("QLabel  { color: red; }");

	threshold_widget = new ThresholdWidgetQt4(handler3D, nullptr, "new window", Qt::WDestructiveClose | Qt::WResizeNoErase);
	tabwidgets.push_back(threshold_widget);
	hyst_widget = new HystereticGrowingWidget(handler3D, nullptr, "new window", Qt::WDestructiveClose | Qt::WResizeNoErase);
	tabwidgets.push_back(hyst_widget);
	livewire_widget = new LivewireWidget(handler3D, nullptr, "new window", Qt::WDestructiveClose | Qt::WResizeNoErase);
	tabwidgets.push_back(livewire_widget);
	iftrg_widget = new ImageForestingTransformRegionGrowingWidget(handler3D, nullptr, "new window", Qt::WDestructiveClose | Qt::WResizeNoErase);
	tabwidgets.push_back(iftrg_widget);
	fastmarching_widget = new FastmarchingFuzzyWidget(handler3D, nullptr, "new window", Qt::WDestructiveClose | Qt::WResizeNoErase);
	tabwidgets.push_back(fastmarching_widget);
	watershed_widget = new WatershedWidget(handler3D, nullptr, "new window", Qt::WDestructiveClose | Qt::WResizeNoErase);
	tabwidgets.push_back(watershed_widget);
	olc_widget = new OutlineCorrectionWidget(handler3D, nullptr, "new window", Qt::WDestructiveClose | Qt::WResizeNoErase);
	tabwidgets.push_back(olc_widget);
	interpolation_widget = new InterpolationWidget(handler3D, nullptr, "new window", Qt::WDestructiveClose | Qt::WResizeNoErase);
	tabwidgets.push_back(interpolation_widget);
	smoothing_widget = new SmoothingWidget(handler3D, nullptr, "new window", Qt::WDestructiveClose | Qt::WResizeNoErase);
	tabwidgets.push_back(smoothing_widget);
	morphology_widget = new MorphologyWidget(handler3D, nullptr, "new window", Qt::WDestructiveClose | Qt::WResizeNoErase);
	tabwidgets.push_back(morphology_widget);
	edge_widget = new EdgeWidget(handler3D, nullptr, "new window", Qt::WDestructiveClose | Qt::WResizeNoErase);
	tabwidgets.push_back(edge_widget);
	feature_widget = new FeatureWidget(handler3D, nullptr, "new window", Qt::WDestructiveClose | Qt::WResizeNoErase);
	tabwidgets.push_back(feature_widget);
	measurement_widget = new MeasurementWidget(handler3D, nullptr, "new window", Qt::WDestructiveClose | Qt::WResizeNoErase);
	tabwidgets.push_back(measurement_widget);
	vesselextr_widget = new VesselWidget(handler3D, nullptr, "new window", Qt::WDestructiveClose | Qt::WResizeNoErase);
#ifdef PLUGIN_VESSEL_WIDGET
	tabwidgets.push_back(vesselextr_widget);
#endif
	picker_widget = new PickerWidget(handler3D, nullptr, "new window", Qt::WDestructiveClose | Qt::WResizeNoErase);
	tabwidgets.push_back(picker_widget);
	transform_widget = new TransformWidget(handler3D, nullptr, "new window", Qt::WDestructiveClose | Qt::WResizeNoErase);
	tabwidgets.push_back(transform_widget);

	for (auto dir : plugin_search_dirs)
	{
		bool ok = iseg::plugin::LoadPlugins(dir);
		if (!ok)
		{
			ISEG_WARNING("Could not load plugins from " << dir);
		}
	}

	auto addons = iseg::plugin::PluginRegistry::registered_plugins();
	for (auto a : addons)
	{
		a->install_slice_handler(handler3D);
		tabwidgets.push_back(a->create_widget(nullptr, "new window", Qt::WDestructiveClose | Qt::WResizeNoErase));
	}

	auto nrtabbuttons = (unsigned short)tabwidgets.size();
	pb_tab.resize(nrtabbuttons);
	showpb_tab.resize(nrtabbuttons);
	showtab_action.resize(nrtabbuttons);

	for (unsigned short i = 0; i < nrtabbuttons; i++)
	{
		showpb_tab[i] = true;

		pb_tab[i] = new QPushButton(this);
		pb_tab[i]->setToggleButton(true);
		pb_tab[i]->setStyleSheet("text-align: left");
	}

	methodTab = new QStackedWidget(this);
	methodTab->setFrameStyle(Q3Frame::Box | Q3Frame::Sunken);
	methodTab->setLineWidth(2);

	for (size_t i = 0; i < tabwidgets.size(); i++)
	{
		methodTab->addWidget(tabwidgets[i]);
	}

	{
		unsigned short posi = 0;
		while (posi < nrtabbuttons && !showpb_tab[posi])
			posi++;
		if (posi < nrtabbuttons)
			methodTab->setCurrentWidget(tabwidgets[posi]);
	}

	tab_changed(methodTab->currentIndex());

	updateTabvisibility();

	int height_max = 0;
	QSize qs;
	for (size_t i = 0; i < tabwidgets.size(); i++)
	{
		qs = tabwidgets[i]->sizeHint();
		height_max = std::max(height_max, qs.height());
	}
	height_max += 65;

	scale_dialog = new ScaleWork(handler3D, m_picpath, this, "new window", Qt::WDestructiveClose | Qt::WResizeNoErase);
	imagemath_dialog = new ImageMath(handler3D, this, "new window", Qt::WDestructiveClose | Qt::WResizeNoErase);
	imageoverlay_dialog = new ImageOverlay(handler3D, this, "new window", Qt::WDestructiveClose | Qt::WResizeNoErase);

	bitstack_widget = new bits_stack(handler3D, this, "new window", Qt::WDestructiveClose | Qt::WResizeNoErase);
	overlay_widget = new extoverlay_widget(handler3D, this, "new window", Qt::WDestructiveClose | Qt::WResizeNoErase);
	multidataset_widget = new MultiDatasetWidget(handler3D, this, "multi dataset window", Qt::WDestructiveClose | Qt::WResizeNoErase);

	int height_max1 = height_max;

	m_notes = new QTextEdit(this);
	m_notes->clear();

	xsliceshower = ysliceshower = nullptr;
	surface_viewer = nullptr;
	VV3D = nullptr;
	VV3Dbmp = nullptr;

	if (handler3D->start_slice() >= slicenr || handler3D->end_slice() + 1 <= slicenr)
	{
		lb_inactivewarning->setText(QString("   3D Inactive Slice!   "));
	}
	else
	{
		lb_inactivewarning->setText(QString(" "));
	}

	QWidget* hbox2w = new QWidget;
	setCentralWidget(hbox2w);

	QWidget* vbox2w = new QWidget;
	QWidget* rightvboxw = new QWidget;
	QWidget* hbox1w = new QWidget;
	QWidget* hboxslicew = new QWidget;
	QWidget* hboxslicenrw = new QWidget;
	QWidget* hboxstridew = new QWidget;
	vboxbmpw = new QWidget;
	vboxworkw = new QWidget;
	QWidget* vbox1w = new QWidget;
	QWidget* hboxbmpw = new QWidget;
	QWidget* hboxworkw = new QWidget;
	QWidget* hboxbmp1w = new QWidget;
	QWidget* hboxwork1w = new QWidget;
	QWidget* vboxtissuew = new QWidget;
	QWidget* hboxlockw = new QWidget;
	QWidget* hboxtissueadderw = new QWidget;
	QWidget* vboxtissueadder1w = new QWidget;
	QWidget* vboxtissueadder2w = new QWidget;
	QWidget* hboxtabsw = new QWidget;
	QWidget* vboxtabs1w = new QWidget;
	QWidget* vboxtabs2w = new QWidget;

	QHBoxLayout* hboxbmp1 = new QHBoxLayout;
	hboxbmp1->setSpacing(0);
	hboxbmp1->setMargin(0);
	hboxbmp1->addWidget(lb_contrastbmp);
	hboxbmp1->addWidget(le_contrastbmp_val);
	hboxbmp1->addWidget(lb_contrastbmp_val);
	hboxbmp1->addWidget(sl_contrastbmp);
	hboxbmp1->addWidget(lb_brightnessbmp);
	hboxbmp1->addWidget(le_brightnessbmp_val);
	hboxbmp1->addWidget(lb_brightnessbmp_val);
	hboxbmp1->addWidget(sl_brightnessbmp);
	hboxbmp1w->setLayout(hboxbmp1);

	QHBoxLayout* hboxbmp = new QHBoxLayout;
	hboxbmp->setSpacing(0);
	hboxbmp->setMargin(0);
	hboxbmp->addWidget(cb_bmptissuevisible);
	hboxbmp->addWidget(cb_bmpcrosshairvisible);
	hboxbmp->addWidget(cb_bmpoutlinevisible);
	hboxbmpw->setLayout(hboxbmp);

	QVBoxLayout* vboxbmp = new QVBoxLayout;
	vboxbmp->setSpacing(0);
	vboxbmp->setMargin(0);
	vboxbmp->addWidget(lb_source);
	vboxbmp->addWidget(hboxbmp1w);
	vboxbmp->addWidget(bmp_scroller);
	vboxbmp->addWidget(hboxbmpw);
	vboxbmpw->setLayout(vboxbmp);

	QVBoxLayout* vbox1 = new QVBoxLayout;
	vbox1->setSpacing(0);
	vbox1->setMargin(0);
	vbox1->addWidget(toworkBtn);
	vbox1->addWidget(tobmpBtn);
	vbox1->addWidget(swapBtn);
	vbox1->addWidget(swapAllBtn);
	vbox1w->setLayout(vbox1);

	QHBoxLayout* hboxwork1 = new QHBoxLayout;
	hboxwork1->setSpacing(0);
	hboxwork1->setMargin(0);
	hboxwork1->addWidget(lb_contrastwork);
	hboxwork1->addWidget(le_contrastwork_val);
	hboxwork1->addWidget(lb_contrastwork_val);
	hboxwork1->addWidget(sl_contrastwork);
	hboxwork1->addWidget(lb_brightnesswork);
	hboxwork1->addWidget(le_brightnesswork_val);
	hboxwork1->addWidget(lb_brightnesswork_val);
	hboxwork1->addWidget(sl_brightnesswork);
	hboxwork1w->setLayout(hboxwork1);

	QHBoxLayout* hboxwork = new QHBoxLayout;
	hboxwork->setSpacing(0);
	hboxwork->setMargin(0);
	hboxwork->addWidget(cb_worktissuevisible);
	hboxwork->addWidget(cb_workcrosshairvisible);
	hboxwork->addWidget(cb_workpicturevisible);
	hboxworkw->setLayout(hboxwork);

	QVBoxLayout* vboxwork = new QVBoxLayout;
	vboxwork->setSpacing(0);
	vboxwork->setMargin(0);
	vboxwork->addWidget(lb_target);
	vboxwork->addWidget(hboxwork1w);
	vboxwork->addWidget(work_scroller);
	vboxwork->addWidget(hboxworkw);
	vboxworkw->setLayout(vboxwork);

	QHBoxLayout* hbox1 = new QHBoxLayout;
	hbox1->setSpacing(0);
	hbox1->setMargin(0);
	hbox1->addWidget(vboxbmpw);
	hbox1->addWidget(vbox1w);
	hbox1->addWidget(vboxworkw);
	hbox1w->setLayout(hbox1);

	QHBoxLayout* hboxslicenr = new QHBoxLayout;
	hboxslicenr->setSpacing(0);
	hboxslicenr->setMargin(0);
	hboxslicenr->addWidget(pb_first);
	hboxslicenr->addWidget(scb_slicenr);
	hboxslicenr->addWidget(pb_last);
	hboxslicenr->addWidget(sb_slicenr);
	hboxslicenr->addWidget(lb_slicenr);
	hboxslicenr->addWidget(lb_inactivewarning);
	hboxslicenrw->setLayout(hboxslicenr);

	QHBoxLayout* hboxstride = new QHBoxLayout;
	hboxstride->setSpacing(0);
	hboxstride->setMargin(0);
	hboxstride->addWidget(lb_stride);
	hboxstride->addWidget(sb_stride);
	hboxstridew->setLayout(hboxstride);

	QHBoxLayout* hboxslice = new QHBoxLayout;
	hboxslice->setSpacing(0);
	hboxslice->setMargin(0);
	hboxslice->addWidget(hboxslicenrw);
	hboxslice->addStretch();
	hboxslice->addWidget(hboxstridew);
	hboxslicew->setLayout(hboxslice);

	auto add_widget_filter = [this](QVBoxLayout* vbox, QPushButton* pb,
															 unsigned short i) {
#ifdef PLUGIN_VESSEL_WIDGET
		vbox->addWidget(pb);
#else
		if (tabwidgets[i] != vesselextr_widget)
		{
			vbox->addWidget(pb);
		}
#endif
	};

	QVBoxLayout* vboxtabs1 = new QVBoxLayout;
	vboxtabs1->setSpacing(0);
	vboxtabs1->setMargin(0);
	for (unsigned short i = 0; i < (nrtabbuttons + 1) / 2; i++)
	{
		add_widget_filter(vboxtabs1, pb_tab[i], i);
	}
	vboxtabs1w->setLayout(vboxtabs1);
	QVBoxLayout* vboxtabs2 = new QVBoxLayout;
	vboxtabs2->setSpacing(0);
	vboxtabs2->setMargin(0);
	for (unsigned short i = (nrtabbuttons + 1) / 2; i < nrtabbuttons; i++)
	{
		add_widget_filter(vboxtabs2, pb_tab[i], i);
	}
	vboxtabs2w->setLayout(vboxtabs2);

	{
		int widthsuggest = vboxtabs1w->sizeHint().width();
		if (vboxtabs2w->sizeHint().width() > widthsuggest)
			widthsuggest = vboxtabs2w->sizeHint().width();
		vboxtabs1w->setFixedWidth(widthsuggest);
		vboxtabs2w->setFixedWidth(widthsuggest);
		vboxtabs1w->setMaximumHeight(height_max1);
		vboxtabs2w->setMaximumHeight(height_max1);
	}

	QHBoxLayout* hboxtabs = new QHBoxLayout;
	hboxtabs->setSpacing(0);
	hboxtabs->setMargin(0);
	hboxtabs->addWidget(vboxtabs1w);
	hboxtabs->addWidget(vboxtabs2w);
	hboxtabsw->setLayout(hboxtabs);
	hboxtabsw->setFixedWidth(hboxtabs->sizeHint().width());

	QDockWidget* tabswdock = new QDockWidget(tr("Methods"), this);
	style_dockwidget(tabswdock);
	tabswdock->setObjectName("Methods");
	tabswdock->setAllowedAreas(Qt::TopDockWidgetArea | Qt::BottomDockWidgetArea);
	tabswdock->setWidget(hboxtabsw);
	addDockWidget(Qt::BottomDockWidgetArea, tabswdock);

	QDockWidget* methodTabdock = new QDockWidget(tr("Parameters"), this);
	style_dockwidget(methodTabdock);
	methodTabdock->setObjectName("Parameters");
	methodTabdock->setAllowedAreas(Qt::TopDockWidgetArea | Qt::BottomDockWidgetArea);
	//	Q3ScrollView *tab_scroller=new Q3ScrollView(this);xxxa
	//	tab_scroller->addChild(methodTab);
	//	methodTabdock->setWidget(tab_scroller);
	methodTabdock->setWidget(methodTab);
	addDockWidget(Qt::BottomDockWidgetArea, methodTabdock);

	QVBoxLayout* vboxnotes = new QVBoxLayout;
	vboxnotes->setSpacing(0);
	vboxnotes->setMargin(0);

	QDockWidget* notesdock = new QDockWidget(tr("Notes"), this);
	style_dockwidget(notesdock);
	notesdock->setObjectName("Notes");
	notesdock->setAllowedAreas(Qt::TopDockWidgetArea | Qt::BottomDockWidgetArea);
	notesdock->setWidget(m_notes);
	addDockWidget(Qt::BottomDockWidgetArea, notesdock);

	QDockWidget* bitstackdock = new QDockWidget(tr("Img Clipboard"), this);
	style_dockwidget(bitstackdock);
	bitstackdock->setObjectName("Clipboard");
	bitstackdock->setAllowedAreas(Qt::TopDockWidgetArea | Qt::BottomDockWidgetArea);
	bitstackdock->setWidget(bitstack_widget);
	addDockWidget(Qt::BottomDockWidgetArea, bitstackdock);

	QDockWidget* multiDatasetDock = new QDockWidget(tr("Multi Dataset"), this);
	style_dockwidget(multiDatasetDock);
	multiDatasetDock->setObjectName("Multi Dataset");
	multiDatasetDock->setAllowedAreas(Qt::TopDockWidgetArea | Qt::BottomDockWidgetArea);
	multiDatasetDock->setWidget(multidataset_widget);
	addDockWidget(Qt::BottomDockWidgetArea, multiDatasetDock);

	QDockWidget* overlaydock = new QDockWidget(tr("Overlay"), this);
	style_dockwidget(overlaydock);
	overlaydock->setObjectName("Overlay");
	overlaydock->setAllowedAreas(Qt::TopDockWidgetArea | Qt::BottomDockWidgetArea);
	overlaydock->setWidget(overlay_widget);
	addDockWidget(Qt::BottomDockWidgetArea, overlaydock);

	QVBoxLayout* vbox2 = new QVBoxLayout;
	vbox2->setSpacing(0);
	vbox2->setMargin(0);
	vbox2->addWidget(hbox1w);
	vbox2->addWidget(hboxslicew);
	vbox2w->setLayout(vbox2);

	QHBoxLayout* hboxlock = new QHBoxLayout;
	hboxlock->setSpacing(0);
	hboxlock->setMargin(0);
	hboxlock->addWidget(cb_tissuelock);
	hboxlock->addWidget(lockTissues);
	hboxlock->addStretch();
	hboxlockw->setLayout(hboxlock);

	QVBoxLayout* vboxtissue = new QVBoxLayout;
	vboxtissue->setSpacing(0);
	vboxtissue->setMargin(0);
	vboxtissue->addWidget(tissueFilter);
	vboxtissue->addWidget(tissueTreeWidget);
	vboxtissue->addWidget(hboxlockw);
	vboxtissue->addWidget(addTissue);
	vboxtissue->addWidget(addFolder);
	vboxtissue->addWidget(modifyTissueFolder);

	QHBoxLayout* hboxtissueremove = new QHBoxLayout;
	hboxtissueremove->addWidget(removeTissueFolder);
	hboxtissueremove->addWidget(removeTissueFolderAll);
	vboxtissue->addLayout(hboxtissueremove);
	vboxtissue->addWidget(tissue3Dopt);
	QHBoxLayout* hboxtissueget = new QHBoxLayout;
	hboxtissueget->addWidget(getTissue);
	hboxtissueget->addWidget(getTissueAll);
	vboxtissue->addLayout(hboxtissueget);
	QHBoxLayout* hboxtissueclear = new QHBoxLayout;
	hboxtissueclear->addWidget(clearTissue);
	hboxtissueclear->addWidget(clearTissues);
	vboxtissue->addLayout(hboxtissueclear);
	vboxtissuew->setLayout(vboxtissue);
	//xxxb	vboxtissuew->setFixedHeight(vboxtissue->sizeHint().height());

	QVBoxLayout* vboxtissueadder1 = new QVBoxLayout;
	vboxtissueadder1->setSpacing(0);
	vboxtissueadder1->setMargin(0);
	vboxtissueadder1->addWidget(cb_addsub3d);
	vboxtissueadder1->addWidget(cb_addsuboverride);
	vboxtissueadder1->addWidget(pb_add);
	vboxtissueadder1->addWidget(pb_sub);
	vboxtissueadder1w->setLayout(vboxtissueadder1);
	vboxtissueadder1w->setFixedHeight(vboxtissueadder1->sizeHint().height());

	QVBoxLayout* vboxtissueadder2 = new QVBoxLayout;
	vboxtissueadder2->setSpacing(0);
	vboxtissueadder2->setMargin(0);
	vboxtissueadder2->addWidget(cb_addsubconn);
	vboxtissueadder2->addWidget(new QLabel(" ", this));
	vboxtissueadder2->addWidget(pb_addhold);
	vboxtissueadder2->addWidget(pb_subhold);
	vboxtissueadder2w->setLayout(vboxtissueadder2);
	vboxtissueadder2w->setFixedHeight(vboxtissueadder1->sizeHint().height());

	QHBoxLayout* hboxtissueadder = new QHBoxLayout;
	hboxtissueadder->setSpacing(0);
	hboxtissueadder->setMargin(0);
	hboxtissueadder->addWidget(vboxtissueadder1w);
	hboxtissueadder->addWidget(vboxtissueadder2w);
	hboxtissueadderw->setLayout(hboxtissueadder);
	hboxtissueadderw->setFixedHeight(hboxtissueadder->sizeHint().height());
	//xxxb	hboxtissueadderw->setFixedWidth(vboxtissue->sizeHint().width());

	QDockWidget* zoomdock = new QDockWidget(tr("Zoom"), this);
	style_dockwidget(zoomdock);
	zoomdock->setObjectName("Zoom");
	zoomdock->setAllowedAreas(Qt::LeftDockWidgetArea | Qt::RightDockWidgetArea);
	zoomdock->setWidget(zoom_widget);
	addDockWidget(Qt::RightDockWidgetArea, zoomdock);

	QDockWidget* tissuewdock = new QDockWidget(tr("Tissues"), this);
	style_dockwidget(tissuewdock);
	tissuewdock->setObjectName("Tissues");
	tissuewdock->setAllowedAreas(Qt::LeftDockWidgetArea |
															 Qt::RightDockWidgetArea);
	tissuewdock->setWidget(vboxtissuew);
	addDockWidget(Qt::RightDockWidgetArea, tissuewdock);
	tissuesDock = tissuewdock;

	QDockWidget* tissuehierarchydock =
			new QDockWidget(tr("Tissue Hierarchy"), this);
	style_dockwidget(tissuehierarchydock);
	tissuehierarchydock->setToolTip(
			Format("The tissue hierarchy allows to group and organize complex "
						 "segmentations into a hierarchy."));
	tissuehierarchydock->setObjectName("Tissue Hierarchy");
	tissuehierarchydock->setAllowedAreas(Qt::LeftDockWidgetArea |
																			 Qt::RightDockWidgetArea);
	tissuehierarchydock->setWidget(tissueHierarchyWidget);
	addDockWidget(Qt::RightDockWidgetArea, tissuehierarchydock);

	QDockWidget* tissueadddock = new QDockWidget(tr("Adder"), this);
	style_dockwidget(tissueadddock);
	tissueadddock->setToolTip(Format("The tissue adder provides functionality "
																	 "to add/remove an object selected/picked in "
																	 "the Target to/from the selected tissue."
																	 "Note: Only one tissue can be selected."));
	tissueadddock->setObjectName("Adder");
	tissueadddock->setAllowedAreas(Qt::LeftDockWidgetArea |
																 Qt::RightDockWidgetArea);
	tissueadddock->setWidget(hboxtissueadderw);
	addDockWidget(Qt::RightDockWidgetArea, tissueadddock);

	hboxslice->addStretch();
	hboxslice->addStretch();

	QHBoxLayout* hbox2 = new QHBoxLayout;
	hbox2->setSpacing(0);
	hbox2->setMargin(0);
	hbox2->addWidget(vbox2w);
	hbox2w->setLayout(hbox2);

	//xxxxxxxxxxxxxxxxx

	menubar = menuBar();

	//file = menuBar()->addMenu(tr("&File"));
	file = new MenuWTT();
	file->setTitle(tr("&File"));
	menuBar()->addMenu(file);
	if (!m_editingmode)
	{
		file->insertItem(
				QIcon(m_picpath.absFilePath(QString("filenew.png")).ascii()), "&New...",
				this, SLOT(execute_new()));
		loadmenu = new QMenu("loadmenu", this);
		loadmenu->insertItem("Open .dcm...", this, SLOT(execute_loaddicom()));
		loadmenu->insertItem("Open .bmp...", this, SLOT(execute_loadbmp()));
		loadmenu->insertItem("Open .png...", this, SLOT(execute_loadpng()));
		//loadmenu->insertItem( "Open .jpg...", this,  SLOT(execute_loadjpg()));
		loadmenu->insertItem("Open .raw...", this, SLOT(execute_loadraw()));
		loadmenu->insertItem("Open .mhd...", this, SLOT(execute_loadmhd()));
		loadmenu->insertItem("Open .avw...", this, SLOT(execute_loadavw()));
		loadmenu->insertItem("Open .vti/.vtk...", this, SLOT(execute_loadvtk()));
		loadmenu->insertItem("Open NIfTI...", this, SLOT(execute_loadnifti()));
		loadmenu->insertItem("Open RTdose...", this, SLOT(execute_loadrtdose()));
		file->insertItem("&Open", loadmenu);
	}
	reloadmenu = new QMenu("reloadmenu", this);
	reloadmenu->insertItem("Reopen .dc&m...", this, SLOT(execute_reloaddicom()));
	reloadmenu->insertItem("Reopen .&bmp...", this, SLOT(execute_reloadbmp()));
	reloadmenu->insertItem("Reopen .raw...", this, SLOT(execute_reloadraw()));
	reloadmenu->insertItem("Reopen .mhd...", this, SLOT(execute_reloadmhd()));
	reloadmenu->insertItem("Reopen .avw...", this, SLOT(execute_reloadavw()));
	reloadmenu->insertItem("Reopen .vti/.vtk...", this, SLOT(execute_reloadvtk()));
	reloadmenu->insertItem("Reopen NIfTI...", this, SLOT(execute_reloadnifti()));
	reloadmenu->insertItem("Reopen RTdose...", this, SLOT(execute_reloadrtdose()));
	file->insertItem("&Reopen", reloadmenu);

	if (!m_editingmode)
	{
		openS4LLinkPos = file->actions().size();
		QAction* importS4LLink = file->addAction("Import S4L-link (h5)...");
		connect(importS4LLink, SIGNAL(triggered()), this,
				SLOT(execute_loads4llivelink()));
		importS4LLink->setToolTip("Loads a Sim4Life live link file (iSEG project .h5 file).");
		importS4LLink->setEnabled(true);
	}

	importSurfacePos = file->actions().size();
	QAction* importSurface = file->addAction("Import Surface/Lines...");
	connect(importSurface, SIGNAL(triggered()), this, SLOT(execute_loadsurface()));
	importSurface->setToolTip("Voxelize a surface or polyline mesh in the Target image.");
	importSurface->setEnabled(true);

	importRTstructPos = file->actions().size();
	QAction* importRTAction = file->addAction("Import RTstruct...");
	connect(importRTAction, SIGNAL(triggered()), this, SLOT(execute_loadrtstruct()));
	importRTAction->setToolTip("Some data must be opened first to import its RTStruct file");

	file->insertItem("&Export Image(s)...", this, SLOT(execute_saveimg()));
	file->insertItem("Export &Contour...", this, SLOT(execute_saveContours()));

	exportmenu = new QMenu("exportmenu", this);
	exportmenu->insertItem("Export &Labelfield...(am)", this, SLOT(execute_exportlabelfield()));
	exportmenu->insertItem("Export vtk-ascii...(vti/vtk)", this, SLOT(execute_exportvtkascii()));
	exportmenu->insertItem("Export vtk-binary...(vti/vtk)", this, SLOT(execute_exportvtkbinary()));
	exportmenu->insertItem("Export vtk-compressed-ascii...(vti)", this, SLOT(execute_exportvtkcompressedascii()));
	exportmenu->insertItem("Export vtk-compressed-binary...(vti)", this, SLOT(execute_exportvtkcompressedbinary()));
	exportmenu->insertItem("Export Matlab...(mat)", this, SLOT(execute_exportmat()));
	exportmenu->insertItem("Export hdf...(h5)", this, SLOT(execute_exporthdf()));
	exportmenu->insertItem("Export xml-extent index...(xml)", this, SLOT(execute_exportxmlregionextent()));
	exportmenu->insertItem("Export tissue index...(txt)", this, SLOT(execute_exporttissueindex()));
	file->insertItem("Export Tissue Distr.", exportmenu);
	file->insertItem("Export Color Lookup...", this, SLOT(execute_savecolorlookup()));
	file->insertSeparator();

	if (!m_editingmode)
		file->insertItem("Save &Project as...", this, SLOT(execute_saveprojas()));
	else
		file->insertItem("Save &Project-Copy as...", this, SLOT(execute_savecopyas()));
	file->insertItem(QIcon(m_picpath.absFilePath(QString("filesave.png"))), "Save Pro&ject", this, SLOT(execute_saveproj()), QKeySequence("Ctrl+S"));
	file->insertItem("Save Active Slices...", this, SLOT(execute_saveactiveslicesas()));
	if (!m_editingmode)
	{
		file->insertItem(QIcon(m_picpath.absFilePath(QString("fileopen.png"))), "Open P&roject...", this, SLOT(execute_loadproj()));
	}
	file->insertSeparator();
	file->insertItem("Save &Tissuelist...", this, SLOT(execute_savetissues()));
	file->insertItem("Open T&issuelist...", this, SLOT(execute_loadtissues()));
	file->insertItem("Set Tissuelist as Default", this, SLOT(execute_settissuesasdef()));
	file->insertItem("Remove Default Tissuelist", this, SLOT(execute_removedeftissues()));
	file->insertSeparator();
	if (!m_editingmode)
	{
		m_loadprojfilename.lpf1nr =
				file->insertItem("", this, SLOT(execute_loadproj1()));
		m_loadprojfilename.lpf2nr =
				file->insertItem("", this, SLOT(execute_loadproj2()));
		m_loadprojfilename.lpf3nr =
				file->insertItem("", this, SLOT(execute_loadproj3()));
		m_loadprojfilename.lpf4nr =
				file->insertItem("", this, SLOT(execute_loadproj4()));
		m_loadprojfilename.separatornr = file->insertSeparator();
		file->setItemVisible(m_loadprojfilename.lpf1nr, false);
		file->setItemVisible(m_loadprojfilename.lpf2nr, false);
		file->setItemVisible(m_loadprojfilename.lpf3nr, false);
		file->setItemVisible(m_loadprojfilename.lpf4nr, false);
		file->setItemVisible(m_loadprojfilename.separatornr, false);
	}
	//	file->insertItem( "E&xit", qApp,  SLOT(quit()), CTRL+Key_Q );
	file->insertItem("E&xit", this, SLOT(close()), QKeySequence("Ctrl+Q"));
	imagemenu = menuBar()->addMenu(tr("&Image"));
	imagemenu->insertItem("&Pixelsize...", this, SLOT(execute_pixelsize()));
	imagemenu->insertItem("Offset...", this, SLOT(execute_displacement()));
	imagemenu->insertItem("Rotation...", this, SLOT(execute_rotation()));
	//	imagemenu->insertItem( "Resize...", this,  SLOT(execute_resize()));
	if (!m_editingmode)
	{
		imagemenu->insertItem("Pad...", this, SLOT(execute_pad()));
		imagemenu->insertItem("Crop...", this, SLOT(execute_crop()));
	}
	imagemenu->insertItem(
			QIcon(m_picpath.absFilePath(QString("histo.png")).ascii()),
			"&Histogram...", this, SLOT(execute_histo()));
	imagemenu->insertItem("&Contr./Bright. ...", this, SLOT(execute_scale()));
	imagemenu->insertItem("&Image Math. ...", this, SLOT(execute_imagemath()));
	imagemenu->insertItem("Unwrap", this, SLOT(execute_unwrap()));
	imagemenu->insertItem("Overlay...", this, SLOT(execute_overlay()));
	imagemenu->insertSeparator();
	imagemenu->insertItem("&x Sliced", this, SLOT(execute_xslice()));
	imagemenu->insertItem("&y Sliced", this, SLOT(execute_yslice()));
	imagemenu->insertItem("Tissue surface view", this,
			SLOT(execute_tissue_surfaceviewer()));
	imagemenu->insertItem("Target surface view", this,
			SLOT(execute_target_surfaceviewer()));
	imagemenu->insertItem("Source iso-surface view", this,
			SLOT(execute_source_surfaceviewer()));
	imagemenu->insertItem("Tissue volume view", this,
			SLOT(execute_3Dvolumeviewertissue()));
	imagemenu->insertItem("Source volume view", this,
			SLOT(execute_3Dvolumeviewerbmp()));
	if (!m_editingmode)
	{
		//xxxa;
		imagemenu->insertSeparator();
		imagemenu->insertItem("Swap xy", this, SLOT(execute_swapxy()));
		imagemenu->insertItem("Swap xz", this, SLOT(execute_swapxz()));
		imagemenu->insertItem("Swap yz", this, SLOT(execute_swapyz()));
	}

	editmenu = menuBar()->addMenu(tr("E&dit"));
	undonr = editmenu->insertItem(
			QIcon(m_picpath.absFilePath(QString("undo.png"))), "&Undo", this,
			SLOT(execute_undo()));
	redonr = editmenu->insertItem(
			QIcon(m_picpath.absFilePath(QString("redo.png"))), "Redo", this,
			SLOT(execute_redo()));
	editmenu->insertSeparator();
	editmenu->insertItem("&Configure Undo...", this, SLOT(execute_undoconf()));
	editmenu->insertItem("&Active Slices...", this,
			SLOT(execute_activeslicesconf()));
	editmenu->setItemEnabled(undonr, false);
	editmenu->setItemEnabled(redonr, false);
	editmenu->insertItem("&Settings...", this, SLOT(execute_settings()));

	viewmenu = menuBar()->addMenu(tr("&View"));
	hidemenu = new QMenu("hidemenu", this);
	hidesubmenu = new QMenu("hidesubmenu", this);
	hidemenu->addAction(tabswdock->toggleViewAction());
	hidemenu->addAction(methodTabdock->toggleViewAction());
	hidemenu->addAction(notesdock->toggleViewAction());
	hidemenu->addAction(bitstackdock->toggleViewAction());
	hidemenu->addAction(zoomdock->toggleViewAction());
	hidemenu->addAction(tissuewdock->toggleViewAction());
	hidemenu->addAction(tissueadddock->toggleViewAction());
	hidemenu->addAction(tissuehierarchydock->toggleViewAction());
	hidemenu->addAction(overlaydock->toggleViewAction());
	hidemenu->addAction(multiDatasetDock->toggleViewAction());

	hidecontrastbright = new QAction("Contr./Bright.", this);
	hidecontrastbright->setToggleAction(true);
	hidecontrastbright->setChecked(true);
	connect(hidecontrastbright, SIGNAL(toggled(bool)), this, SLOT(execute_hidecontrastbright(bool)));
	hidecontrastbright->addTo(hidemenu);
	hidesource = new QAction("Source", this);
	hidesource->setToggleAction(true);
	hidesource->setChecked(true);
	connect(hidesource, SIGNAL(toggled(bool)), this, SLOT(execute_hidesource(bool)));
	hidesource->addTo(hidemenu);
	hidetarget = new QAction("Target", this);
	hidetarget->setToggleAction(true);
	hidetarget->setChecked(true);
	connect(hidetarget, SIGNAL(toggled(bool)), this, SLOT(execute_hidetarget(bool)));
	hidetarget->addTo(hidemenu);
	hidecopyswap = new QAction("Copy/Swap", this);
	hidecopyswap->setToggleAction(true);
	hidecopyswap->setChecked(true);
	connect(hidecopyswap, SIGNAL(toggled(bool)), this, SLOT(execute_hidecopyswap(bool)));
	hidecopyswap->addTo(hidemenu);
	for (unsigned short i = 0; i < nrtabbuttons; i++)
	{
		showtab_action[i] = new QAction(tabwidgets[i]->GetName().c_str(), this);
		showtab_action[i]->setToggleAction(true);
		showtab_action[i]->setChecked(showpb_tab[i]);
		connect(showtab_action[i], SIGNAL(toggled(bool)), this, SLOT(execute_showtabtoggled(bool)));
		showtab_action[i]->addTo(hidesubmenu);
	}
	hideparameters = new QAction("Simplified", this);
	hideparameters->setToggleAction(true);
	hideparameters->setChecked(WidgetInterface::get_hideparams());
	connect(hideparameters, SIGNAL(toggled(bool)), this, SLOT(execute_hideparameters(bool)));
	hidesubmenu->insertSeparator();
	hideparameters->addTo(hidesubmenu);
	viewmenu->insertItem("&Toolbars", hidemenu);
	viewmenu->insertItem("Methods", hidesubmenu);

	toolmenu = menuBar()->addMenu(tr("T&ools"));
	toolmenu->insertItem("Target->Tissue", this, SLOT(do_work2tissue()));
	toolmenu->insertItem("Target->Tissue grouped...", this, SLOT(do_work2tissue_grouped()));
	toolmenu->insertItem("Tissue->Target", this, SLOT(do_tissue2work()));
	toolmenu->insertItem("In&verse Slice Order", this, SLOT(execute_inversesliceorder()));
	toolmenu->addSeparator();
	toolmenu->insertItem("&Group Tissues...", this, SLOT(execute_grouptissues()));
	toolmenu->insertItem("Remove Tissues...", this, SLOT(execute_removetissues()));
	if (!m_editingmode)
	{
		toolmenu->insertItem("Merge Projects...", this, SLOT(execute_mergeprojects()));
	}
	toolmenu->addAction("Remove Unused Tissues", this, SLOT(execute_remove_unused_tissues()));
	auto action = toolmenu->addAction("Supplant Selected Tissue", this, SLOT(execute_voting_replace_labels()));
	action->setToolTip("Remove selected tissue by iteratively assigning it to adjacent tissues.");
	toolmenu->insertItem("Split Disconnected Tissue Regions", this, SLOT(execute_split_tissue()));
	toolmenu->insertItem("Compute Target Connectivity", this, SLOT(execute_target_connected_components()));
	toolmenu->addSeparator();
	toolmenu->insertItem("Clean Up", this, SLOT(execute_cleanup()));
	toolmenu->insertItem("Smooth Steps", this, SLOT(execute_smoothsteps()));
	toolmenu->insertItem("Check Bone Connectivity", this, SLOT(execute_boneconnectivity()));

	atlasmenu = menuBar()->addMenu(tr("Atlas"));
	// todo: make atlas method generic, i.e. for loop
	// see e.g. https://stackoverflow.com/questions/9187538/how-to-add-a-list-of-qactions-to-a-qmenu-and-handle-them-with-a-single-slot
	m_atlasfilename.atlasnr[0] =
			atlasmenu->insertItem("", this, SLOT(execute_loadatlas0()));
	m_atlasfilename.atlasnr[1] =
			atlasmenu->insertItem("", this, SLOT(execute_loadatlas1()));
	m_atlasfilename.atlasnr[2] =
			atlasmenu->insertItem("", this, SLOT(execute_loadatlas2()));
	m_atlasfilename.atlasnr[3] =
			atlasmenu->insertItem("", this, SLOT(execute_loadatlas3()));
	m_atlasfilename.atlasnr[4] =
			atlasmenu->insertItem("", this, SLOT(execute_loadatlas4()));
	m_atlasfilename.atlasnr[5] =
			atlasmenu->insertItem("", this, SLOT(execute_loadatlas5()));
	m_atlasfilename.atlasnr[6] =
			atlasmenu->insertItem("", this, SLOT(execute_loadatlas6()));
	m_atlasfilename.atlasnr[7] =
			atlasmenu->insertItem("", this, SLOT(execute_loadatlas7()));
	m_atlasfilename.atlasnr[8] =
			atlasmenu->insertItem("", this, SLOT(execute_loadatlas8()));
	m_atlasfilename.atlasnr[9] =
			atlasmenu->insertItem("", this, SLOT(execute_loadatlas9()));
	m_atlasfilename.atlasnr[10] =
			atlasmenu->insertItem("", this, SLOT(execute_loadatlas10()));
	m_atlasfilename.atlasnr[11] =
			atlasmenu->insertItem("", this, SLOT(execute_loadatlas11()));
	m_atlasfilename.atlasnr[12] =
			atlasmenu->insertItem("", this, SLOT(execute_loadatlas12()));
	m_atlasfilename.atlasnr[13] =
			atlasmenu->insertItem("", this, SLOT(execute_loadatlas13()));
	m_atlasfilename.atlasnr[14] =
			atlasmenu->insertItem("", this, SLOT(execute_loadatlas14()));
	m_atlasfilename.atlasnr[15] =
			atlasmenu->insertItem("", this, SLOT(execute_loadatlas15()));
	m_atlasfilename.atlasnr[16] =
			atlasmenu->insertItem("", this, SLOT(execute_loadatlas16()));
	m_atlasfilename.atlasnr[17] =
			atlasmenu->insertItem("", this, SLOT(execute_loadatlas17()));
	m_atlasfilename.atlasnr[18] =
			atlasmenu->insertItem("", this, SLOT(execute_loadatlas18()));
	m_atlasfilename.atlasnr[19] =
			atlasmenu->insertItem("", this, SLOT(execute_loadatlas19()));
	m_atlasfilename.separatornr = atlasmenu->insertSeparator();
	atlasmenu->insertItem("Create Atlas...", this, SLOT(execute_createatlas()));
	atlasmenu->insertItem("Update Menu", this, SLOT(execute_reloadatlases()));
	atlasmenu->setItemVisible(m_atlasfilename.atlasnr[0], false);
	atlasmenu->setItemVisible(m_atlasfilename.atlasnr[1], false);
	atlasmenu->setItemVisible(m_atlasfilename.atlasnr[2], false);
	atlasmenu->setItemVisible(m_atlasfilename.atlasnr[3], false);
	atlasmenu->setItemVisible(m_atlasfilename.atlasnr[4], false);
	atlasmenu->setItemVisible(m_atlasfilename.atlasnr[5], false);
	atlasmenu->setItemVisible(m_atlasfilename.atlasnr[6], false);
	atlasmenu->setItemVisible(m_atlasfilename.atlasnr[7], false);
	atlasmenu->setItemVisible(m_atlasfilename.atlasnr[8], false);
	atlasmenu->setItemVisible(m_atlasfilename.atlasnr[9], false);
	atlasmenu->setItemVisible(m_atlasfilename.atlasnr[10], false);
	atlasmenu->setItemVisible(m_atlasfilename.atlasnr[11], false);
	atlasmenu->setItemVisible(m_atlasfilename.atlasnr[12], false);
	atlasmenu->setItemVisible(m_atlasfilename.atlasnr[13], false);
	atlasmenu->setItemVisible(m_atlasfilename.atlasnr[14], false);
	atlasmenu->setItemVisible(m_atlasfilename.atlasnr[15], false);
	atlasmenu->setItemVisible(m_atlasfilename.atlasnr[16], false);
	atlasmenu->setItemVisible(m_atlasfilename.atlasnr[17], false);
	atlasmenu->setItemVisible(m_atlasfilename.atlasnr[18], false);
	atlasmenu->setItemVisible(m_atlasfilename.atlasnr[19], false);
	atlasmenu->setItemVisible(m_atlasfilename.separatornr, false);

	helpmenu = menuBar()->addMenu(tr("Help"));
	helpmenu->insertItem(
			QIcon(m_picpath.absFilePath(QString("help.png")).ascii()), "About", this,
			SLOT(execute_about()));

	QObject::connect(toworkBtn, SIGNAL(clicked()), this,
			SLOT(execute_bmp2work()));
	QObject::connect(tobmpBtn, SIGNAL(clicked()), this, SLOT(execute_work2bmp()));
	QObject::connect(swapBtn, SIGNAL(clicked()), this,
			SLOT(execute_swap_bmpwork()));
	QObject::connect(swapAllBtn, SIGNAL(clicked()), this,
			SLOT(execute_swap_bmpworkall()));
	QObject::connect(this, SIGNAL(bmp_changed()), this, SLOT(update_bmp()));
	QObject::connect(this, SIGNAL(work_changed()), this, SLOT(update_work()));
	QObject::connect(this, SIGNAL(work_changed()), bmp_show,
			SLOT(workborder_changed()));
	QObject::connect(this, SIGNAL(marks_changed()), bmp_show,
			SLOT(mark_changed()));
	QObject::connect(this, SIGNAL(marks_changed()), work_show,
			SLOT(mark_changed()));
	QObject::connect(this, SIGNAL(tissues_changed()), this,
			SLOT(update_tissue()));
	QObject::connect(bmp_show, SIGNAL(addmark_sign(Point)), this,
			SLOT(add_mark(Point)));
	QObject::connect(bmp_show, SIGNAL(addlabel_sign(Point, std::string)), this,
			SLOT(add_label(Point, std::string)));
	QObject::connect(bmp_show, SIGNAL(clearmarks_sign()), this,
			SLOT(clear_marks()));
	QObject::connect(bmp_show, SIGNAL(removemark_sign(Point)), this,
			SLOT(remove_mark(Point)));
	QObject::connect(bmp_show, SIGNAL(addtissue_sign(Point)), this,
			SLOT(add_tissue(Point)));
	QObject::connect(bmp_show, SIGNAL(addtissueconnected_sign(Point)), this,
			SLOT(add_tissue_connected(Point)));
	QObject::connect(bmp_show, SIGNAL(subtissue_sign(Point)), this,
			SLOT(subtract_tissue(Point)));
	QObject::connect(bmp_show, SIGNAL(addtissue3D_sign(Point)), this,
			SLOT(add_tissue_3D(Point)));
	QObject::connect(bmp_show, SIGNAL(addtissuelarger_sign(Point)), this,
			SLOT(add_tissuelarger(Point)));
	QObject::connect(bmp_show, SIGNAL(selecttissue_sign(Point, bool)), this,
			SLOT(select_tissue(Point, bool)));
	QObject::connect(bmp_show, SIGNAL(viewtissue_sign(Point)), this,
			SLOT(view_tissue(Point)));
	QObject::connect(work_show, SIGNAL(addmark_sign(Point)), this,
			SLOT(add_mark(Point)));
	QObject::connect(work_show, SIGNAL(addlabel_sign(Point, std::string)), this,
			SLOT(add_label(Point, std::string)));
	QObject::connect(work_show, SIGNAL(clearmarks_sign()), this,
			SLOT(clear_marks()));
	QObject::connect(work_show, SIGNAL(removemark_sign(Point)), this,
			SLOT(remove_mark(Point)));
	QObject::connect(work_show, SIGNAL(addtissue_sign(Point)), this,
			SLOT(add_tissue(Point)));
	QObject::connect(work_show, SIGNAL(addtissueconnected_sign(Point)), this,
			SLOT(add_tissue_connected(Point)));
	QObject::connect(work_show, SIGNAL(subtissue_sign(Point)), this,
			SLOT(subtract_tissue(Point)));
	QObject::connect(work_show, SIGNAL(addtissue3D_sign(Point)), this,
			SLOT(add_tissue_3D(Point)));
	QObject::connect(work_show, SIGNAL(addtissuelarger_sign(Point)), this,
			SLOT(add_tissuelarger(Point)));
	QObject::connect(work_show, SIGNAL(selecttissue_sign(Point, bool)), this,
			SLOT(select_tissue(Point, bool)));
	QObject::connect(work_show, SIGNAL(viewtissue_sign(Point)), this,
			SLOT(view_tissue(Point)));
	QObject::connect(tissueFilter, SIGNAL(textChanged(const QString&)), this,
			SLOT(tissueFilterChanged(const QString&)));
	QObject::connect(lockTissues, SIGNAL(clicked()), this,
			SLOT(lockAllTissues()));
	QObject::connect(addTissue, SIGNAL(clicked()), this,
			SLOT(newTissuePressed()));
	QObject::connect(addFolder, SIGNAL(clicked()), this,
			SLOT(newFolderPressed()));
	QObject::connect(modifyTissueFolder, SIGNAL(clicked()), this,
			SLOT(modifTissueFolderPressed()));
	QObject::connect(removeTissueFolder, SIGNAL(clicked()), this,
			SLOT(removeTissueFolderPressed()));
	QObject::connect(removeTissueFolderAll, SIGNAL(clicked()), this,
			SLOT(removeTissueFolderAllPressed()));
	QObject::connect(getTissue, SIGNAL(clicked()), this,
			SLOT(selectedtissue2work()));
	QObject::connect(getTissueAll, SIGNAL(clicked()), this,
			SLOT(tissue2workall()));
	QObject::connect(clearTissue, SIGNAL(clicked()), this, SLOT(clearselected()));
	QObject::connect(clearTissues, SIGNAL(clicked()), this, SLOT(cleartissues()));

	QObject::connect(methodTab, SIGNAL(currentChanged(int)), this,
			SLOT(tab_changed(int)));

	tissueTreeWidget->setSelectionMode(
			QAbstractItemView::SelectionMode::ExtendedSelection);

	QObject::connect(tissueTreeWidget, SIGNAL(itemSelectionChanged()), this,
			SLOT(tissue_selection_changed()));
	QObject::connect(tissueTreeWidget,
			SIGNAL(itemDoubleClicked(QTreeWidgetItem*, int)), this,
			SLOT(tree_widget_doubleclicked(QTreeWidgetItem*, int)));
	QObject::connect(tissueTreeWidget,
			SIGNAL(customContextMenuRequested(const QPoint&)), this,
			SLOT(tree_widget_contextmenu(const QPoint&)));

	tissues_size_t currTissueType = tissueTreeWidget->get_current_type();
	bmp_show->color_changed(currTissueType - 1);
	work_show->color_changed(currTissueType - 1);

	QObject::connect(cb_bmptissuevisible, SIGNAL(clicked()), this,
			SLOT(bmptissuevisible_changed()));
	QObject::connect(cb_bmpcrosshairvisible, SIGNAL(clicked()), this,
			SLOT(bmpcrosshairvisible_changed()));
	QObject::connect(cb_bmpoutlinevisible, SIGNAL(clicked()), this,
			SLOT(bmpoutlinevisible_changed()));
	QObject::connect(cb_worktissuevisible, SIGNAL(clicked()), this,
			SLOT(worktissuevisible_changed()));
	QObject::connect(cb_workcrosshairvisible, SIGNAL(clicked()), this,
			SLOT(workcrosshairvisible_changed()));
	QObject::connect(cb_workpicturevisible, SIGNAL(clicked()), this,
			SLOT(workpicturevisible_changed()));

	QObject::connect(pb_first, SIGNAL(clicked()), this, SLOT(pb_first_pressed()));
	QObject::connect(pb_last, SIGNAL(clicked()), this, SLOT(pb_last_pressed()));
	QObject::connect(sb_slicenr, SIGNAL(valueChanged(int)), this, SLOT(sb_slicenr_changed()));
	QObject::connect(scb_slicenr, SIGNAL(valueChanged(int)), this, SLOT(scb_slicenr_changed()));
	QObject::connect(sb_stride, SIGNAL(valueChanged(int)), this, SLOT(sb_stride_changed()));

	QObject::connect(pb_add, SIGNAL(clicked()), this, SLOT(add_tissue_pushed()));
	QObject::connect(pb_sub, SIGNAL(clicked()), this,
			SLOT(subtract_tissue_pushed()));
	QObject::connect(pb_addhold, SIGNAL(clicked()), this,
			SLOT(addhold_tissue_pushed()));
	QObject::connect(pb_subhold, SIGNAL(clicked()), this,
			SLOT(subtracthold_tissue_pushed()));

	QObject::connect(bmp_scroller, SIGNAL(contentsMoving(int, int)), this,
			SLOT(setWorkContentsPos(int, int)));
	QObject::connect(work_scroller, SIGNAL(contentsMoving(int, int)), this,
			SLOT(setBmpContentsPos(int, int)));
	QObject::connect(bmp_show, SIGNAL(setcenter_sign(int, int)), bmp_scroller,
			SLOT(center(int, int)));
	QObject::connect(work_show, SIGNAL(setcenter_sign(int, int)), work_scroller,
			SLOT(center(int, int)));
	tomove_scroller = true;

	QObject::connect(zoom_widget, SIGNAL(set_zoom(double)), bmp_show,
			SLOT(set_zoom(double)));
	QObject::connect(zoom_widget, SIGNAL(set_zoom(double)), work_show,
			SLOT(set_zoom(double)));

	QObject::connect(this,
			SIGNAL(begin_dataexport(iseg::DataSelection&, QWidget*)), this,
			SLOT(handle_begin_dataexport(iseg::DataSelection&, QWidget*)));
	QObject::connect(this, SIGNAL(end_dataexport(QWidget*)), this,
			SLOT(handle_end_dataexport(QWidget*)));

	QObject::connect(this,
			SIGNAL(begin_datachange(iseg::DataSelection&, QWidget*, bool)), this,
			SLOT(handle_begin_datachange(iseg::DataSelection&, QWidget*, bool)));
	QObject::connect(this,
			SIGNAL(end_datachange(QWidget*, iseg::EndUndoAction)), this,
			SLOT(handle_end_datachange(QWidget*, iseg::EndUndoAction)));

	QObject::connect(scale_dialog,
			SIGNAL(begin_datachange(iseg::DataSelection&, QWidget*, bool)), this,
			SLOT(handle_begin_datachange(iseg::DataSelection&, QWidget*, bool)));
	QObject::connect(scale_dialog,
			SIGNAL(end_datachange(QWidget*, iseg::EndUndoAction)), this,
			SLOT(handle_end_datachange(QWidget*, iseg::EndUndoAction)));
	QObject::connect(imagemath_dialog,
			SIGNAL(begin_datachange(iseg::DataSelection&, QWidget*, bool)), this,
			SLOT(handle_begin_datachange(iseg::DataSelection&, QWidget*, bool)));
	QObject::connect(imagemath_dialog,
			SIGNAL(end_datachange(QWidget*, iseg::EndUndoAction)), this,
			SLOT(handle_end_datachange(QWidget*, iseg::EndUndoAction)));
	QObject::connect(imageoverlay_dialog,
			SIGNAL(begin_datachange(iseg::DataSelection&, QWidget*, bool)), this,
			SLOT(handle_begin_datachange(iseg::DataSelection&, QWidget*, bool)));
	QObject::connect(imageoverlay_dialog,
			SIGNAL(end_datachange(QWidget*, iseg::EndUndoAction)), this,
			SLOT(handle_end_datachange(QWidget*, iseg::EndUndoAction)));
	QObject::connect(bitstack_widget,
			SIGNAL(begin_datachange(iseg::DataSelection&, QWidget*, bool)), this,
			SLOT(handle_begin_datachange(iseg::DataSelection&, QWidget*, bool)));
	QObject::connect(bitstack_widget,
			SIGNAL(end_datachange(QWidget*, iseg::EndUndoAction)), this,
			SLOT(handle_end_datachange(QWidget*, iseg::EndUndoAction)));
	QObject::connect(bitstack_widget,
			SIGNAL(begin_dataexport(iseg::DataSelection&, QWidget*)), this,
			SLOT(handle_begin_dataexport(iseg::DataSelection&, QWidget*)));
	QObject::connect(bitstack_widget, SIGNAL(end_dataexport(QWidget*)), this,
			SLOT(handle_end_dataexport(QWidget*)));
	QObject::connect(overlay_widget, SIGNAL(overlay_changed()), bmp_show,
			SLOT(overlay_changed()));
	QObject::connect(overlay_widget, SIGNAL(overlay_changed()), work_show,
			SLOT(overlay_changed()));
	QObject::connect(overlay_widget, SIGNAL(overlayalpha_changed(float)),
			bmp_show, SLOT(set_overlayalpha(float)));
	QObject::connect(overlay_widget, SIGNAL(overlayalpha_changed(float)),
			work_show, SLOT(set_overlayalpha(float)));
	QObject::connect(overlay_widget, SIGNAL(bmpoverlayvisible_changed(bool)),
			bmp_show, SLOT(set_overlayvisible(bool)));
	QObject::connect(overlay_widget, SIGNAL(workoverlayvisible_changed(bool)),
			work_show, SLOT(set_overlayvisible(bool)));

	QObject::connect(multidataset_widget, SIGNAL(dataset_changed()), bmp_show,
			SLOT(overlay_changed()));
	QObject::connect(multidataset_widget, SIGNAL(dataset_changed()), work_show,
			SLOT(overlay_changed()));
	QObject::connect(multidataset_widget, SIGNAL(dataset_changed()), this,
			SLOT(DatasetChanged()));
	QObject::connect(multidataset_widget,
			SIGNAL(begin_datachange(iseg::DataSelection&, QWidget*, bool)), this,
			SLOT(handle_begin_datachange(iseg::DataSelection&, QWidget*, bool)));
	QObject::connect(multidataset_widget,
			SIGNAL(end_datachange(QWidget*, iseg::EndUndoAction)), this,
			SLOT(handle_end_datachange(QWidget*, iseg::EndUndoAction)));

	QObject::connect(cb_tissuelock, SIGNAL(clicked()), this,
			SLOT(tissuelock_toggled()));

	QObject::connect(sl_contrastbmp, SIGNAL(valueChanged(int)), this,
			SLOT(sl_contrastbmp_moved(int)));
	QObject::connect(sl_contrastwork, SIGNAL(valueChanged(int)), this,
			SLOT(sl_contrastwork_moved(int)));
	QObject::connect(sl_brightnessbmp, SIGNAL(valueChanged(int)), this,
			SLOT(sl_brightnessbmp_moved(int)));
	QObject::connect(sl_brightnesswork, SIGNAL(valueChanged(int)), this,
			SLOT(sl_brightnesswork_moved(int)));

	QObject::connect(le_contrastbmp_val, SIGNAL(editingFinished()), this,
			SLOT(le_contrastbmp_val_edited()));
	QObject::connect(le_contrastwork_val, SIGNAL(editingFinished()), this,
			SLOT(le_contrastwork_val_edited()));
	QObject::connect(le_brightnessbmp_val, SIGNAL(editingFinished()), this,
			SLOT(le_brightnessbmp_val_edited()));
	QObject::connect(le_brightnesswork_val, SIGNAL(editingFinished()), this,
			SLOT(le_brightnesswork_val_edited()));

	// \todo BL add generic connections here, e.g. begin/end_datachange

	m_widget_signal_mapper = new QSignalMapper(this);
	for (int i = 0; i < nrtabbuttons; ++i)
	{
		QObject::connect(pb_tab[i], SIGNAL(clicked()), m_widget_signal_mapper,
				SLOT(map()));
		m_widget_signal_mapper->setMapping(pb_tab[i], i);
		QObject::connect(m_widget_signal_mapper, SIGNAL(mapped(int)), this,
				SLOT(pb_tab_pressed(int)));
	}
	for (auto widget : tabwidgets)
	{
		assert(widget);
		QObject::connect(widget,
				SIGNAL(begin_datachange(iseg::DataSelection&, QWidget*, bool)), this,
				SLOT(handle_begin_datachange(iseg::DataSelection&, QWidget*, bool)));
		QObject::connect(widget,
				SIGNAL(end_datachange(QWidget*, iseg::EndUndoAction)), this,
				SLOT(handle_end_datachange(QWidget*, iseg::EndUndoAction)));
	}

	QObject::connect(bmp_show, SIGNAL(mousePosZoom_sign(QPoint)), this,
			SLOT(mousePosZoom_changed(const QPoint&)));
	QObject::connect(work_show, SIGNAL(mousePosZoom_sign(QPoint)), this,
			SLOT(mousePosZoom_changed(const QPoint&)));

	QObject::connect(bmp_show, SIGNAL(wheelrotatedctrl_sign(int)), this,
			SLOT(wheelrotated(int)));
	QObject::connect(work_show, SIGNAL(wheelrotatedctrl_sign(int)), this,
			SLOT(wheelrotated(int)));

	//	QObject::connect(pb_work2tissue,SIGNAL(clicked()),this,SLOT(do_work2tissue()));

	// shortcuts -> TODO: replace those which have a button/menu action so user can learn about shortcut
	auto shortcut_sliceup = new QShortcut(QKeySequence(Qt::CTRL + Qt::Key_Right), this);
	connect(shortcut_sliceup, SIGNAL(activated()), this, SLOT(slicenr_up()));
	auto shortcut_slicedown = new QShortcut(QKeySequence(Qt::CTRL + Qt::Key_Left), this);
	connect(shortcut_slicedown, SIGNAL(activated()), this, SLOT(slicenr_down()));
	auto shortcut_sliceup1 = new QShortcut(QKeySequence(Qt::Key_Next), this);
	connect(shortcut_sliceup, SIGNAL(activated()), this, SLOT(slicenr_up()));
	auto shortcut_slicedown1 = new QShortcut(QKeySequence(Qt::Key_Prior), this);
	connect(shortcut_slicedown, SIGNAL(activated()), this, SLOT(slicenr_down()));
	
	auto shortcut_zoomin = new QShortcut(QKeySequence(Qt::CTRL + Qt::Key_Up), this);
	connect(shortcut_zoomin, SIGNAL(activated()), this, SLOT(zoom_in()));
	auto shortcut_zoomout = new QShortcut(QKeySequence(Qt::CTRL + Qt::Key_Down), this);
	connect(shortcut_zoomout, SIGNAL(activated()), this, SLOT(zoom_out()));
	
	auto shortcut_add = new QShortcut(QKeySequence(Qt::CTRL + Qt::Key_Plus), this);
	connect(shortcut_add, SIGNAL(activated()), this, SLOT(add_tissue_shortkey()));
	auto shortcut_sub = new QShortcut(QKeySequence(Qt::CTRL + Qt::Key_Minus), this);
	connect(shortcut_sub, SIGNAL(activated()), this, SLOT(subtract_tissue_shortkey()));
	
	auto shortcut_undo = new QShortcut(QKeySequence(Qt::Key_Escape), this);
	connect(shortcut_undo, SIGNAL(activated()), this, SLOT(execute_undo()));
	auto shortcut_undo2 = new QShortcut(QKeySequence("Ctrl+Z"), this);
	connect(shortcut_undo2, SIGNAL(activated()), this, SLOT(execute_undo()));
	auto shortcut_redo = new QShortcut(QKeySequence("Ctrl+Y"), this);
	connect(shortcut_redo, SIGNAL(activated()), this, SLOT(execute_redo()));

	update_brightnesscontrast(true);
	update_brightnesscontrast(false);

	tissuenr_changed(currTissueType - 1);

	this->setMinimumHeight(this->minimumHeight() + 50);

	m_Modified = false;
	m_NewDataAfterSwap = false;
}

void MainWindow::closeEvent(QCloseEvent* qce)
{
	if (maybeSafe())
	{
		if (xsliceshower != nullptr)
		{
			xsliceshower->close();
			delete xsliceshower;
		}
		if (ysliceshower != nullptr)
		{
			ysliceshower->close();
			delete ysliceshower;
		}
		if (surface_viewer != nullptr)
		{
			surface_viewer->close();
			delete surface_viewer;
		}
		if (VV3D != nullptr)
		{
			VV3D->close();
			delete VV3D;
		}
		if (VV3Dbmp != nullptr)
		{
			VV3Dbmp->close();
			delete VV3Dbmp;
		}

		SaveSettings();
		SaveLoadProj(m_loadprojfilename.m_filename);
		QMainWindow::closeEvent(qce);
	}
	else
	{
		qce->ignore();
	}
}

bool MainWindow::maybeSafe()
{
	if (modified())
	{
		int ret = QMessageBox::warning(
				this, "iSeg", "Do you want to save your changes?",
				QMessageBox::Yes | QMessageBox::Default, QMessageBox::No,
				QMessageBox::Cancel | QMessageBox::Escape);
		if (ret == QMessageBox::Yes)
		{
			// Handle tissue hierarchy changes
			if (!tissueHierarchyWidget->handle_changed_hierarchy())
			{
				return false;
			}
			if ((!m_editingmode && !m_saveprojfilename.isEmpty()) ||
					(m_editingmode && !m_S4Lcommunicationfilename.isEmpty()))
			{
				execute_saveproj();
			}
			else
			{
				execute_saveprojas();
			}
			return true;
		}
		else if (ret == QMessageBox::Cancel)
		{
			return false;
		}
	}
	return true;
}

bool MainWindow::modified() { return m_Modified; }

void MainWindow::execute_bmp2work()
{
	iseg::DataSelection dataSelection;
	dataSelection.sliceNr = handler3D->active_slice();
	dataSelection.work = true;
	emit begin_datachange(dataSelection, this);

	handler3D->bmp2work();

	emit end_datachange(this);
}

void MainWindow::execute_work2bmp()
{
	iseg::DataSelection dataSelection;
	dataSelection.sliceNr = handler3D->active_slice();
	dataSelection.bmp = true;
	emit begin_datachange(dataSelection, this);

	handler3D->work2bmp();

	emit end_datachange(this);
}

void MainWindow::execute_swap_bmpwork()
{
	iseg::DataSelection dataSelection;
	dataSelection.sliceNr = handler3D->active_slice();
	dataSelection.bmp = true;
	dataSelection.work = true;
	emit begin_datachange(dataSelection, this);

	handler3D->swap_bmpwork();

	emit end_datachange(this);
}

void MainWindow::execute_swap_bmpworkall()
{
	iseg::DataSelection dataSelection;
	dataSelection.allSlices = true;
	dataSelection.bmp = true;
	dataSelection.work = true;
	emit begin_datachange(dataSelection, this);

	handler3D->swap_bmpworkall();

	emit end_datachange(this);
}

void MainWindow::execute_saveContours()
{
	iseg::DataSelection dataSelection;
	dataSelection.tissues = true;
	emit begin_dataexport(dataSelection, this);

	SaveOutlinesWidget SOW(handler3D, this);
	SOW.move(QCursor::pos());
	SOW.exec();

	emit end_dataexport(this);
}

void MainWindow::execute_swapxy()
{
	iseg::DataSelection dataSelection;
	dataSelection.allSlices = true;
	dataSelection.bmp = true;
	dataSelection.work = true;
	dataSelection.tissues = true;
	emit begin_datachange(dataSelection, this, false);

	bool ok = handler3D->SwapXY();

	// Swap also the other datasets
	bool swapExtraDatasets = false;
	if (multidataset_widget->isVisible() && swapExtraDatasets)
	{
		unsigned short w, h, nrslices;
		w = handler3D->height();
		h = handler3D->width();
		nrslices = handler3D->num_slices();
		QString str1;
		for (int i = 0; i < multidataset_widget->GetNumberOfDatasets(); i++)
		{
			// Swap all but the active one
			if (!multidataset_widget->IsActive(i))
			{
				std::string tempFileName = "bmp_float_eds_" + std::to_string(i) + ".raw";
				str1 = QDir::temp().absFilePath(QString(tempFileName.c_str()));
				if (SlicesHandler::SaveRaw_xy_swapped(str1.ascii(), multidataset_widget->GetBmpData(i), w, h, nrslices) != 0)
					ok = false;

				if (ok)
				{
					tempFileName = "bmp_float_eds_" + std::to_string(i) + ".raw";
					str1 = QDir::temp().absFilePath(QString(tempFileName.c_str()));
					str1 = QDir::temp().absFilePath(QString("bmp_float.raw"));
					multidataset_widget->SetBmpData(i, SlicesHandler::LoadRawFloat(str1.ascii(), handler3D->start_slice(), handler3D->end_slice(), 0, w * h));
				}
			}
		}

		m_NewDataAfterSwap = true;
	}

	emit end_datachange(this, iseg::ClearUndo);
	Pair p = handler3D->get_pixelsize();
	if (p.low != p.high)
	{
		handler3D->set_pixelsize(p.low, p.high);
		pixelsize_changed();
	}
	clear_stack();
}

void MainWindow::execute_swapxz()
{
	iseg::DataSelection dataSelection;
	dataSelection.allSlices = true;
	dataSelection.bmp = true;
	dataSelection.work = true;
	dataSelection.tissues = true;
	emit begin_datachange(dataSelection, this, false);

	bool ok = handler3D->SwapXZ();

	// Swap also the other datasets
	bool swapExtraDatasets = false;
	if (multidataset_widget->isVisible() && swapExtraDatasets)
	{
		unsigned short w, h, nrslices;
		w = handler3D->num_slices();
		h = handler3D->height();
		nrslices = handler3D->width();
		QString str1;
		for (int i = 0; i < multidataset_widget->GetNumberOfDatasets(); i++)
		{
			// Swap all but the active one
			if (!multidataset_widget->IsActive(i))
			{
				std::string tempFileName = "bmp_float_" + std::to_string(i) + ".raw";
				str1 = QDir::temp().absFilePath(QString(tempFileName.c_str()));
				if (SlicesHandler::SaveRaw_xz_swapped(str1.ascii(), multidataset_widget->GetBmpData(i), w, h, nrslices) != 0)
					ok = false;

				if (ok)
				{
					tempFileName = "bmp_float_" + std::to_string(i) + ".raw";
					str1 = QDir::temp().absFilePath(QString(tempFileName.c_str()));
					multidataset_widget->SetBmpData(i, SlicesHandler::LoadRawFloat(str1.ascii(), handler3D->start_slice(), handler3D->end_slice(), 0, w * h));
				}
			}
		}
		m_NewDataAfterSwap = true;
	}

	emit end_datachange(this, iseg::ClearUndo);

	Pair p = handler3D->get_pixelsize();
	float thick = handler3D->get_slicethickness();
	if (thick != p.high)
	{
		handler3D->set_pixelsize(thick, p.low);
		handler3D->set_slicethickness(p.high);
		pixelsize_changed();
		slicethickness_changed();
	}

	clear_stack();
}

void MainWindow::execute_swapyz()
{
	iseg::DataSelection dataSelection;
	dataSelection.allSlices = true;
	dataSelection.bmp = true;
	dataSelection.work = true;
	dataSelection.tissues = true;
	emit begin_datachange(dataSelection, this, false);

	bool ok = handler3D->SwapYZ();

	// Swap also the other datasets
	bool swapExtraDatasets = false;
	if (multidataset_widget->isVisible() && swapExtraDatasets)
	{
		unsigned short w, h, nrslices;
		w = handler3D->width();
		h = handler3D->num_slices();
		nrslices = handler3D->height();
		QString str1;
		for (int i = 0; i < multidataset_widget->GetNumberOfDatasets(); i++)
		{
			// Swap all but the active one
			if (!multidataset_widget->IsActive(i))
			{
				std::string tempFileName = "bmp_float_" + std::to_string(i) + ".raw";
				str1 = QDir::temp().absFilePath(QString(tempFileName.c_str()));
				if (SlicesHandler::SaveRaw_yz_swapped(str1.ascii(), multidataset_widget->GetBmpData(i), w, h, nrslices) != 0)
					ok = false;

				if (ok)
				{
					tempFileName = "bmp_float_" + std::to_string(i) + ".raw";
					str1 = QDir::temp().absFilePath(QString(tempFileName.c_str()));
					multidataset_widget->SetBmpData(i, SlicesHandler::LoadRawFloat(str1.ascii(), handler3D->start_slice(), handler3D->end_slice(), 0, w * h));
				}
			}
		}
		m_NewDataAfterSwap = true;
	}

	emit end_datachange(this, iseg::ClearUndo);

	Pair p = handler3D->get_pixelsize();
	float thick = handler3D->get_slicethickness();
	if (thick != p.low)
	{
		handler3D->set_pixelsize(p.high, thick);
		handler3D->set_slicethickness(p.low);
		pixelsize_changed();
		slicethickness_changed();
	}
	clear_stack();
}

void MainWindow::execute_resize(int resizetype)
{
	iseg::DataSelection dataSelection;
	dataSelection.allSlices = true;
	dataSelection.bmp = true;
	dataSelection.work = true;
	dataSelection.tissues = true;
	emit begin_datachange(dataSelection, this, false);

	ResizeDialog RD(handler3D, static_cast<ResizeDialog::eResizeType>(resizetype),
			this);
	RD.move(QCursor::pos());
	if (!RD.exec())
	{
		return;
	}
	auto lut = handler3D->GetColorLookupTable();

	int dxm, dxp, dym, dyp, dzm, dzp;
	RD.return_padding(dxm, dxp, dym, dyp, dzm, dzp);

	unsigned short w, h, nrslices;
	w = handler3D->width();
	h = handler3D->height();
	nrslices = handler3D->num_slices();
	QString str1;
	bool ok = true;
	str1 = QDir::temp().absFilePath(QString("bmp_float.raw"));
	if (handler3D->SaveRaw_resized(str1.ascii(), dxm, dxp, dym, dyp, dzm, dzp,
					false) != 0)
		ok = false;
	str1 = QDir::temp().absFilePath(QString("work_float.raw"));
	if (handler3D->SaveRaw_resized(str1.ascii(), dxm, dxp, dym, dyp, dzm, dzp,
					true) != 0)
		ok = false;
	str1 = QDir::temp().absFilePath(QString("tissues.raw"));
	if (handler3D->SaveTissuesRaw_resized(str1.ascii(), dxm, dxp, dym, dyp, dzm,
					dzp) != 0)
		ok = false;

	if (ok)
	{
		str1 = QDir::temp().absFilePath(QString("work_float.raw"));
		if (handler3D->ReadRawFloat(str1.ascii(), w + dxm + dxp, h + dym + dyp, 0,
						nrslices + dzm + dzp) != 1)
			ok = false;
	}
	if (ok)
	{
		str1 = QDir::temp().absFilePath(QString("bmp_float.raw"));
		if (handler3D->ReloadRawFloat(str1.ascii(), 0) != 1)
			ok = false;
	}
	if (ok)
	{
		str1 = QDir::temp().absFilePath(QString("tissues.raw"));
		if (handler3D->ReloadRawTissues(str1.ascii(), sizeof(tissues_size_t) * 8,
						0) != 1)
			ok = false;
	}

	Transform tr = handler3D->transform();
	Vec3 spacing = handler3D->spacing();

	Transform transform_corrected(tr);
	int plo[3] = {dxm, dym, dzm};
	transform_corrected.paddingUpdateTransform(plo, spacing.v);
	handler3D->set_transform(transform_corrected);

	// add color lookup table again
	handler3D->UpdateColorLookupTable(lut);

	emit end_datachange(this, iseg::ClearUndo);

	clear_stack();
}

void MainWindow::execute_pad() { execute_resize(1); }

void MainWindow::execute_crop() { execute_resize(2); }

void MainWindow::sl_contrastbmp_moved(int i)
{
	UNREFERENCED_PARAMETER(i);

	// Update line edit
	float contrast = pow(10, sl_contrastbmp->value() * 4.0f / 100.0f - 2.0f);
	le_contrastbmp_val->setText(QString("%1").arg(contrast, 6, 'f', 2));

	// Update display
	update_brightnesscontrast(true);
}

void MainWindow::sl_contrastwork_moved(int i)
{
	UNREFERENCED_PARAMETER(i);

	// Update line edit
	float contrast = pow(10, sl_contrastwork->value() * 4.0f / 100.0f - 2.0f);
	le_contrastwork_val->setText(QString("%1").arg(contrast, 6, 'f', 2));

	// Update display
	update_brightnesscontrast(false);
}

void MainWindow::sl_brightnessbmp_moved(int i)
{
	UNREFERENCED_PARAMETER(i);

	// Update line edit
	le_brightnessbmp_val->setText(
			QString("%1").arg(sl_brightnessbmp->value() - 50, 3));

	// Update display
	update_brightnesscontrast(true);
}

void MainWindow::sl_brightnesswork_moved(int i)
{
	UNREFERENCED_PARAMETER(i);

	// Update line edit
	le_brightnesswork_val->setText(
			QString("%1").arg(sl_brightnesswork->value() - 50, 3));

	// Update display
	update_brightnesscontrast(false);
}

void MainWindow::le_contrastbmp_val_edited()
{
	// Clamp to range and round to precision
	float contrast =
			std::max(0.01f, std::min(le_contrastbmp_val->text().toFloat(), 100.0f));
	le_contrastbmp_val->setText(QString("%1").arg(contrast, 6, 'f', 2));

	// Update slider
	int sliderValue = std::floor(
			100.0f * (std::log10(le_contrastbmp_val->text().toFloat()) + 2.0f) /
					4.0f +
			0.5f);
	sl_contrastbmp->setValue(sliderValue);

	// Update display
	update_brightnesscontrast(true);
}

void MainWindow::le_contrastwork_val_edited()
{
	// Clamp to range and round to precision
	float contrast =
			std::max(0.01f, std::min(le_contrastwork_val->text().toFloat(), 100.0f));
	le_contrastwork_val->setText(QString("%1").arg(contrast, 6, 'f', 2));

	// Update slider
	int sliderValue = std::floor(
			100.0f * (std::log10(le_contrastwork_val->text().toFloat()) + 2.0f) /
					4.0f +
			0.5f);
	sl_contrastwork->setValue(sliderValue);

	// Update display
	update_brightnesscontrast(false);
}

void MainWindow::le_brightnessbmp_val_edited()
{
	// Clamp to range and round to precision
	int brightness = (int)std::max(-50.0f, std::min(std::floor(le_brightnessbmp_val->text().toFloat() + 0.5f), 50.0f));
	le_brightnessbmp_val->setText(QString("%1").arg(brightness, 3));

	// Update slider
	sl_brightnessbmp->setValue(brightness + 50);

	// Update display
	update_brightnesscontrast(true);
}

void MainWindow::le_brightnesswork_val_edited()
{
	// Clamp to range and round to precision
	int brightness = (int)std::max(-50.0f, std::min(std::floor(le_brightnesswork_val->text().toFloat() + 0.5f), 50.0f));
	le_brightnesswork_val->setText(QString("%1").arg(brightness, 3));

	// Update slider
	sl_brightnesswork->setValue(brightness + 50);

	// Update display
	update_brightnesscontrast(false);
}

void MainWindow::reset_brightnesscontrast()
{
	sl_contrastbmp->setValue(50);
	le_contrastbmp_val->setText(QString("%1").arg(1.0f, 6, 'f', 2));

	sl_brightnessbmp->setValue(50);
	le_brightnessbmp_val->setText(QString("%1").arg(0, 3));

	sl_contrastwork->setValue(50);
	le_contrastwork_val->setText(QString("%1").arg(1.0f, 6, 'f', 2));

	sl_brightnesswork->setValue(50);
	le_brightnesswork_val->setText(QString("%1").arg(0, 3));

	// Update display
	update_brightnesscontrast(true);
	update_brightnesscontrast(false);

	m_Modified = true;
}

void MainWindow::update_brightnesscontrast(bool bmporwork, bool paint)
{
	if (bmporwork)
	{
		// Get values from line edits
		float contrast = le_contrastbmp_val->text().toFloat();
		float brightness = (le_brightnessbmp_val->text().toFloat() + 50.0f) * 0.01f;

		// Update bmp shower
		bmp_show->set_brightnesscontrast(brightness, contrast, paint);
	}
	else
	{
		// Get values from sliders
		float contrast = le_contrastwork_val->text().toFloat();
		float brightness =
				(le_brightnesswork_val->text().toFloat() + 50.0f) * 0.01f;

		// Update work shower
		work_show->set_brightnesscontrast(brightness, contrast, paint);
	}
}

void MainWindow::EnableActionsAfterPrjLoaded(const bool enable)
{
	auto update = [this](int idx, bool enable) {
		if (idx >= 0)
		{
			if (enable)
				file->actions().at(idx)->setToolTip("");
			file->actions().at(idx)->setEnabled(enable);
		}
	};

	update(openS4LLinkPos, enable);
	update(importSurfacePos, enable);
	update(importRTstructPos, enable);
}

void MainWindow::execute_loadbmp()
{
	maybeSafe();

	QStringList files = QFileDialog::getOpenFileNames("Images (*.bmp)\nAll (*.*)",
			QString::null, this, "open files dialog", "Select one or more files to open");

	if (!files.empty())
	{
		files.sort();

		std::vector<int> vi;
		vi.clear();

		short nrelem = files.size();

		for (short i = 0; i < nrelem; i++)
		{
			vi.push_back(bmpimgnr(&files[i]));
		}

		std::vector<const char*> vfilenames;
		for (short i = 0; i < nrelem; i++)
		{
			vfilenames.push_back(files[i].ascii());
		}

		iseg::DataSelection dataSelection;
		dataSelection.allSlices = true;
		dataSelection.bmp = true;
		dataSelection.work = true;
		dataSelection.tissues = true;
		emit begin_datachange(dataSelection, this, false);

		LoaderColorImages LB(handler3D, LoaderColorImages::kBMP, vfilenames, this);
		LB.move(QCursor::pos());
		LB.exec();

		emit end_datachange(this, iseg::ClearUndo);

		reset_brightnesscontrast();

		EnableActionsAfterPrjLoaded(true);
	}
}

void MainWindow::execute_loadpng()
{
	maybeSafe();

	QStringList files = QFileDialog::getOpenFileNames("Images (*.png)\nAll (*.*)",
			QString::null, this, "open files dialog",
			"Select one or more files to open");

	if (!files.empty())
	{
		files.sort();

		int nrelem = files.size();
		std::vector<const char*> vfilenames;
		for (int i = 0; i < nrelem; i++)
		{
			vfilenames.push_back(files[i].ascii());
		}

		iseg::DataSelection dataSelection;
		dataSelection.allSlices = true;
		dataSelection.bmp = true;
		dataSelection.work = true;
		dataSelection.tissues = true;
		emit begin_datachange(dataSelection, this, false);

		LoaderColorImages LB(handler3D, LoaderColorImages::kPNG, vfilenames, this);
		LB.move(QCursor::pos());
		LB.exec();

		emit end_datachange(this, iseg::ClearUndo);

		reset_brightnesscontrast();

		EnableActionsAfterPrjLoaded(true);
	}
}

void MainWindow::execute_loadjpg()
{
	maybeSafe();

	QStringList files =
			QFileDialog::getOpenFileNames("Images (*.jpg)\nAll (*.*)",
					QString::null, this, "open files dialog",
					"Select one or more files to open");

	if (!files.empty())
	{
		files.sort();

		std::vector<int> vi;
		vi.clear();

		short nrelem = files.size();

		for (short i = 0; i < nrelem; i++)
		{
			vi.push_back(jpgimgnr(&files[i]));
		}

		std::vector<const char*> vfilenames;
		for (short i = 0; i < nrelem; i++)
		{
			vfilenames.push_back(files[i].ascii());
		}

		iseg::DataSelection dataSelection;
		dataSelection.allSlices = true;
		dataSelection.bmp = true;
		dataSelection.work = true;
		dataSelection.tissues = true;
		emit begin_datachange(dataSelection, this, false);

		LoaderColorImages LB(handler3D, LoaderColorImages::kJPG, vfilenames, this);
		LB.move(QCursor::pos());
		LB.exec();

		emit end_datachange(this, iseg::ClearUndo);

		//	hbox1->setFixedSize(bmphand->return_width()*2+vbox1->sizeHint().width(),bmphand->return_height());

		reset_brightnesscontrast();

		EnableActionsAfterPrjLoaded(true);
	}
}

void MainWindow::execute_loaddicom()
{
	maybeSafe();

	QStringList files = QFileDialog::getOpenFileNames("Images (*.dcm *.dicom)\nAll (*)",
			QString::null, this, "open files dialog",
			"Select one or more files to open");

	if (!files.empty())
	{
		iseg::DataSelection dataSelection;
		dataSelection.allSlices = true;
		dataSelection.bmp = true;
		dataSelection.work = true;
		dataSelection.tissues = true;
		emit begin_datachange(dataSelection, this, false);

		LoaderDicom LD(handler3D, &files, false, this);
		LD.move(QCursor::pos());
		LD.exec();

		emit end_datachange(this, iseg::ClearUndo);

		pixelsize_changed();
		slicethickness_changed();

		//	handler3D->LoadDICOM();

		//	work_show->update();//(bmphand->return_width(),bmphand->return_height());
		//	bmp_show->update();//(bmphand->return_width(),bmphand->return_height());
		//	bmp_show->workborder_changed();

		//	hbox1->setFixedSize(bmphand->return_width()*2+vbox1->sizeHint().width(),bmphand->return_height());

		reset_brightnesscontrast();

		EnableActionsAfterPrjLoaded(true);
	}
}

void MainWindow::execute_reloaddicom()
{
	QStringList files = QFileDialog::getOpenFileNames(
			"Images (*.dcm *.dicom)", QString::null, this, "open files dialog",
			"Select one or more files to open");

	if (!files.empty())
	{
		iseg::DataSelection dataSelection;
		dataSelection.allSlices = true;
		dataSelection.bmp = true;
		dataSelection.work = true;
		dataSelection.tissues = true;
		emit begin_datachange(dataSelection, this, false);

		LoaderDicom LD(handler3D, &files, true, this);
		LD.move(QCursor::pos());
		LD.exec();
		pixelsize_changed();
		slicethickness_changed();

		//	handler3D->LoadDICOM();

		//	work_show->update();//(bmphand->return_width(),bmphand->return_height());
		//	bmp_show->update();//(bmphand->return_width(),bmphand->return_height());
		//	bmp_show->workborder_changed();

		emit end_datachange(this, iseg::ClearUndo);

		//	hbox1->setFixedSize(bmphand->return_width()*2+vbox1->sizeHint().width(),bmphand->return_height());

		reset_brightnesscontrast();
	}
}

void MainWindow::execute_loadraw()
{
	maybeSafe();

	iseg::DataSelection dataSelection;
	dataSelection.allSlices = true;
	dataSelection.bmp = true;
	dataSelection.work = true;
	dataSelection.tissues = true;
	emit begin_datachange(dataSelection, this, false);

	LoaderRaw LR(handler3D, this);
	LR.move(QCursor::pos());
	LR.exec();

	//	work_show->update();//(bmphand->return_width(),bmphand->return_height());
	//	bmp_show->update();//(bmphand->return_width(),bmphand->return_height());
	//	bmp_show->workborder_changed();

	emit end_datachange(this, iseg::ClearUndo);

	//	hbox1->setFixedSize(bmphand->return_width()*2+vbox1->sizeHint().width(),bmphand->return_height());

	reset_brightnesscontrast();

	EnableActionsAfterPrjLoaded(true);
}

void MainWindow::execute_loadmhd()
{
	maybeSafe();

	iseg::DataSelection dataSelection;
	dataSelection.allSlices = true;
	dataSelection.bmp = true;
	dataSelection.work = true;
	dataSelection.tissues = true;
	emit begin_datachange(dataSelection, this, false);

	QString loadfilename = QFileDialog::getOpenFileName(QString::null,
			"Metaheader (*.mhd *.mha)\nAll (*.*)", this);
	if (!loadfilename.isEmpty())
	{
		handler3D->ReadImage(loadfilename.ascii());
	}

	emit end_datachange(this, iseg::ClearUndo);
	pixelsize_changed();
	slicethickness_changed();

	reset_brightnesscontrast();

	EnableActionsAfterPrjLoaded(true);
}

void MainWindow::execute_loadvtk()
{
	maybeSafe();

	iseg::DataSelection dataSelection;
	dataSelection.allSlices = true;
	dataSelection.bmp = true;
	dataSelection.work = true;
	dataSelection.tissues = true;
	emit begin_datachange(dataSelection, this, false);

	bool res = true;
	QString loadfilename = QFileDialog::getOpenFileName(QString::null,
			"VTK (*.vti *.vtk)\n"
			"All (*.*)",
			this);
	if (!loadfilename.isEmpty())
	{
		res = handler3D->ReadImage(loadfilename.ascii());
	}

	emit end_datachange(this, iseg::ClearUndo);
	pixelsize_changed();
	slicethickness_changed();

	reset_brightnesscontrast();

	EnableActionsAfterPrjLoaded(true);

	if (!res)
	{
		QMessageBox::warning(this, "iSeg",
				"Error: Could not load file\n" + loadfilename + "\n",
				QMessageBox::Ok | QMessageBox::Default);
	}
}

void MainWindow::execute_loadnifti()
{
	maybeSafe();

	iseg::DataSelection dataSelection;
	dataSelection.allSlices = true;
	dataSelection.bmp = true;
	dataSelection.work = true;
	dataSelection.tissues = true;
	emit begin_datachange(dataSelection, this, false);

	QString loadfilename =
			QFileDialog::getOpenFileName(QString::null,
					"NIFTI (*.nii *.hdr *.img *.nii.gz)\n"
					"All (*.*)",
					this);
	if (!loadfilename.isEmpty())
	{
		handler3D->ReadImage(loadfilename.ascii());
	}

	emit end_datachange(this, iseg::ClearUndo);
	pixelsize_changed();
	slicethickness_changed();

	reset_brightnesscontrast();

	EnableActionsAfterPrjLoaded(true);
}

void MainWindow::execute_loadavw()
{
	maybeSafe();

	iseg::DataSelection dataSelection;
	dataSelection.allSlices = true;
	dataSelection.bmp = true;
	dataSelection.work = true;
	dataSelection.tissues = true;
	emit begin_datachange(dataSelection, this, false);

	QString loadfilename = QFileDialog::getOpenFileName(QString::null,
			"AnalzyeAVW (*.avw)\n"
			"All (*.*)",
			this);
	if (!loadfilename.isEmpty())
	{
		handler3D->ReadAvw(loadfilename.ascii());
	}

	emit end_datachange(this, iseg::ClearUndo);
	pixelsize_changed();
	slicethickness_changed();

	reset_brightnesscontrast();

	EnableActionsAfterPrjLoaded(true);
}

void MainWindow::execute_reloadbmp()
{
	QStringList files = QFileDialog::getOpenFileNames("Images (*.bmp)\nAll (*.*)",
			QString::null, this, "open files dialog",
			"Select one or more files to open");

	if ((unsigned short)files.size() == handler3D->num_slices() ||
			(unsigned short)files.size() ==
					(handler3D->end_slice() - handler3D->start_slice()))
	{
		files.sort();

		std::vector<int> vi;
		vi.clear();

		short nrelem = files.size();

		for (short i = 0; i < nrelem; i++)
		{
			vi.push_back(bmpimgnr(&files[i]));
		}

		std::vector<const char*> vfilenames;
		for (short i = 0; i < nrelem; i++)
		{
			vfilenames.push_back(files[i].ascii());
		}

		iseg::DataSelection dataSelection;
		dataSelection.allSlices = true;
		dataSelection.bmp = true;
		dataSelection.work = true;
		dataSelection.tissues = true;
		emit begin_datachange(dataSelection, this, false);

		ReloaderBmp2 RB(handler3D, vfilenames, this);
		RB.move(QCursor::pos());
		RB.exec();

		//	work_show->update();//(bmphand->return_width(),bmphand->return_height());
		//	bmp_show->update();//(bmphand->return_width(),bmphand->return_height());
		//	bmp_show->workborder_changed();

		emit end_datachange(this, iseg::ClearUndo);

		//	hbox1->setFixedSize(bmphand->return_width()*2+vbox1->sizeHint().width(),bmphand->return_height());
		reset_brightnesscontrast();
	}
	else
	{
		if (!files.empty())
		{
			QMessageBox::information(
					this, "Segm. Tool",
					"You have to select the same number of slices.\n");
		}
	}
}

void MainWindow::execute_reloadraw()
{
	iseg::DataSelection dataSelection;
	dataSelection.allSlices = true;
	dataSelection.bmp = true;
	dataSelection.work = true;
	dataSelection.tissues = true;
	emit begin_datachange(dataSelection, this, false);

	ReloaderRaw RR(handler3D, this);
	RR.move(QCursor::pos());
	RR.exec();

	//	work_show->update();//(bmphand->return_width(),bmphand->return_height());
	//	bmp_show->update();//(bmphand->return_width(),bmphand->return_height());
	//	bmp_show->workborder_changed();

	emit end_datachange(this, iseg::ClearUndo);
	//	hbox1->setFixedSize(bmphand->return_width()*2+vbox1->sizeHint().width(),bmphand->return_height());

	reset_brightnesscontrast();
}

void MainWindow::execute_reloadavw()
{
	iseg::DataSelection dataSelection;
	dataSelection.allSlices = true;
	dataSelection.bmp = true;
	dataSelection.work = true;
	dataSelection.tissues = true;
	emit begin_datachange(dataSelection, this, false);

	QString loadfilename = QFileDialog::getOpenFileName(QString::null,
			"AnalzyeAVW (*.avw)\n"
			"All (*.*)",
			this);
	if (!loadfilename.isEmpty())
	{
		handler3D->ReloadAVW(loadfilename.ascii(), handler3D->start_slice());
		reset_brightnesscontrast();
	}
	emit end_datachange(this, iseg::ClearUndo);
}

void MainWindow::execute_reloadmhd()
{
	iseg::DataSelection dataSelection;
	dataSelection.allSlices = true;
	dataSelection.bmp = true;
	dataSelection.work = true;
	dataSelection.tissues = true;
	emit begin_datachange(dataSelection, this, false);

	QString loadfilename =
			QFileDialog::getOpenFileName(QString::null,
					"Metaheader (*.mhd *.mha)\n"
					"All (*.*)",
					this);
	if (!loadfilename.isEmpty())
	{
		handler3D->ReloadImage(loadfilename.ascii(),
				handler3D->start_slice());
		reset_brightnesscontrast();
	}
	emit end_datachange(this, iseg::ClearUndo);
}

void MainWindow::execute_reloadvtk()
{
	iseg::DataSelection dataSelection;
	dataSelection.allSlices = true;
	dataSelection.bmp = true;
	dataSelection.work = true;
	dataSelection.tissues = true;
	emit begin_datachange(dataSelection, this, false);

	QString loadfilename = QFileDialog::getOpenFileName(QString::null,
			"VTK (*.vti *.vtk)\n"
			"All (*.*)",
			this);
	if (!loadfilename.isEmpty())
	{
		handler3D->ReloadImage(loadfilename.ascii(),
				handler3D->start_slice());
		reset_brightnesscontrast();
	}
	emit end_datachange(this, iseg::ClearUndo);
}

void MainWindow::execute_reloadnifti()
{
	iseg::DataSelection dataSelection;
	dataSelection.allSlices = true;
	dataSelection.bmp = true;
	dataSelection.work = true;
	dataSelection.tissues = true;
	emit begin_datachange(dataSelection, this, false);

	QString loadfilename =
			QFileDialog::getOpenFileName(QString::null,
					"NIFTI (*.nii *.hdr *.img *.nii.gz)\n"
					"All (*.*)",
					this);
	if (!loadfilename.isEmpty())
	{
		handler3D->ReloadImage(
				loadfilename.ascii(),
				handler3D->start_slice()); // TODO: handle failure
		reset_brightnesscontrast();
	}
	emit end_datachange(this, iseg::ClearUndo);
}

void MainWindow::execute_loadsurface()
{
	maybeSafe();

	bool ok = true;
	QString loadfilename = QFileDialog::getOpenFileName(QString::null,
			"Surfaces & Polylines (*.stl *.vtk)\n"
			"All (*.*)",
			this);
	if (!loadfilename.isEmpty())
	{
		QCheckBox* cb = new QCheckBox("Intersect Only");
		cb->setToolTip("If on, the intersection of the surface with the voxels will be computed, not the interior of a closed surface.");
		cb->setChecked(false);
		cb->blockSignals(true);

		QMessageBox msgBox;
		msgBox.setWindowTitle("Import Surface");
		msgBox.setText("What would you like to do what with the imported surface?");
		msgBox.addButton("Overwrite", QMessageBox::YesRole); //==0
		msgBox.addButton("Add", QMessageBox::NoRole);				 //==1
		msgBox.addButton(cb, QMessageBox::ResetRole);				 //
		msgBox.addButton("Cancel", QMessageBox::RejectRole); //==2
		int overwrite = msgBox.exec();
		bool intersect = cb->isChecked();

		if (overwrite == 2)
			return;

		ok = handler3D->LoadSurface(loadfilename.toStdString(), overwrite == 0, intersect);
	}

	if (ok)
	{
		reset_brightnesscontrast();
	}
	else
	{
		QMessageBox::warning(this, "iSeg",
				"Error: Surface does not overlap with image",
				QMessageBox::Ok | QMessageBox::Default);
	}
}

void MainWindow::execute_loadrtstruct()
{
#ifndef NORTSTRUCTSUPPORT
	QString loadfilename = QFileDialog::getOpenFileName(QString::null,
			"RTstruct (*.dcm)\n"
			"All (*.*)",
			this); //, filename);

	if (loadfilename.isEmpty())
	{
		return;
	}

	RadiotherapyStructureSetImporter RI(loadfilename, handler3D, this);

	QObject::connect(
			&RI, SIGNAL(begin_datachange(iseg::DataSelection&, QWidget*, bool)),
			this,
			SLOT(handle_begin_datachange(iseg::DataSelection&, QWidget*, bool)));
	QObject::connect(&RI, SIGNAL(end_datachange(QWidget*, iseg::EndUndoAction)),
			this,
			SLOT(handle_end_datachange(QWidget*, iseg::EndUndoAction)));

	RI.move(QCursor::pos());
	RI.exec();

	tissueTreeWidget->update_tree_widget();
	tissuenr_changed(tissueTreeWidget->get_current_type() - 1);

	QObject::disconnect(
			&RI, SIGNAL(begin_datachange(iseg::DataSelection&, QWidget*, bool)),
			this,
			SLOT(handle_begin_datachange(iseg::DataSelection&, QWidget*, bool)));
	QObject::disconnect(
			&RI, SIGNAL(end_datachange(QWidget*, iseg::EndUndoAction)), this,
			SLOT(handle_end_datachange(QWidget*, iseg::EndUndoAction)));

	reset_brightnesscontrast();
#endif
}

void MainWindow::execute_loadrtdose()
{
	maybeSafe();

	iseg::DataSelection dataSelection;
	dataSelection.allSlices = true;
	dataSelection.bmp = true;
	dataSelection.work = true;
	dataSelection.tissues = true;
	emit begin_datachange(dataSelection, this, false);

	QString loadfilename = QFileDialog::getOpenFileName(QString::null, "RTdose (*.dcm)\nAll (*.*)", this);
	if (!loadfilename.isEmpty())
	{
		handler3D->ReadRTdose(loadfilename.ascii());
	}

	emit end_datachange(this, iseg::ClearUndo);
	pixelsize_changed();
	slicethickness_changed();

	reset_brightnesscontrast();

	EnableActionsAfterPrjLoaded(true);
}

void MainWindow::execute_reloadrtdose()
{
	iseg::DataSelection dataSelection;
	dataSelection.allSlices = true;
	dataSelection.bmp = true;
	dataSelection.work = true;
	dataSelection.tissues = true;
	emit begin_datachange(dataSelection, this, false);

	QString loadfilename = QFileDialog::getOpenFileName(QString::null, "RTdose (*.dcm)\nAll (*.*)", this);
	if (!loadfilename.isEmpty())
	{
		handler3D->ReloadRTdose(loadfilename.ascii(), handler3D->start_slice()); // TODO: handle failure
		reset_brightnesscontrast();
	}
	emit end_datachange(this, iseg::ClearUndo);
}

void MainWindow::execute_loads4llivelink()
{
	QString loadfilename = QFileDialog::getOpenFileName(QString::null,
			"S4L Link (*.h5)\n"
			"All (*.*)",
			this);
	if (!loadfilename.isEmpty())
	{
		loadS4Llink(loadfilename);
	}
}

void MainWindow::execute_saveimg()
{
	iseg::DataSelection dataSelection;
	dataSelection.bmp = true;
	dataSelection.work = true;
	dataSelection.tissues = true;
	emit begin_dataexport(dataSelection, this);

	SaverImg SI(handler3D, this);
	SI.move(QCursor::pos());
	SI.exec();

	//	work_show->update();//(bmphand->return_width(),bmphand->return_height());
	//	bmp_show->update();//(bmphand->return_width(),bmphand->return_height());
	//	hbox1->setFixedSize(bmphand->return_width()*2+vbox1->sizeHint().width(),bmphand->return_height());

	emit end_dataexport(this);
}

void MainWindow::execute_saveprojas()
{
	iseg::DataSelection dataSelection;
	dataSelection.bmp = true;
	dataSelection.work = true;
	dataSelection.tissues = true;
	dataSelection.tissueHierarchy = true;
	emit begin_dataexport(dataSelection, this);

	QString savefilename = QFileDialog::getSaveFileName(
			QString::null, "Projects (*.prj)\n", this); //, filename);

	if (!savefilename.isEmpty())
	{
		if (savefilename.length() <= 4 || !savefilename.endsWith(QString(".prj")))
			savefilename.append(".prj");

		m_saveprojfilename = savefilename;

		//Append "Temp" at the end of the file name and rename it at the end of the successful saving process
		QString tempFileName = QString(savefilename);
		int afterDot = tempFileName.lastIndexOf('.');
		if (afterDot != 0)
			tempFileName =
					tempFileName.remove(afterDot, tempFileName.length() - afterDot) +
					"Temp.prj";
		else
			tempFileName = tempFileName + "Temp.prj";

		QString sourceFileNameWithoutExtension;
		afterDot = savefilename.lastIndexOf('.');
		if (afterDot != -1)
			sourceFileNameWithoutExtension = savefilename.mid(0, afterDot);

		QString tempFileNameWithoutExtension;
		afterDot = tempFileName.lastIndexOf('.');
		if (afterDot != -1)
			tempFileNameWithoutExtension = tempFileName.mid(0, afterDot);

		int numTasks = 3;
		QProgressDialog progress("Save in progress...", "Cancel", 0, numTasks,
				this);
		progress.show();
		QApplication::processEvents(QEventLoop::ExcludeUserInputEvents);
		progress.setWindowModality(Qt::WindowModal);
		progress.setModal(true);
		progress.setValue(1);

		setCaption(QString(" iSeg ") + QString(xstr(ISEG_VERSION)) +
							 QString(" - ") + TruncateFileName(savefilename));

		//m_saveprojfilename = tempFileName;
		//AddLoadProj(tempFileName);
		AddLoadProj(m_saveprojfilename);
		FILE* fp = handler3D->SaveProject(tempFileName.ascii(), "xmf");
		fp = bitstack_widget->save_proj(fp);
		unsigned short saveProjVersion = 12;
		fp = TissueInfos::SaveTissues(fp, saveProjVersion);
		unsigned short combinedVersion =
				(unsigned short)iseg::CombineTissuesVersion(saveProjVersion, 1);
		fwrite(&combinedVersion, 1, sizeof(unsigned short), fp);
		/*for(size_t i=0;i<tabwidgets.size();i++){
			fp=((QWidget1 *)(tabwidgets[i]))->SaveParams(fp,saveProjVersion);
		}*/
		threshold_widget->SaveParams(fp, saveProjVersion);
		hyst_widget->SaveParams(fp, saveProjVersion);
		livewire_widget->SaveParams(fp, saveProjVersion);
		iftrg_widget->SaveParams(fp, saveProjVersion);
		fastmarching_widget->SaveParams(fp, saveProjVersion);
		watershed_widget->SaveParams(fp, saveProjVersion);
		olc_widget->SaveParams(fp, saveProjVersion);
		interpolation_widget->SaveParams(fp, saveProjVersion);
		smoothing_widget->SaveParams(fp, saveProjVersion);
		morphology_widget->SaveParams(fp, saveProjVersion);
		edge_widget->SaveParams(fp, saveProjVersion);
		feature_widget->SaveParams(fp, saveProjVersion);
		measurement_widget->SaveParams(fp, saveProjVersion);
		vesselextr_widget->SaveParams(fp, saveProjVersion);
		picker_widget->SaveParams(fp, saveProjVersion);
		tissueTreeWidget->SaveParams(fp, saveProjVersion);
		fp = TissueInfos::SaveTissueLocks(fp);
		fp = save_notes(fp, saveProjVersion);

		fclose(fp);

		progress.setValue(2);

		if (QFile::exists(sourceFileNameWithoutExtension + ".xmf"))
			QFile::remove(sourceFileNameWithoutExtension + ".xmf");
		QFile::rename(tempFileNameWithoutExtension + ".xmf",
				sourceFileNameWithoutExtension + ".xmf");

		if (QFile::exists(sourceFileNameWithoutExtension + ".prj"))
			QFile::remove(sourceFileNameWithoutExtension + ".prj");
		QFile::rename(tempFileNameWithoutExtension + ".prj",
				sourceFileNameWithoutExtension + ".prj");

		if (QFile::exists(sourceFileNameWithoutExtension + ".h5"))
			QFile::remove(sourceFileNameWithoutExtension + ".h5");
		QFile::rename(tempFileNameWithoutExtension + ".h5",
				sourceFileNameWithoutExtension + ".h5");

		progress.setValue(numTasks);
	}
	emit end_dataexport(this);
}

void MainWindow::execute_savecopyas()
{
	iseg::DataSelection dataSelection;
	dataSelection.bmp = true;
	dataSelection.work = true;
	dataSelection.tissues = true;
	dataSelection.tissueHierarchy = true;
	emit begin_dataexport(dataSelection, this);

	QString savefilename = QFileDialog::getSaveFileName(
			QString::null, "Projects (*.prj)\n", this); //, filename);

	if (!savefilename.isEmpty())
	{
		if (savefilename.length() <= 4 || !savefilename.endsWith(QString(".prj")))
			savefilename.append(".prj");

		FILE* fp = handler3D->SaveProject(savefilename.ascii(), "xmf");
		fp = bitstack_widget->save_proj(fp);
		unsigned short saveProjVersion = 12;
		fp = TissueInfos::SaveTissues(fp, saveProjVersion);
		unsigned short combinedVersion =
				(unsigned short)iseg::CombineTissuesVersion(saveProjVersion, 1);
		fwrite(&combinedVersion, 1, sizeof(unsigned short), fp);
		/*for(size_t i=0;i<tabwidgets.size();i++){
			fp=((QWidget1 *)(tabwidgets[i]))->SaveParams(fp,saveProjVersion);
		}*/
		threshold_widget->SaveParams(fp, saveProjVersion);
		hyst_widget->SaveParams(fp, saveProjVersion);
		livewire_widget->SaveParams(fp, saveProjVersion);
		iftrg_widget->SaveParams(fp, saveProjVersion);
		fastmarching_widget->SaveParams(fp, saveProjVersion);
		watershed_widget->SaveParams(fp, saveProjVersion);
		olc_widget->SaveParams(fp, saveProjVersion);
		interpolation_widget->SaveParams(fp, saveProjVersion);
		smoothing_widget->SaveParams(fp, saveProjVersion);
		morphology_widget->SaveParams(fp, saveProjVersion);
		edge_widget->SaveParams(fp, saveProjVersion);
		feature_widget->SaveParams(fp, saveProjVersion);
		measurement_widget->SaveParams(fp, saveProjVersion);
		vesselextr_widget->SaveParams(fp, saveProjVersion);
		picker_widget->SaveParams(fp, saveProjVersion);
		tissueTreeWidget->SaveParams(fp, saveProjVersion);
		fp = TissueInfos::SaveTissueLocks(fp);
		fp = save_notes(fp, saveProjVersion);

		fclose(fp);
	}
	emit end_dataexport(this);
}

void MainWindow::SaveSettings()
{
	FILE* fp = fopen(settingsfile.c_str(), "wb");
	if (fp == nullptr)
		return;
	unsigned short saveProjVersion = 12;
	unsigned short combinedVersion =
			(unsigned short)iseg::CombineTissuesVersion(saveProjVersion, 1);
	fwrite(&combinedVersion, 1, sizeof(unsigned short), fp);
	bool flag;
	flag = WidgetInterface::get_hideparams();
	fwrite(&flag, 1, sizeof(bool), fp);
	//	flag=!hidestack->isChecked();
	flag = false;
	fwrite(&flag, 1, sizeof(bool), fp);
	//	flag=!hidenotes->isChecked();
	flag = false;
	fwrite(&flag, 1, sizeof(bool), fp);
	//	flag=!hidezoom->isChecked();
	flag = false;
	fwrite(&flag, 1, sizeof(bool), fp);
	flag = !hidecontrastbright->isChecked();
	fwrite(&flag, 1, sizeof(bool), fp);
	flag = !hidecopyswap->isChecked();
	fwrite(&flag, 1, sizeof(bool), fp);
	for (unsigned short i = 0; i < 16; i++)
	{
<<<<<<< HEAD
		flag = (i < showtab_action.size()) ? showtab_action[i]->isChecked() : true;
=======
		flag = (showtab_action[i]) ? showtab_action[i]->isOn() : true;
>>>>>>> 6f8f424e
		fwrite(&flag, 1, sizeof(bool), fp);
	}
	fp = TissueInfos::SaveTissues(fp, saveProjVersion);
	/*for(size_t i=0;i<tabwidgets.size();i++){
		fp=((QWidget1 *)(tabwidgets[i]))->SaveParams(fp,saveProjVersion);
	}*/
	threshold_widget->SaveParams(fp, saveProjVersion);
	hyst_widget->SaveParams(fp, saveProjVersion);
	livewire_widget->SaveParams(fp, saveProjVersion);
	iftrg_widget->SaveParams(fp, saveProjVersion);
	fastmarching_widget->SaveParams(fp, saveProjVersion);
	watershed_widget->SaveParams(fp, saveProjVersion);
	olc_widget->SaveParams(fp, saveProjVersion);
	interpolation_widget->SaveParams(fp, saveProjVersion);
	smoothing_widget->SaveParams(fp, saveProjVersion);
	morphology_widget->SaveParams(fp, saveProjVersion);
	edge_widget->SaveParams(fp, saveProjVersion);
	feature_widget->SaveParams(fp, saveProjVersion);
	measurement_widget->SaveParams(fp, saveProjVersion);
	vesselextr_widget->SaveParams(fp, saveProjVersion);
	picker_widget->SaveParams(fp, saveProjVersion);
	tissueTreeWidget->SaveParams(fp, saveProjVersion);

	fclose(fp);

	QSettings settings(QSettings::IniFormat, QSettings::UserScope, "ZMT", "iSeg");
	settings.beginGroup("MainWindow");
	settings.setValue("geometry", saveGeometry());
	settings.setValue("state", saveState());
	settings.setValue("NumberOfUndoSteps", this->handler3D->GetNumberOfUndoSteps());
	settings.setValue("NumberOfUndoArrays", this->handler3D->GetNumberOfUndoArrays());
	settings.setValue("Compression", this->handler3D->GetCompression());
	settings.setValue("ContiguousMemory", this->handler3D->GetContiguousMemory());
	settings.setValue("BloscEnabled", BloscEnabled());
	settings.endGroup();
	settings.sync();
}

void MainWindow::LoadSettings(const char* loadfilename)
{
	settingsfile = loadfilename;
	FILE* fp;
	if ((fp = fopen(loadfilename, "rb")) == nullptr)
	{
		return;
	}

	unsigned short combinedVersion = 0;
	if (fread(&combinedVersion, sizeof(unsigned short), 1, fp) == 0)
	{
		fclose(fp);
		return;
	}
	int loadProjVersion, tissuesVersion;
	iseg::ExtractTissuesVersion((int)combinedVersion, loadProjVersion, tissuesVersion);

	iseg::DataSelection dataSelection;
	dataSelection.allSlices = true;
	dataSelection.bmp = true;
	dataSelection.work = true;
	dataSelection.tissues = true;
	emit begin_datachange(dataSelection, this, false);

	bool flag;
	fread(&flag, sizeof(bool), 1, fp);
	execute_hideparameters(flag);
	hideparameters->setChecked(flag);
	fread(&flag, sizeof(bool), 1, fp);

	if (loadProjVersion >= 7)
	{
		fread(&flag, sizeof(bool), 1, fp);
	}
	else
	{
		flag = false;
	}

	fread(&flag, sizeof(bool), 1, fp);
	fread(&flag, sizeof(bool), 1, fp);
	hidecontrastbright->setChecked(!flag);
	execute_hidecontrastbright(!flag);

	fread(&flag, sizeof(bool), 1, fp);
	hidecopyswap->setChecked(!flag);
	execute_hidecopyswap(!flag);

	// turn visibility on for all
	auto nrtabbuttons = (unsigned short)tabwidgets.size();
	for (int i = 0; i < nrtabbuttons; i++)
	{
		showtab_action[i]->setChecked(true);
	}

	// load visibility settings from file
	for (unsigned short i = 0; i < 14; i++)
	{
		fread(&flag, sizeof(bool), 1, fp);
		if (i < nrtabbuttons)
			showtab_action.at(i)->setChecked(flag);
	}
	if (loadProjVersion >= 6)
	{
		fread(&flag, sizeof(bool), 1, fp);
		if (14 < nrtabbuttons)
			showtab_action.at(14)->setChecked(flag);
	}
	if (loadProjVersion >= 9)
	{
		fread(&flag, sizeof(bool), 1, fp);
		if (15 < nrtabbuttons)
			showtab_action.at(15)->setChecked(flag);
	}
	execute_showtabtoggled(flag);

	fp = TissueInfos::LoadTissues(fp, tissuesVersion);
	const char* defaultTissuesFilename = m_tmppath.absFilePath(QString("def_tissues.txt"));
	FILE* fpTmp = fopen(defaultTissuesFilename, "r");
	if (fpTmp != nullptr || TissueInfos::GetTissueCount() <= 0)
	{
		if (fpTmp != nullptr)
			fclose(fpTmp);
		TissueInfos::LoadDefaultTissueList(defaultTissuesFilename);
	}
	tissueTreeWidget->update_tree_widget();
	emit end_datachange(this, iseg::ClearUndo);
	tissuenr_changed(tissueTreeWidget->get_current_type() - 1);

	/*for(size_t i=0;i<tabwidgets.size();i++){
		fp=((QWidget1 *)(tabwidgets[i]))->LoadParams(fp,version);
	}*/
	threshold_widget->LoadParams(fp, loadProjVersion);
	hyst_widget->LoadParams(fp, loadProjVersion);
	livewire_widget->LoadParams(fp, loadProjVersion);
	iftrg_widget->LoadParams(fp, loadProjVersion);
	fastmarching_widget->LoadParams(fp, loadProjVersion);
	watershed_widget->LoadParams(fp, loadProjVersion);
	olc_widget->LoadParams(fp, loadProjVersion);
	interpolation_widget->LoadParams(fp, loadProjVersion);
	smoothing_widget->LoadParams(fp, loadProjVersion);
	morphology_widget->LoadParams(fp, loadProjVersion);
	edge_widget->LoadParams(fp, loadProjVersion);
	feature_widget->LoadParams(fp, loadProjVersion);
	measurement_widget->LoadParams(fp, loadProjVersion);
	vesselextr_widget->LoadParams(fp, loadProjVersion);
	picker_widget->LoadParams(fp, loadProjVersion);
	tissueTreeWidget->LoadParams(fp, loadProjVersion);
	fclose(fp);

	if (loadProjVersion > 7)
	{
		ISEG_INFO_MSG("LoadSettings() : restoring values...");
		QSettings settings(QSettings::IniFormat, QSettings::UserScope, "ZMT", "iSeg");
		settings.beginGroup("MainWindow");
		restoreGeometry(settings.value("geometry").toByteArray());
		restoreState(settings.value("state").toByteArray());
		this->handler3D->SetNumberOfUndoSteps(settings.value("NumberOfUndoSteps", 50).toUInt());
		ISEG_INFO("NumberOfUndoSteps = " << this->handler3D->GetNumberOfUndoSteps());
		this->handler3D->SetNumberOfUndoArrays(settings.value("NumberOfUndoArrays", 20).toUInt());
		ISEG_INFO("NumberOfUndoArrays = " << this->handler3D->GetNumberOfUndoArrays());
		this->handler3D->SetCompression(settings.value("Compression", 0).toInt());
		ISEG_INFO("Compression = " << this->handler3D->GetCompression());
		this->handler3D->SetContiguousMemory(settings.value("ContiguousMemory", true).toBool());
		ISEG_INFO("ContiguousMemory = " << this->handler3D->GetContiguousMemory());
		SetBloscEnabled(settings.value("BloscEnabled", false).toBool());
		ISEG_INFO("BloscEnabled = " << BloscEnabled());
		settings.endGroup();

		if (this->handler3D->return_nrundo() == 0)
			this->editmenu->setItemEnabled(undonr, false);
		else
			editmenu->setItemEnabled(undonr, true);
	}
}

void MainWindow::execute_saveactiveslicesas()
{
	iseg::DataSelection dataSelection;
	dataSelection.bmp = true;
	dataSelection.work = true;
	dataSelection.tissues = true;
	dataSelection.tissueHierarchy = true;
	emit begin_dataexport(dataSelection, this);

	QString savefilename = QFileDialog::getSaveFileName(
			QString::null, "Projects (*.prj)\n", this); //, filename);

	if (savefilename.length() <= 4 || !savefilename.endsWith(QString(".prj")))
		savefilename.append(".prj");

	if (!savefilename.isEmpty())
	{
		FILE* fp = handler3D->SaveActiveSlices(savefilename.ascii(), "xmf");
		fp = bitstack_widget->save_proj(fp);
		unsigned short saveProjVersion = 12;
		fp = TissueInfos::SaveTissues(fp, saveProjVersion);
		unsigned short combinedVersion =
				(unsigned short)iseg::CombineTissuesVersion(saveProjVersion, 1);
		fwrite(&combinedVersion, 1, sizeof(unsigned short), fp);
		/*for(size_t i=0;i<tabwidgets.size();i++){
			fp=((QWidget1 *)(tabwidgets[i]))->SaveParams(fp,saveProjVersion);
		}*/
		threshold_widget->SaveParams(fp, saveProjVersion);
		hyst_widget->SaveParams(fp, saveProjVersion);
		livewire_widget->SaveParams(fp, saveProjVersion);
		iftrg_widget->SaveParams(fp, saveProjVersion);
		fastmarching_widget->SaveParams(fp, saveProjVersion);
		watershed_widget->SaveParams(fp, saveProjVersion);
		olc_widget->SaveParams(fp, saveProjVersion);
		interpolation_widget->SaveParams(fp, saveProjVersion);
		smoothing_widget->SaveParams(fp, saveProjVersion);
		morphology_widget->SaveParams(fp, saveProjVersion);
		edge_widget->SaveParams(fp, saveProjVersion);
		feature_widget->SaveParams(fp, saveProjVersion);
		measurement_widget->SaveParams(fp, saveProjVersion);
		vesselextr_widget->SaveParams(fp, saveProjVersion);
		picker_widget->SaveParams(fp, saveProjVersion);
		tissueTreeWidget->SaveParams(fp, saveProjVersion);
		fp = TissueInfos::SaveTissueLocks(fp);
		fp = save_notes(fp, saveProjVersion);

		fclose(fp);
	}
	emit end_dataexport(this);
}

void MainWindow::execute_saveproj()
{
	iseg::DataSelection dataSelection;
	dataSelection.bmp = true;
	dataSelection.work = true;
	dataSelection.tissues = true;
	dataSelection.tissueHierarchy = true;
	emit begin_dataexport(dataSelection, this);

	if (m_editingmode)
	{
		if (!m_S4Lcommunicationfilename.isEmpty())
		{
			handler3D->SaveCommunicationFile(m_S4Lcommunicationfilename.ascii());
		}
	}
	else
	{
		if (!m_saveprojfilename.isEmpty())
		{
			//Append "Temp" at the end of the file name and rename it at the end of the successful saving process
			QString tempFileName = QString(m_saveprojfilename);
			int afterDot = tempFileName.lastIndexOf('.');
			if (afterDot != 0)
				tempFileName =
						tempFileName.remove(afterDot, tempFileName.length() - afterDot) +
						"Temp.prj";
			else
				tempFileName = tempFileName + "Temp.prj";

			std::string pjFN = m_saveprojfilename.toStdString();

			QString sourceFileNameWithoutExtension;
			afterDot = m_saveprojfilename.lastIndexOf('.');
			if (afterDot != -1)
				sourceFileNameWithoutExtension = m_saveprojfilename.mid(0, afterDot);

			QString tempFileNameWithoutExtension;
			afterDot = tempFileName.lastIndexOf('.');
			if (afterDot != -1)
				tempFileNameWithoutExtension = tempFileName.mid(0, afterDot);

			int numTasks = 3;
			QProgressDialog progress("Save in progress...", "Cancel", 0, numTasks,
					this);
			progress.show();
			QApplication::processEvents(QEventLoop::ExcludeUserInputEvents);
			progress.setWindowModality(Qt::WindowModal);
			progress.setModal(true);
			progress.setValue(1);

			setCaption(QString(" iSeg ") + QString(xstr(ISEG_VERSION)) +
								 QString(" - ") + TruncateFileName(m_saveprojfilename));

			m_saveprojfilename = tempFileName;

			//FILE *fp=handler3D->SaveProject(m_saveprojfilename.ascii(),"xmf");
			FILE* fp = handler3D->SaveProject(tempFileName.ascii(), "xmf");
			fp = bitstack_widget->save_proj(fp);
			unsigned short saveProjVersion = 12;
			fp = TissueInfos::SaveTissues(fp, saveProjVersion);
			unsigned short combinedVersion =
					(unsigned short)iseg::CombineTissuesVersion(saveProjVersion, 1);
			fwrite(&combinedVersion, 1, sizeof(unsigned short), fp);
			/*for(size_t i=0;i<tabwidgets.size();i++){
				fp=((QWidget1 *)(tabwidgets[i]))->SaveParams(fp,saveProjVersion);
			}*/
			threshold_widget->SaveParams(fp, saveProjVersion);
			hyst_widget->SaveParams(fp, saveProjVersion);
			livewire_widget->SaveParams(fp, saveProjVersion);
			iftrg_widget->SaveParams(fp, saveProjVersion);
			fastmarching_widget->SaveParams(fp, saveProjVersion);
			watershed_widget->SaveParams(fp, saveProjVersion);
			olc_widget->SaveParams(fp, saveProjVersion);
			interpolation_widget->SaveParams(fp, saveProjVersion);
			smoothing_widget->SaveParams(fp, saveProjVersion);
			morphology_widget->SaveParams(fp, saveProjVersion);
			edge_widget->SaveParams(fp, saveProjVersion);
			feature_widget->SaveParams(fp, saveProjVersion);
			measurement_widget->SaveParams(fp, saveProjVersion);
			vesselextr_widget->SaveParams(fp, saveProjVersion);
			picker_widget->SaveParams(fp, saveProjVersion);
			tissueTreeWidget->SaveParams(fp, saveProjVersion);
			fp = TissueInfos::SaveTissueLocks(fp);
			fp = save_notes(fp, saveProjVersion);

			fclose(fp);

			progress.setValue(2);

			QMessageBox mBox;
			mBox.setWindowTitle("Saving project");
			mBox.setText("The project you are trying to save is open somewhere else. "
									 "Please, close it before continuing and press OK or press "
									 "Cancel to stop saving process.");
			mBox.addButton(QMessageBox::Ok);
			mBox.addButton(QMessageBox::Cancel);

			if (QFile::exists(sourceFileNameWithoutExtension + ".xmf"))
			{
				bool removeSuccess =
						QFile::remove(sourceFileNameWithoutExtension + ".xmf");
				while (!removeSuccess)
				{
					int ret = mBox.exec();
					if (ret == QMessageBox::Cancel)
						return;

					removeSuccess =
							QFile::remove(sourceFileNameWithoutExtension + ".xmf");
				}
			}
			QFile::rename(tempFileNameWithoutExtension + ".xmf",
					sourceFileNameWithoutExtension + ".xmf");

			if (QFile::exists(sourceFileNameWithoutExtension + ".prj"))
			{
				bool removeSuccess =
						QFile::remove(sourceFileNameWithoutExtension + ".prj");
				while (!removeSuccess)
				{
					int ret = mBox.exec();
					if (ret == QMessageBox::Cancel)
						return;

					removeSuccess =
							QFile::remove(sourceFileNameWithoutExtension + ".prj");
				}
			}
			QFile::rename(tempFileNameWithoutExtension + ".prj",
					sourceFileNameWithoutExtension + ".prj");

			if (QFile::exists(sourceFileNameWithoutExtension + ".h5"))
			{
				bool removeSuccess =
						QFile::remove(sourceFileNameWithoutExtension + ".h5");
				while (!removeSuccess)
				{
					int ret = mBox.exec();
					if (ret == QMessageBox::Cancel)
						return;

					removeSuccess = QFile::remove(sourceFileNameWithoutExtension + ".h5");
				}
			}
			QFile::rename(tempFileNameWithoutExtension + ".h5",
					sourceFileNameWithoutExtension + ".h5");

			m_saveprojfilename = sourceFileNameWithoutExtension + ".prj";

			progress.setValue(numTasks);
		}
		else
		{
			if (modified())
			{
				execute_saveprojas();
			}
		}
	}
	emit end_dataexport(this);
}

void MainWindow::loadproj(const QString& loadfilename)
{
	FILE* fp;
	if ((fp = fopen(loadfilename.ascii(), "r")) == nullptr)
	{
		return;
	}
	else
	{
		fclose(fp);
	}
	bool stillopen = false;

	iseg::DataSelection dataSelection;
	dataSelection.allSlices = true;
	dataSelection.bmp = true;
	dataSelection.work = true;
	dataSelection.tissues = true;
	emit begin_datachange(dataSelection, this, false);

	if (!loadfilename.isEmpty())
	{
		m_saveprojfilename = loadfilename;
		setCaption(QString(" iSeg ") + QString(xstr(ISEG_VERSION)) + QString(" - ") + TruncateFileName(loadfilename));
		AddLoadProj(m_saveprojfilename);
		int tissuesVersion = 0;
		fp = handler3D->LoadProject(loadfilename.ascii(), tissuesVersion);
		fp = bitstack_widget->load_proj(fp);
		fp = TissueInfos::LoadTissues(fp, tissuesVersion);
		stillopen = true;
	}

	emit end_datachange(this, iseg::ClearUndo);
	tissuenr_changed(tissueTreeWidget->get_current_type() - 1);

	pixelsize_changed();
	slicethickness_changed();

	if (stillopen)
	{
		unsigned short combinedVersion = 0;
		if (fread(&combinedVersion, sizeof(unsigned short), 1, fp) > 0)
		{
			int loadProjVersion, tissuesVersion;
			iseg::ExtractTissuesVersion((int)combinedVersion, loadProjVersion, tissuesVersion);
			/*for(size_t i=0;i<tabwidgets.size();i++){
				fp=((QWidget1 *)(tabwidgets[i]))->LoadParams(fp,version);
			}*/
			threshold_widget->LoadParams(fp, loadProjVersion);
			hyst_widget->LoadParams(fp, loadProjVersion);
			livewire_widget->LoadParams(fp, loadProjVersion);
			iftrg_widget->LoadParams(fp, loadProjVersion);
			fastmarching_widget->LoadParams(fp, loadProjVersion);
			watershed_widget->LoadParams(fp, loadProjVersion);
			olc_widget->LoadParams(fp, loadProjVersion);
			interpolation_widget->LoadParams(fp, loadProjVersion);
			smoothing_widget->LoadParams(fp, loadProjVersion);
			morphology_widget->LoadParams(fp, loadProjVersion);
			edge_widget->LoadParams(fp, loadProjVersion);
			feature_widget->LoadParams(fp, loadProjVersion);
			measurement_widget->LoadParams(fp, loadProjVersion);
			vesselextr_widget->LoadParams(fp, loadProjVersion);
			picker_widget->LoadParams(fp, loadProjVersion);
			tissueTreeWidget->LoadParams(fp, loadProjVersion);

			if (loadProjVersion >= 3)
			{
				fp = TissueInfos::LoadTissueLocks(fp);
				tissues_size_t currTissueType = tissueTreeWidget->get_current_type();
				cb_tissuelock->setChecked(
						TissueInfos::GetTissueLocked(currTissueType + 1));
				tissueTreeWidget->update_tissue_icons();
				tissueTreeWidget->update_folder_icons();
			}
			fp = load_notes(fp, loadProjVersion);
		}

		fclose(fp);
	}

	reset_brightnesscontrast();

	EnableActionsAfterPrjLoaded(true);
}

void MainWindow::loadS4Llink(const QString& loadfilename)
{
	if (loadfilename.isEmpty() || !boost::filesystem::exists(loadfilename.toStdString()))
	{
		return;
	}

	iseg::DataSelection dataSelection;
	dataSelection.allSlices = true;
	dataSelection.bmp = true;
	dataSelection.work = true;
	dataSelection.tissues = true;
	emit begin_datachange(dataSelection, this, false);

	m_S4Lcommunicationfilename = loadfilename;
	int tissuesVersion = 0;
	handler3D->LoadS4Llink(loadfilename.ascii(), tissuesVersion);
	TissueInfos::LoadTissuesHDF(loadfilename.ascii(), tissuesVersion);

	emit end_datachange(this, iseg::ClearUndo);
	tissues_size_t m;
	handler3D->get_rangetissue(&m);
	handler3D->buildmissingtissues(m);
	tissueTreeWidget->update_tree_widget();
	tissuenr_changed(tissueTreeWidget->get_current_type() - 1);

	pixelsize_changed();
	slicethickness_changed();

	tissueTreeWidget->update_tissue_icons();
	tissueTreeWidget->update_folder_icons();

	reset_brightnesscontrast();
}

void MainWindow::execute_mergeprojects()
{
	iseg::DataSelection dataSelection;
	dataSelection.bmp = true;
	dataSelection.work = true;
	dataSelection.tissues = true;
	dataSelection.tissueHierarchy = true;
	emit begin_dataexport(dataSelection, this);

	// Get list of project file names to be merged
	MergeProjectsDialog mergeDialog(this, "Merge Projects");
	if (mergeDialog.exec() != QDialog::Accepted)
	{
		emit end_dataexport(this);
		return;
	}
	std::vector<QString> mergefilenames;
	mergeDialog.get_filenames(mergefilenames);

	// Get save file name
	QString savefilename = QFileDialog::getSaveFileName(QString::null, "Projects (*.prj)", this,
			"iSeg", "Save merged project as");
	if (savefilename.length() <= 4 || !savefilename.endsWith(QString(".prj")))
		savefilename.append(".prj");

	if (!savefilename.isEmpty() && mergefilenames.size() > 0)
	{
		FILE* fp = handler3D->MergeProjects(savefilename.ascii(), mergefilenames);
		if (!fp)
		{
			QMessageBox::warning(this, "iSeg",
					"Merge projects failed.\n\nPlease make sure that "
					"all projects have the same xy extents\nand their "
					"image data is contained in a .h5 and .xmf file.",
					QMessageBox::Ok | QMessageBox::Default);
			return;
		}
		fp = bitstack_widget->save_proj(fp);
		unsigned short saveProjVersion = 12;
		fp = TissueInfos::SaveTissues(fp, saveProjVersion);
		unsigned short combinedVersion = (unsigned short)iseg::CombineTissuesVersion(saveProjVersion, 1);
		fwrite(&combinedVersion, 1, sizeof(unsigned short), fp);

		threshold_widget->SaveParams(fp, saveProjVersion);
		hyst_widget->SaveParams(fp, saveProjVersion);
		livewire_widget->SaveParams(fp, saveProjVersion);
		iftrg_widget->SaveParams(fp, saveProjVersion);
		fastmarching_widget->SaveParams(fp, saveProjVersion);
		watershed_widget->SaveParams(fp, saveProjVersion);
		olc_widget->SaveParams(fp, saveProjVersion);
		interpolation_widget->SaveParams(fp, saveProjVersion);
		smoothing_widget->SaveParams(fp, saveProjVersion);
		morphology_widget->SaveParams(fp, saveProjVersion);
		edge_widget->SaveParams(fp, saveProjVersion);
		feature_widget->SaveParams(fp, saveProjVersion);
		measurement_widget->SaveParams(fp, saveProjVersion);
		vesselextr_widget->SaveParams(fp, saveProjVersion);
		picker_widget->SaveParams(fp, saveProjVersion);
		tissueTreeWidget->SaveParams(fp, saveProjVersion);
		fp = TissueInfos::SaveTissueLocks(fp);
		fp = save_notes(fp, saveProjVersion);

		fclose(fp);

		// Load merged project
		if (QMessageBox::question(this, "iSeg",
						"Would you like to load the merged project?",
						QMessageBox::Yes | QMessageBox::Default,
						QMessageBox::No) == QMessageBox::Yes)
		{
			loadproj(savefilename);
		}
	}
	emit end_dataexport(this);
}

void MainWindow::execute_boneconnectivity()
{
	boneConnectivityDialog = new CheckBoneConnectivityDialog(
			handler3D, "Bone Connectivity", this, Qt::Window);
	QObject::connect(boneConnectivityDialog, SIGNAL(slice_changed()), this,
			SLOT(update_slice()));

	boneConnectivityDialog->show();
	boneConnectivityDialog->raise();

	emit end_dataexport(this);
}

void MainWindow::update_slice() { slice_changed(); }

void MainWindow::execute_loadproj()
{
	maybeSafe();

	QString loadfilename = QFileDialog::getOpenFileName(QString::null,
			"Projects (*.prj)\n"
			"All (*.*)",
			this); //, filename);

	if (!loadfilename.isEmpty())
	{
		loadproj(loadfilename);
	}
}

void MainWindow::execute_loadproj1()
{
	maybeSafe();

	QString loadfilename = m_loadprojfilename.m_loadprojfilename1;

	if (!loadfilename.isEmpty())
	{
		loadproj(loadfilename);
	}
}

void MainWindow::execute_loadproj2()
{
	maybeSafe();

	QString loadfilename = m_loadprojfilename.m_loadprojfilename2;

	if (!loadfilename.isEmpty())
	{
		loadproj(loadfilename);
	}
}

void MainWindow::execute_loadproj3()
{
	maybeSafe();

	QString loadfilename = m_loadprojfilename.m_loadprojfilename3;

	if (!loadfilename.isEmpty())
	{
		loadproj(loadfilename);
	}
}

void MainWindow::execute_loadproj4()
{
	maybeSafe();

	QString loadfilename = m_loadprojfilename.m_loadprojfilename4;

	if (!loadfilename.isEmpty())
	{
		loadproj(loadfilename);
	}
}

void MainWindow::execute_loadatlas(int i)
{
	AtlasWidget* AW = new AtlasWidget(
			m_atlasfilename.m_atlasdir.absFilePath(m_atlasfilename.m_atlasfilename[i])
					.ascii(),
			m_picpath);
	if (AW->isOK)
	{
		AW->show();
		AW->raise();
		AW->setAttribute(Qt::WA_DeleteOnClose);
	}
	else
	{
		delete AW;
	}
}

void MainWindow::execute_loadatlas0()
{
	int i = 0;
	execute_loadatlas(i);
}

void MainWindow::execute_loadatlas1()
{
	int i = 1;
	execute_loadatlas(i);
}

void MainWindow::execute_loadatlas2()
{
	int i = 2;
	execute_loadatlas(i);
}

void MainWindow::execute_loadatlas3()
{
	int i = 3;
	execute_loadatlas(i);
}

void MainWindow::execute_loadatlas4()
{
	int i = 4;
	execute_loadatlas(i);
}

void MainWindow::execute_loadatlas5()
{
	int i = 5;
	execute_loadatlas(i);
}

void MainWindow::execute_loadatlas6()
{
	int i = 6;
	execute_loadatlas(i);
}
void MainWindow::execute_loadatlas7()
{
	int i = 7;
	execute_loadatlas(i);
}
void MainWindow::execute_loadatlas8()
{
	int i = 8;
	execute_loadatlas(i);
}
void MainWindow::execute_loadatlas9()
{
	int i = 9;
	execute_loadatlas(i);
}
void MainWindow::execute_loadatlas10()
{
	int i = 10;
	execute_loadatlas(i);
}
void MainWindow::execute_loadatlas11()
{
	int i = 11;
	execute_loadatlas(i);
}
void MainWindow::execute_loadatlas12()
{
	int i = 12;
	execute_loadatlas(i);
}
void MainWindow::execute_loadatlas13()
{
	int i = 13;
	execute_loadatlas(i);
}
void MainWindow::execute_loadatlas14()
{
	int i = 14;
	execute_loadatlas(i);
}
void MainWindow::execute_loadatlas15()
{
	int i = 15;
	execute_loadatlas(i);
}
void MainWindow::execute_loadatlas16()
{
	int i = 16;
	execute_loadatlas(i);
}
void MainWindow::execute_loadatlas17()
{
	int i = 17;
	execute_loadatlas(i);
}
void MainWindow::execute_loadatlas18()
{
	int i = 18;
	execute_loadatlas(i);
}
void MainWindow::execute_loadatlas19()
{
	int i = 19;
	execute_loadatlas(i);
}

void MainWindow::execute_createatlas()
{
	iseg::DataSelection dataSelection;
	dataSelection.tissues = true;
	emit begin_dataexport(dataSelection, this);

	QString savefilename = QFileDialog::getSaveFileName(QString::null, "Atlas file (*.atl)", this);

	if (savefilename.length() > 4 && !savefilename.endsWith(QString(".atl")))
		savefilename.append(".atl");

	if (!savefilename.isEmpty())
	{
		handler3D->print_atlas(savefilename.ascii());
		LoadAtlas(m_atlasfilename.m_atlasdir);
	}

	emit end_dataexport(this);
}

void MainWindow::execute_reloadatlases()
{
	LoadAtlas(m_atlasfilename.m_atlasdir);
}

void MainWindow::execute_savetissues()
{
	QString savefilename = QFileDialog::getSaveFileName(QString::null, QString::null, this);

	if (!savefilename.isEmpty())
	{
		unsigned short saveVersion = 7;
		TissueInfos::SaveTissuesReadable(savefilename.ascii(), saveVersion);
	}
}

void MainWindow::execute_exportlabelfield()
{
	iseg::DataSelection dataSelection;
	dataSelection.tissues = true;
	emit begin_dataexport(dataSelection, this);

	QString savefilename = QFileDialog::getSaveFileName(QString::null, "AmiraMesh Ascii (*.am)", this);

	if (savefilename.length() > 4 && !savefilename.endsWith(QString(".am")))
		savefilename.append(".am");

	if (!savefilename.isEmpty())
	{
		handler3D->print_amascii(savefilename.ascii());
	}

	emit end_dataexport(this);
}

void MainWindow::execute_exportmat()
{
	iseg::DataSelection dataSelection;
	dataSelection.bmp = true;
	dataSelection.work = true;
	dataSelection.tissues = true;
	emit begin_dataexport(dataSelection, this);

	QString savefilename = QFileDialog::getSaveFileName(QString::null, "Matlab (*.mat)", this);

	if (savefilename.length() > 4 && !savefilename.endsWith(QString(".mat")))
		savefilename.append(".mat");

	if (!savefilename.isEmpty())
	{
		handler3D->print_tissuemat(savefilename.ascii());
	}

	emit end_dataexport(this);
}

void MainWindow::execute_exporthdf()
{
	QString savefilename = QFileDialog::getSaveFileName(QString::null, "HDF (*.h5)", this);

	if (savefilename.length() > 3 && !savefilename.endsWith(QString(".h5")))
		savefilename.append(".h5");

	if (!savefilename.isEmpty())
	{
		iseg::DataSelection dataSelection;
		dataSelection.bmp = true;
		dataSelection.work = true;
		dataSelection.tissues = true;
		emit begin_dataexport(dataSelection, this);

		handler3D->SaveCommunicationFile(savefilename.ascii());

		emit end_dataexport(this);
	}
}

void MainWindow::execute_exportvtkascii()
{
	iseg::DataSelection dataSelection;
	dataSelection.tissues = true;
	emit begin_dataexport(dataSelection, this);

	QString savefilename = QFileDialog::getSaveFileName(QString::null, "VTK Ascii (*.vti *.vtk)", this);

	if (savefilename.length() > 4 && !(savefilename.endsWith(QString(".vti")) || savefilename.endsWith(QString(".vtk"))))
		savefilename.append(".vti");

	if (!savefilename.isEmpty())
	{
		handler3D->export_tissue(savefilename.ascii(), false);
	}

	emit end_dataexport(this);
}

void MainWindow::execute_exportvtkbinary()
{
	iseg::DataSelection dataSelection;
	dataSelection.tissues = true;
	emit begin_dataexport(dataSelection, this);

	QString savefilename = QFileDialog::getSaveFileName(QString::null, "VTK bin (*.vti *.vtk)", this);

	if (savefilename.length() > 4 && !(savefilename.endsWith(QString(".vti")) || savefilename.endsWith(QString(".vtk"))))
		savefilename.append(".vti");

	if (!savefilename.isEmpty())
	{
		handler3D->export_tissue(savefilename.ascii(), true);
	}

	emit end_dataexport(this);
}

void MainWindow::execute_exportvtkcompressedascii()
{
	iseg::DataSelection dataSelection;
	dataSelection.tissues = true;
	emit begin_dataexport(dataSelection, this);

	QString savefilename = QFileDialog::getSaveFileName(QString::null, "VTK comp (*.vti)", this);

	if (savefilename.length() > 4 && !savefilename.endsWith(QString(".vti")))
		savefilename.append(".vti");

	if (!savefilename.isEmpty())
	{
		handler3D->export_tissue(savefilename.ascii(), false);
	}

	emit end_dataexport(this);
}

void MainWindow::execute_exportvtkcompressedbinary()
{
	iseg::DataSelection dataSelection;
	dataSelection.tissues = true;
	emit begin_dataexport(dataSelection, this);

	QString savefilename = QFileDialog::getSaveFileName(QString::null, "VTK comp (*.vti)", this);

	if (savefilename.length() > 4 && !savefilename.endsWith(QString(".vti")))
		savefilename.append(".vti");

	if (!savefilename.isEmpty())
	{
		handler3D->export_tissue(savefilename.ascii(), true);
	}

	emit end_dataexport(this);
}

void MainWindow::execute_exportxmlregionextent()
{
	iseg::DataSelection dataSelection;
	dataSelection.tissues = true;
	emit begin_dataexport(dataSelection, this);

	QString savefilename = QFileDialog::getSaveFileName(QString::null, "XML extent (*.xml)", this);

	if (savefilename.length() > 4 && !savefilename.endsWith(QString(".xml")))
		savefilename.append(".xml");

	QString relfilename = QString("");
	if (!m_saveprojfilename.isEmpty())
		relfilename = m_saveprojfilename.right(m_saveprojfilename.length() -
																					 m_saveprojfilename.findRev("/") - 1);

	if (!savefilename.isEmpty())
	{
		if (relfilename.isEmpty())
			handler3D->print_xmlregionextent(savefilename.ascii(), true);
		else
			handler3D->print_xmlregionextent(savefilename.ascii(), true,
					relfilename.ascii());
	}

	emit end_dataexport(this);
}

void MainWindow::execute_exporttissueindex()
{
	iseg::DataSelection dataSelection;
	emit begin_dataexport(dataSelection, this);

	QString savefilename = QFileDialog::getSaveFileName(QString::null, "tissue index (*.txt)", this);

	if (savefilename.length() > 4 && !savefilename.endsWith(QString(".txt")))
		savefilename.append(".txt");

	QString relfilename = QString("");
	if (!m_saveprojfilename.isEmpty())
		relfilename = m_saveprojfilename.right(m_saveprojfilename.length() - m_saveprojfilename.findRev("/") - 1);

	if (!savefilename.isEmpty())
	{
		if (relfilename.isEmpty())
			handler3D->print_tissueindex(savefilename.ascii(), true);
		else
			handler3D->print_tissueindex(savefilename.ascii(), true,
					relfilename.ascii());
	}

	emit end_dataexport(this);
}

void MainWindow::execute_loadtissues()
{
	QString loadfilename = QFileDialog::getOpenFileName(QString::null, QString::null, this);
	if (!loadfilename.isEmpty())
	{
		QMessageBox msgBox;
		msgBox.setText("Do you want to append the new tissues or to replace the old tissues?");
		QPushButton* appendButton = msgBox.addButton(tr("Append"), QMessageBox::AcceptRole);
		QPushButton* replaceButton = msgBox.addButton(tr("Replace"), QMessageBox::AcceptRole);
		QPushButton* abortButton = msgBox.addButton(QMessageBox::Abort);
		msgBox.setIcon(QMessageBox::Question);
		msgBox.exec();

		tissues_size_t removeTissuesRange;
		if (msgBox.clickedButton() == appendButton)
		{
			TissueInfos::LoadTissuesReadable(loadfilename.ascii(), handler3D,
					removeTissuesRange);
			int nr = tissueTreeWidget->get_current_type() - 1;
			tissueTreeWidget->update_tree_widget();

			tissues_size_t currTissueType = tissueTreeWidget->get_current_type();
			if (nr != currTissueType - 1)
			{
				tissuenr_changed(currTissueType - 1);
			}
		}
		else if (msgBox.clickedButton() == replaceButton)
		{
			if (TissueInfos::LoadTissuesReadable(loadfilename.ascii(), handler3D,
							removeTissuesRange))
			{
				if (removeTissuesRange > 0)
				{
#if 1 // Version: Ask user whether to delete tissues
					int ret = QMessageBox::question(
							this, "iSeg",
							"Some of the previously existing tissues are\nnot "
							"contained in "
							"the loaded tissue list.\n\nDo you want to delete "
							"them?",
							QMessageBox::Yes | QMessageBox::Default, QMessageBox::No);
					if (ret == QMessageBox::Yes)
					{
						std::set<tissues_size_t> removeTissues;
						for (tissues_size_t type = 1; type <= removeTissuesRange; ++type)
						{
							removeTissues.insert(type);
						}
						iseg::DataSelection dataSelection;
						dataSelection.allSlices = true;
						dataSelection.tissues = true;
						emit begin_datachange(dataSelection, this, false);
						handler3D->remove_tissues(removeTissues);
						emit end_datachange(this, iseg::ClearUndo);
					}
#else
					std::set<tissues_size_t> removeTissues;
					for (tissues_size_t type = 1; type <= removeTissuesRange; ++type)
					{
						removeTissues.insert(type);
					}
					iseg::DataSelection dataSelection;
					dataSelection.allSlices = true;
					dataSelection.tissues = true;
					emit begin_datachange(dataSelection, this, false);
					handler3D->remove_tissues(removeTissues);
					emit end_datachange(this, iseg::ClearUndo);
#endif
				}
			}
			tissues_size_t tissueCount = TissueInfos::GetTissueCount();
			handler3D->cap_tissue(tissueCount);

			tissueTreeWidget->update_tree_widget();
			tissuenr_changed(tissueTreeWidget->get_current_type() - 1);
		}
	}
}

void MainWindow::execute_settissuesasdef()
{
	TissueInfos::SaveDefaultTissueList(
			m_tmppath.absFilePath(QString("def_tissues.txt")));
}

void MainWindow::execute_removedeftissues()
{
	remove(m_tmppath.absFilePath(QString("def_tissues.txt")));
}

void MainWindow::execute_new()
{
	iseg::DataSelection dataSelection;
	dataSelection.allSlices = true;
	dataSelection.bmp = true;
	dataSelection.work = true;
	dataSelection.tissues = true;
	emit begin_datachange(dataSelection, this, false);

	NewImg NI(handler3D, this);
	NI.move(QCursor::pos());
	NI.exec();

	if (!NI.new_pressed())
		return;

	handler3D->set_pixelsize(1.f, 1.f);
	handler3D->set_slicethickness(1.f);

	emit end_datachange(this, iseg::ClearUndo);

	m_saveprojfilename = QString("");
	setCaption(QString(" iSeg ") + QString(xstr(ISEG_VERSION)) +
						 QString(" - No Filename"));
	m_notes->clear();

	reset_brightnesscontrast();
}

void MainWindow::start_surfaceviewer(int mode)
{
	// ensure we don't have a viewer running
	if (surface_viewer != nullptr)
	{
		surface_viewer->close();
		delete surface_viewer;
	}

	iseg::DataSelection dataSelection;
	dataSelection.bmp = true;
	dataSelection.work = true;
	dataSelection.tissues = true;
	emit begin_dataexport(dataSelection, this);

	surface_viewer = new SurfaceViewerWidget(handler3D, static_cast<SurfaceViewerWidget::eInputType>(mode), 0);
	QObject::connect(surface_viewer, SIGNAL(hasbeenclosed()), this, SLOT(surface_viewer_closed()));

	QObject::connect(surface_viewer,
			SIGNAL(begin_datachange(iseg::DataSelection&, QWidget*, bool)), this,
			SLOT(handle_begin_datachange(iseg::DataSelection&, QWidget*, bool)));
	QObject::connect(surface_viewer,
			SIGNAL(end_datachange(QWidget*, iseg::EndUndoAction)), this,
			SLOT(handle_end_datachange(QWidget*, iseg::EndUndoAction)));

	surface_viewer->show();
	surface_viewer->raise();

	emit end_dataexport(this);
}

void MainWindow::view_tissue(Point p)
{
	select_tissue(p, true);
	start_surfaceviewer(SurfaceViewerWidget::kSelectedTissues);
}

void MainWindow::execute_tissue_surfaceviewer()
{
	start_surfaceviewer(SurfaceViewerWidget::kTissues);
}

void MainWindow::execute_selectedtissue_surfaceviewer()
{
	start_surfaceviewer(SurfaceViewerWidget::kSelectedTissues);
}

void MainWindow::execute_source_surfaceviewer()
{
	start_surfaceviewer(SurfaceViewerWidget::kSource);
}

void MainWindow::execute_target_surfaceviewer()
{
	start_surfaceviewer(SurfaceViewerWidget::kTarget);
}

void MainWindow::execute_3Dvolumeviewertissue()
{
	iseg::DataSelection dataSelection;
	dataSelection.tissues = true;
	emit begin_dataexport(dataSelection, this);

	if (VV3D == nullptr)
	{
		VV3D = new VolumeViewerWidget(handler3D, false, true, true, 0);
		QObject::connect(VV3D, SIGNAL(hasbeenclosed()), this, SLOT(VV3D_closed()));
	}

	VV3D->show();
	VV3D->raise();

	emit end_dataexport(this);
}

void MainWindow::execute_3Dvolumeviewerbmp()
{
	iseg::DataSelection dataSelection;
	dataSelection.bmp = true;
	emit begin_dataexport(dataSelection, this);

	if (VV3Dbmp == nullptr)
	{
		VV3Dbmp = new VolumeViewerWidget(handler3D, true, true, true, 0);
		QObject::connect(VV3Dbmp, SIGNAL(hasbeenclosed()), this, SLOT(VV3Dbmp_closed()));
	}

	VV3Dbmp->show();
	VV3Dbmp->raise();

	emit end_dataexport(this);
}

void MainWindow::execute_settings()
{
	Settings settings(this);
	settings.exec();
}

void MainWindow::update_bmp()
{
	bmp_show->update();
	if (xsliceshower != nullptr)
	{
		xsliceshower->bmp_changed();
	}
	if (ysliceshower != nullptr)
	{
		ysliceshower->bmp_changed();
	}
}

void MainWindow::update_work()
{
	work_show->update();

	if (xsliceshower != nullptr)
	{
		xsliceshower->work_changed();
	}
	if (ysliceshower != nullptr)
	{
		ysliceshower->work_changed();
	}
}

void MainWindow::update_tissue()
{
	bmp_show->tissue_changed();
	work_show->tissue_changed();
	if (xsliceshower != nullptr)
		xsliceshower->tissue_changed();
	if (ysliceshower != nullptr)
		ysliceshower->tissue_changed();
	if (VV3D != nullptr)
		VV3D->tissue_changed();
	if (surface_viewer != nullptr)
		surface_viewer->tissue_changed();
}

void MainWindow::xslice_closed()
{
	if (xsliceshower != nullptr)
	{
		if (ysliceshower != nullptr)
		{
			ysliceshower->xyexists_changed(false);
		}
		bmp_show->set_crosshairyvisible(false);
		work_show->set_crosshairyvisible(false);

		delete xsliceshower;
		xsliceshower = nullptr;
	}
}

void MainWindow::yslice_closed()
{
	if (ysliceshower != nullptr)
	{
		if (xsliceshower != nullptr)
		{
			xsliceshower->xyexists_changed(false);
		}
		bmp_show->set_crosshairxvisible(false);
		work_show->set_crosshairxvisible(false);

		delete ysliceshower;
		ysliceshower = nullptr;
	}
}

void MainWindow::surface_viewer_closed()
{
	if (surface_viewer != nullptr)
	{
		delete surface_viewer;
		surface_viewer = nullptr;
	}
}

void MainWindow::VV3D_closed()
{
	if (VV3D != nullptr)
	{
		delete VV3D;
		VV3D = nullptr;
	}
}

void MainWindow::VV3Dbmp_closed()
{
	if (VV3Dbmp != nullptr)
	{
		delete VV3Dbmp;
		VV3Dbmp = nullptr;
	}
}

void MainWindow::xshower_slicechanged()
{
	if (ysliceshower != nullptr)
	{
		ysliceshower->xypos_changed(xsliceshower->get_slicenr());
	}
	bmp_show->crosshairy_changed(xsliceshower->get_slicenr());
	work_show->crosshairy_changed(xsliceshower->get_slicenr());
}

void MainWindow::yshower_slicechanged()
{
	if (xsliceshower != nullptr)
	{
		xsliceshower->xypos_changed(ysliceshower->get_slicenr());
	}
	bmp_show->crosshairx_changed(ysliceshower->get_slicenr());
	work_show->crosshairx_changed(ysliceshower->get_slicenr());
}

void MainWindow::setWorkContentsPos(int x, int y)
{
	if (tomove_scroller)
	{
		tomove_scroller = false;
		work_scroller->setContentsPos(x, y);
	}
	else
	{
		tomove_scroller = true;
	}
}

void MainWindow::setBmpContentsPos(int x, int y)
{
	if (tomove_scroller)
	{
		tomove_scroller = false;
		bmp_scroller->setContentsPos(x, y);
	}
	else
	{
		tomove_scroller = true;
	}
}

void MainWindow::execute_histo()
{
	iseg::DataSelection dataSelection;
	dataSelection.work = true;
	emit begin_dataexport(dataSelection, this);

	ShowHisto SH(handler3D, this);
	SH.move(QCursor::pos());
	SH.exec();

	emit end_dataexport(this);
}

void MainWindow::execute_scale()
{
	ScaleWork SW(handler3D, m_picpath, this);
	QObject::connect(
			&SW, SIGNAL(begin_datachange(iseg::DataSelection&, QWidget*, bool)),
			this,
			SLOT(handle_begin_datachange(iseg::DataSelection&, QWidget*, bool)));
	QObject::connect(&SW, SIGNAL(end_datachange(QWidget*, iseg::EndUndoAction)),
			this,
			SLOT(handle_end_datachange(QWidget*, iseg::EndUndoAction)));
	SW.move(QCursor::pos());
	SW.exec();
	QObject::disconnect(
			&SW, SIGNAL(begin_datachange(iseg::DataSelection&, QWidget*, bool)),
			this,
			SLOT(handle_begin_datachange(iseg::DataSelection&, QWidget*, bool)));
	QObject::disconnect(
			&SW, SIGNAL(end_datachange(QWidget*, iseg::EndUndoAction)), this,
			SLOT(handle_end_datachange(QWidget*, iseg::EndUndoAction)));

	return;
}

void MainWindow::execute_imagemath()
{
	ImageMath IM(handler3D, this);
	QObject::connect(
			&IM, SIGNAL(begin_datachange(iseg::DataSelection&, QWidget*, bool)),
			this,
			SLOT(handle_begin_datachange(iseg::DataSelection&, QWidget*, bool)));
	QObject::connect(&IM, SIGNAL(end_datachange(QWidget*, iseg::EndUndoAction)),
			this,
			SLOT(handle_end_datachange(QWidget*, iseg::EndUndoAction)));
	IM.move(QCursor::pos());
	IM.exec();
	QObject::disconnect(
			&IM, SIGNAL(begin_datachange(iseg::DataSelection&, QWidget*, bool)),
			this,
			SLOT(handle_begin_datachange(iseg::DataSelection&, QWidget*, bool)));
	QObject::disconnect(
			&IM, SIGNAL(end_datachange(QWidget*, iseg::EndUndoAction)), this,
			SLOT(handle_end_datachange(QWidget*, iseg::EndUndoAction)));

	return;
}

void MainWindow::execute_unwrap()
{
	iseg::DataSelection dataSelection;
	dataSelection.allSlices = true;
	dataSelection.work = true;
	emit begin_datachange(dataSelection, this);

	handler3D->unwrap(0.90f);

	emit end_datachange(this);
	return;
}

void MainWindow::execute_overlay()
{
	ImageOverlay IO(handler3D, this);
	QObject::connect(
			&IO, SIGNAL(begin_datachange(iseg::DataSelection&, QWidget*, bool)),
			this,
			SLOT(handle_begin_datachange(iseg::DataSelection&, QWidget*, bool)));
	QObject::connect(&IO, SIGNAL(end_datachange(QWidget*, iseg::EndUndoAction)),
			this,
			SLOT(handle_end_datachange(QWidget*, iseg::EndUndoAction)));
	IO.move(QCursor::pos());
	IO.exec();
	QObject::disconnect(
			&IO, SIGNAL(begin_datachange(iseg::DataSelection&, QWidget*, bool)),
			this,
			SLOT(handle_begin_datachange(iseg::DataSelection&, QWidget*, bool)));
	QObject::disconnect(
			&IO, SIGNAL(end_datachange(QWidget*, iseg::EndUndoAction)), this,
			SLOT(handle_end_datachange(QWidget*, iseg::EndUndoAction)));
}

void MainWindow::execute_pixelsize()
{
	PixelResize PR(handler3D, this);
	PR.move(QCursor::pos());
	if (PR.exec())
	{
		auto p = PR.get_pixelsize();
		if (!(p == handler3D->spacing()))
		{
			handler3D->set_pixelsize(p.x, p.y);
			handler3D->set_slicethickness(p.z);
			pixelsize_changed();
			slicethickness_changed();
		}
	}
}

void MainWindow::pixelsize_changed()
{
	Pair p = handler3D->get_pixelsize();
	if (xsliceshower != nullptr)
		xsliceshower->pixelsize_changed(p);
	if (ysliceshower != nullptr)
		ysliceshower->pixelsize_changed(p);
	bmp_show->pixelsize_changed(p);
	work_show->pixelsize_changed(p);
	if (VV3D != nullptr)
	{
		VV3D->pixelsize_changed(p);
	}
	if (VV3Dbmp != nullptr)
	{
		VV3Dbmp->pixelsize_changed(p);
	}
	if (surface_viewer != nullptr)
	{
		surface_viewer->pixelsize_changed(p);
	}
}

void MainWindow::execute_displacement()
{
	DisplacementDialog DD(handler3D, this);
	DD.move(QCursor::pos());
	if (DD.exec())
	{
		float disp[3];
		DD.return_displacement(disp);
		handler3D->set_displacement(disp);
	}
}

void MainWindow::execute_rotation()
{
	RotationDialog RD(handler3D, this);
	RD.move(QCursor::pos());
	if (RD.exec())
	{
		float rot[3][3];
		RD.get_rotation(rot);

		auto tr = handler3D->transform();
		tr.setRotation(rot);
		handler3D->set_transform(tr);
	}
}

void MainWindow::execute_undoconf()
{
	UndoConfigurationDialog UC(handler3D, this);
	UC.move(QCursor::pos());
	UC.exec();

	if (handler3D->return_nrundo() == 0)
		editmenu->setItemEnabled(undonr, false);
	else
		editmenu->setItemEnabled(undonr, true);

	if (handler3D->return_nrredo() == 0)
		editmenu->setItemEnabled(redonr, false);
	else
		editmenu->setItemEnabled(redonr, true);

	this->SaveSettings();

	return;
}

void MainWindow::execute_activeslicesconf()
{
	ActiveSlicesConfigDialog AC(handler3D, this);
	AC.move(QCursor::pos());
	AC.exec();

	unsigned short slicenr = handler3D->active_slice() + 1;
	if (handler3D->start_slice() >= slicenr ||
			handler3D->end_slice() + 1 <= slicenr)
	{
		lb_inactivewarning->setText(QString("   3D Inactive Slice!   "));
	}
	else
	{
		lb_inactivewarning->setText(QString(" "));
	}
}

void MainWindow::execute_hideparameters(bool checked)
{
	WidgetInterface::set_hideparams(checked);
	if (tab_old != nullptr)
		tab_old->hideparams_changed();
}

void MainWindow::execute_hidezoom(bool checked)
{
	if (!checked)
	{
		zoom_widget->hide();
	}
	else
	{
		zoom_widget->show();
	}
}

void MainWindow::execute_hidecontrastbright(bool checked)
{
	if (!checked)
	{
		lb_contrastbmp->hide();
		le_contrastbmp_val->hide();
		lb_contrastbmp_val->hide();
		sl_contrastbmp->hide();
		lb_brightnessbmp->hide();
		le_brightnessbmp_val->hide();
		lb_brightnessbmp_val->hide();
		sl_brightnessbmp->hide();
		lb_contrastwork->hide();
		le_contrastwork_val->hide();
		lb_contrastwork_val->hide();
		sl_contrastwork->hide();
		lb_brightnesswork->hide();
		le_brightnesswork_val->hide();
		lb_brightnesswork_val->hide();
		sl_brightnesswork->hide();
	}
	else
	{
		lb_contrastbmp->show();
		le_contrastbmp_val->show();
		lb_contrastbmp_val->show();
		sl_contrastbmp->show();
		lb_brightnessbmp->show();
		le_brightnessbmp_val->show();
		lb_brightnessbmp_val->show();
		sl_brightnessbmp->show();
		lb_contrastwork->show();
		le_contrastwork_val->show();
		lb_contrastwork_val->show();
		sl_contrastwork->show();
		lb_brightnesswork->show();
		le_brightnesswork_val->show();
		lb_brightnesswork_val->show();
		sl_brightnesswork->show();
	}
}

void MainWindow::execute_hidesource(bool checked)
{
	if (!checked)
	{
		vboxbmpw->hide();
	}
	else
	{
		vboxbmpw->show();
	}
}

void MainWindow::execute_hidetarget(bool checked)
{
	if (!checked)
	{
		vboxworkw->hide();
	}
	else
	{
		vboxworkw->show();
	}
}

void MainWindow::execute_hidecopyswap(bool checked)
{
	if (!checked)
	{
		toworkBtn->hide();
		tobmpBtn->hide();
		swapBtn->hide();
		swapAllBtn->hide();
	}
	else
	{
		toworkBtn->show();
		tobmpBtn->show();
		swapBtn->show();
		swapAllBtn->show();
	}
}

void MainWindow::execute_hidestack(bool checked)
{
	if (!checked)
	{
		bitstack_widget->hide();
	}
	else
	{
		bitstack_widget->show();
	}
}

void MainWindow::execute_hideoverlay(bool checked)
{
	if (!checked)
	{
		overlay_widget->hide();
	}
	else
	{
		overlay_widget->show();
	}
}

void MainWindow::execute_multidataset(bool checked)
{
	if (!checked)
	{
		multidataset_widget->hide();
	}
	else
	{
		multidataset_widget->show();
	}
}

void MainWindow::execute_hidenotes(bool checked)
{
	if (!checked)
	{
		m_notes->hide();
	}
	else
	{
		m_notes->show();
	}
}

void MainWindow::execute_showtabtoggled(bool)
{
	auto nrtabbuttons = (unsigned short)tabwidgets.size();
	for (unsigned short i = 0; i < nrtabbuttons; i++)
	{
		showpb_tab[i] = showtab_action[i]->isChecked();
	}

	WidgetInterface* currentwidget = static_cast<WidgetInterface*>(methodTab->currentWidget());
	unsigned short i = 0;
	while ((i < nrtabbuttons) && (currentwidget != tabwidgets[i]))
		i++;
	if (i == nrtabbuttons)
	{
		updateTabvisibility();
		return;
	}

	if (!showpb_tab[i])
	{
		i = 0;
		while ((i < nrtabbuttons) && !showpb_tab[i])
			i++;
		if (i != nrtabbuttons)
		{
			methodTab->setCurrentWidget(tabwidgets[i]);
		}
	}
	updateTabvisibility();
}

void MainWindow::execute_xslice()
{
	iseg::DataSelection dataSelection;
	dataSelection.bmp = true;
	dataSelection.work = true;
	dataSelection.tissues = true;
	emit begin_dataexport(dataSelection, this);

	if (xsliceshower == nullptr)
	{
		xsliceshower = new SliceViewerWidget(
				handler3D, true, handler3D->get_slicethickness(),
				zoom_widget->get_zoom(), 0, 0, Qt::WStyle_StaysOnTop);
		xsliceshower->zpos_changed();
		if (ysliceshower != nullptr)
		{
			xsliceshower->xypos_changed(ysliceshower->get_slicenr());
			xsliceshower->xyexists_changed(true);
			ysliceshower->xyexists_changed(true);
		}
		bmp_show->set_crosshairyvisible(cb_bmpcrosshairvisible->isChecked());
		work_show->set_crosshairyvisible(cb_workcrosshairvisible->isChecked());
		xshower_slicechanged();
		float offset1, factor1;
		bmp_show->get_scaleoffsetfactor(offset1, factor1);
		xsliceshower->set_scale(offset1, factor1, true);
		work_show->get_scaleoffsetfactor(offset1, factor1);
		xsliceshower->set_scale(offset1, factor1, false);
		QObject::connect(bmp_show,
				SIGNAL(scaleoffsetfactor_changed(float, float, bool)),
				xsliceshower, SLOT(set_scale(float, float, bool)));
		QObject::connect(work_show,
				SIGNAL(scaleoffsetfactor_changed(float, float, bool)),
				xsliceshower, SLOT(set_scale(float, float, bool)));
		QObject::connect(xsliceshower, SIGNAL(slice_changed(int)), this,
				SLOT(xshower_slicechanged()));
		QObject::connect(xsliceshower, SIGNAL(hasbeenclosed()), this,
				SLOT(xslice_closed()));
		QObject::connect(zoom_widget, SIGNAL(set_zoom(double)), xsliceshower,
				SLOT(set_zoom(double)));
	}

	xsliceshower->show();
	xsliceshower->raise(); //xxxa

	emit end_dataexport(this);
}

void MainWindow::execute_yslice()
{
	iseg::DataSelection dataSelection;
	dataSelection.bmp = true;
	dataSelection.work = true;
	dataSelection.tissues = true;
	emit begin_dataexport(dataSelection, this);

	if (ysliceshower == nullptr)
	{
		ysliceshower = new SliceViewerWidget(
				handler3D, false, handler3D->get_slicethickness(),
				zoom_widget->get_zoom(), 0, 0, Qt::WStyle_StaysOnTop);
		ysliceshower->zpos_changed();
		if (xsliceshower != nullptr)
		{
			ysliceshower->xypos_changed(xsliceshower->get_slicenr());
			ysliceshower->xyexists_changed(true);
			xsliceshower->xyexists_changed(true);
		}
		bmp_show->set_crosshairxvisible(cb_bmpcrosshairvisible->isChecked());
		work_show->set_crosshairxvisible(cb_workcrosshairvisible->isChecked());
		yshower_slicechanged();
		float offset1, factor1;
		bmp_show->get_scaleoffsetfactor(offset1, factor1);
		ysliceshower->set_scale(offset1, factor1, true);
		work_show->get_scaleoffsetfactor(offset1, factor1);
		ysliceshower->set_scale(offset1, factor1, false);
		QObject::connect(bmp_show,
				SIGNAL(scaleoffsetfactor_changed(float, float, bool)),
				ysliceshower, SLOT(set_scale(float, float, bool)));
		QObject::connect(work_show,
				SIGNAL(scaleoffsetfactor_changed(float, float, bool)),
				ysliceshower, SLOT(set_scale(float, float, bool)));
		QObject::connect(ysliceshower, SIGNAL(slice_changed(int)), this,
				SLOT(yshower_slicechanged()));
		QObject::connect(ysliceshower, SIGNAL(hasbeenclosed()), this,
				SLOT(yslice_closed()));
		QObject::connect(zoom_widget, SIGNAL(set_zoom(double)), ysliceshower,
				SLOT(set_zoom(double)));
	}

	ysliceshower->show();
	ysliceshower->raise();

	emit end_dataexport(this);
}

void MainWindow::execute_removetissues()
{
	QString filename = QFileDialog::getOpenFileName(QString::null,
			"Text (*.txt)\n"
			"All (*.*)",
			this);
	if (!filename.isEmpty())
	{
		std::vector<tissues_size_t> types;
		if (read_tissues(filename.ascii(), types))
		{
			// this actually goes through slices and removes it from segmentation
			handler3D->remove_tissues(
					std::set<tissues_size_t>(types.begin(), types.end()));

			tissueTreeWidget->update_tree_widget();
			tissuenr_changed(tissueTreeWidget->get_current_type() - 1);
		}
		else
		{
			QMessageBox::warning(this, "iSeg",
					"Error: not all tissues are in tissue list",
					QMessageBox::Ok | QMessageBox::Default);
		}
	}
}

void MainWindow::execute_grouptissues()
{
	std::vector<tissues_size_t> olds, news;

	QString filename = QFileDialog::getOpenFileName(QString::null,
			"Text (*.txt)\n"
			"All (*.*)",
			this);
	if (!filename.isEmpty())
	{
		bool fail_on_unknown_tissue = true;
		if (read_grouptissuescapped(filename.ascii(), olds, news,
						fail_on_unknown_tissue))
		{
			iseg::DataSelection dataSelection;
			dataSelection.allSlices = true;
			dataSelection.tissues = true;
			emit begin_datachange(dataSelection, this);

			handler3D->group_tissues(olds, news);

			emit end_datachange(this);
		}
		else
		{
			QMessageBox::warning(this, "iSeg",
					"Error: not all tissues are in tissue list",
					QMessageBox::Ok | QMessageBox::Default);
		}
	}
}

void MainWindow::execute_about()
{
	std::ostringstream ss;
	ss << "\n\niSeg\n"
		 << std::string(xstr(ISEG_DESCRIPTION));
	QMessageBox::about(this, "About", QString(ss.str().c_str()));
}

void MainWindow::add_mark(Point p)
{
	iseg::DataSelection dataSelection;
	dataSelection.sliceNr = handler3D->active_slice();
	dataSelection.marks = true;
	emit begin_datachange(dataSelection, this);

	handler3D->add_mark(p, tissueTreeWidget->get_current_type());

	emit end_datachange();
}

void MainWindow::add_label(Point p, std::string str)
{
	iseg::DataSelection dataSelection;
	dataSelection.sliceNr = handler3D->active_slice();
	dataSelection.marks = true;
	emit begin_datachange(dataSelection, this);

	handler3D->add_mark(p, tissueTreeWidget->get_current_type(), str);

	emit end_datachange(this);
}

void MainWindow::clear_marks()
{
	iseg::DataSelection dataSelection;
	dataSelection.sliceNr = handler3D->active_slice();
	dataSelection.marks = true;
	emit begin_datachange(dataSelection, this);

	handler3D->clear_marks();

	emit end_datachange(this);
}

void MainWindow::remove_mark(Point p)
{
	iseg::DataSelection dataSelection;
	dataSelection.sliceNr = handler3D->active_slice();
	dataSelection.marks = true;
	emit begin_datachange(dataSelection, this);

	if (handler3D->remove_mark(p, 3))
	{
		emit end_datachange(this);
	}
	else
	{
		emit end_datachange(this, iseg::AbortUndo);
	}
}

void MainWindow::select_tissue(Point p, bool clear_selection)
{
	auto const type = handler3D->get_tissue_pt(p, handler3D->active_slice());

	if (clear_selection)
	{
		QList<QTreeWidgetItem*> list = tissueTreeWidget->selectedItems();
		for (auto item : list)
		{
			// avoid unselecting if should be selected
			item->setSelected(tissueTreeWidget->get_type(item) == type);
		}
	}

	// remove filter if it is preventing tissue from being shown
	if (!tissueTreeWidget->is_visible(type))
	{
		tissueFilter->setText(QString(""));
	}
	// now select the tissue
	if (clear_selection && type > 0)
	{
		tissueTreeWidget->set_current_tissue(type);
	}
	else
	{
		for (auto item : tissueTreeWidget->get_all_items())
		{
			if (tissueTreeWidget->get_type(item) == type)
			{
				item->setSelected(true);
				if (auto p = item->parent())
				{
					p->setExpanded(true);
				}
			}
		}
	}
}

void MainWindow::next_featuring_slice()
{
	tissues_size_t type = tissueTreeWidget->get_current_type();
	if (type <= 0)
	{
		return;
	}

	bool found;
	unsigned short nextslice = handler3D->get_next_featuring_slice(type, found);
	if (found)
	{
		handler3D->set_active_slice(nextslice);
		slice_changed();
	}
	else
	{
		QMessageBox::information(this, "iSeg", "The selected tissue its empty.\n");
	}
}

void MainWindow::add_tissue(Point p)
{
	iseg::DataSelection dataSelection;
	dataSelection.sliceNr = handler3D->active_slice();
	dataSelection.tissues = true;
	emit begin_datachange(dataSelection, this);

	tissues_size_t currTissueType = tissueTreeWidget->get_current_type();
	handler3D->add2tissue(currTissueType, p, cb_addsuboverride->isChecked());

	emit end_datachange(this);
}

void MainWindow::add_tissue_connected(Point p)
{
	iseg::DataSelection dataSelection;
	dataSelection.sliceNr = handler3D->active_slice();
	dataSelection.tissues = true;
	emit begin_datachange(dataSelection, this);

	tissues_size_t currTissueType = tissueTreeWidget->get_current_type();
	handler3D->add2tissue_connected(currTissueType, p,
			cb_addsuboverride->isChecked());

	emit end_datachange(this);
}

void MainWindow::add_tissuelarger(Point p)
{
	iseg::DataSelection dataSelection;
	dataSelection.sliceNr = handler3D->active_slice();
	dataSelection.tissues = true;
	emit begin_datachange(dataSelection, this);

	tissues_size_t currTissueType = tissueTreeWidget->get_current_type();
	handler3D->add2tissue_thresh(currTissueType, p);

	emit end_datachange(this);
}

void MainWindow::add_tissue_3D(Point p)
{
	iseg::DataSelection dataSelection;
	dataSelection.allSlices = true;
	dataSelection.tissues = true;
	emit begin_datachange(dataSelection, this);

	tissues_size_t currTissueType = tissueTreeWidget->get_current_type();
	handler3D->add2tissueall(currTissueType, p, cb_addsuboverride->isChecked());

	emit end_datachange(this);
}

void MainWindow::subtract_tissue(Point p)
{
	iseg::DataSelection dataSelection;
	dataSelection.sliceNr = handler3D->active_slice();
	dataSelection.tissues = true;
	emit begin_datachange(dataSelection, this);

	tissues_size_t currTissueType = tissueTreeWidget->get_current_type();
	handler3D->subtract_tissue(currTissueType, p);

	emit end_datachange();
}

void MainWindow::add_tissue_clicked(Point p)
{
	QObject::disconnect(work_show, SIGNAL(mousepressed_sign(Point)), this,
			SLOT(add_tissue_clicked(Point)));
	pb_add->setChecked(false);
	QObject::connect(work_show, SIGNAL(mousereleased_sign(Point)), this,
			SLOT(reconnectmouse_afterrelease(Point)));
	addhold_tissue_clicked(p);
}

void MainWindow::addhold_tissue_clicked(Point p)
{
	iseg::DataSelection dataSelection;
	dataSelection.allSlices = cb_addsub3d->isChecked();
	dataSelection.sliceNr = handler3D->active_slice();
	dataSelection.tissues = true;
	emit begin_datachange(dataSelection, this);

	tissues_size_t currTissueType = tissueTreeWidget->get_current_type();
	if (cb_addsub3d->isChecked())
	{
		QApplication::setOverrideCursor(QCursor(Qt::waitCursor));
		if (cb_addsubconn->isChecked())
			handler3D->add2tissueall_connected(currTissueType, p,
					cb_addsuboverride->isChecked());
		else
			handler3D->add2tissueall(currTissueType, p,
					cb_addsuboverride->isChecked());
		QApplication::restoreOverrideCursor();
	}
	else
	{
		if (cb_addsubconn->isChecked())
			handler3D->add2tissue_connected(currTissueType, p,
					cb_addsuboverride->isChecked());
		else
			handler3D->add2tissue(currTissueType, p, cb_addsuboverride->isChecked());
	}

	emit end_datachange(this);
}

void MainWindow::subtract_tissue_clicked(Point p)
{
	QObject::disconnect(work_show, SIGNAL(mousepressed_sign(Point)), this,
			SLOT(subtract_tissue_clicked(Point)));
	pb_sub->setChecked(false);
	QObject::connect(work_show, SIGNAL(mousereleased_sign(Point)), this,
			SLOT(reconnectmouse_afterrelease(Point)));
	subtracthold_tissue_clicked(p);
}

void MainWindow::subtracthold_tissue_clicked(Point p)
{
	iseg::DataSelection dataSelection;
	dataSelection.allSlices = cb_addsub3d->isChecked();
	dataSelection.sliceNr = handler3D->active_slice();
	dataSelection.tissues = true;
	emit begin_datachange(dataSelection, this);

	tissues_size_t currTissueType = tissueTreeWidget->get_current_type();
	if (cb_addsub3d->isChecked())
	{
		if (cb_addsubconn->isChecked())
			handler3D->subtract_tissueall_connected(currTissueType, p);
		else
			handler3D->subtract_tissueall(currTissueType, p);
	}
	else
	{
		if (cb_addsubconn->isChecked())
			handler3D->subtract_tissue_connected(currTissueType, p);
		else
			handler3D->subtract_tissue(currTissueType, p);
	}

	emit end_datachange(this);
}

void MainWindow::add_tissue_pushed()
{
	if (pb_sub->isChecked())
	{
		QObject::disconnect(work_show, SIGNAL(mousepressed_sign(Point)), this,
				SLOT(subtract_tissue_clicked(Point)));
		pb_sub->setChecked(false);
	}
	if (pb_subhold->isChecked())
	{
		QObject::disconnect(work_show, SIGNAL(mousepressed_sign(Point)), this,
				SLOT(subtracthold_tissue_clicked(Point)));
		pb_subhold->setChecked(false);
	}
	if (pb_addhold->isChecked())
	{
		QObject::disconnect(work_show, SIGNAL(mousepressed_sign(Point)), this,
				SLOT(addhold_tissue_clicked(Point)));
		pb_addhold->setChecked(false);
	}

	if (pb_add->isChecked())
	{
		QObject::connect(work_show, SIGNAL(mousepressed_sign(Point)), this,
				SLOT(add_tissue_clicked(Point)));
		disconnect_mouseclick();
	}
	else
	{
		QObject::disconnect(work_show, SIGNAL(mousepressed_sign(Point)), this,
				SLOT(add_tissue_clicked(Point)));
		connect_mouseclick();
	}
}

void MainWindow::add_tissue_shortkey()
{
	pb_add->toggle();
	add_tissue_pushed();
}

void MainWindow::subtract_tissue_shortkey()
{
	pb_sub->toggle();
	subtract_tissue_pushed();
}

void MainWindow::addhold_tissue_pushed()
{
	/*	if(pb_addconn->isDown()){
	QObject::disconnect(work_show,SIGNAL(mousepressed_sign(Point)),this,SLOT(add_tissue_connected_clicked(Point)));
	pb_addconn->setDown(false);
	}*/
	if (pb_sub->isChecked())
	{
		QObject::disconnect(work_show, SIGNAL(mousepressed_sign(Point)), this,
				SLOT(subtract_tissue_clicked(Point)));
		pb_sub->setChecked(false);
	}
	if (pb_subhold->isChecked())
	{
		QObject::disconnect(work_show, SIGNAL(mousepressed_sign(Point)), this,
				SLOT(subtracthold_tissue_clicked(Point)));
		pb_subhold->setChecked(false);
	}
	if (pb_add->isChecked())
	{
		QObject::disconnect(work_show, SIGNAL(mousepressed_sign(Point)), this,
				SLOT(add_tissue_clicked(Point)));
		pb_add->setChecked(false);
	}

	if (pb_addhold->isChecked())
	{
		QObject::connect(work_show, SIGNAL(mousepressed_sign(Point)), this,
				SLOT(addhold_tissue_clicked(Point)));
		disconnect_mouseclick();
		//		pb_addhold->setDown(false);
	}
	else
	{
		//		pb_addhold->setDown(true);
		QObject::disconnect(work_show, SIGNAL(mousepressed_sign(Point)), this,
				SLOT(addhold_tissue_clicked(Point)));
		connect_mouseclick();
	}
	/*	if(pb_add3D->isDown()){
	QObject::disconnect(work_show,SIGNAL(mousepressed_sign(Point)),this,SLOT(add_tissue_3D_clicked(Point)));
	pb_add3D->setDown(false);
	}*/
}

/*void MainWindow::add_tissue_connected_pushed()
{
	if(pb_add->isDown()){
		QObject::disconnect(work_show,SIGNAL(mousepressed_sign(Point)),this,SLOT(add_tissue_clicked(Point)));
		pb_add->setDown(false);
	}
	if(pb_sub->isDown()){
		QObject::disconnect(work_show,SIGNAL(mousepressed_sign(Point)),this,SLOT(subtract_tissue_clicked(Point)));
		pb_sub->setDown(false);
	}
	if(pb_add3D->isDown()){
		QObject::disconnect(work_show,SIGNAL(mousepressed_sign(Point)),this,SLOT(add_tissue_3D_clicked(Point)));
		pb_add3D->setDown(false);
	}
	pb_addconn->setDown(true);

	QObject::connect(work_show,SIGNAL(mousepressed_sign(Point)),this,SLOT(add_tissue_connected_clicked(Point)));
}*/

void MainWindow::subtract_tissue_pushed()
{
	if (pb_add->isChecked())
	{
		QObject::disconnect(work_show, SIGNAL(mousepressed_sign(Point)), this,
				SLOT(add_tissue_clicked(Point)));
		pb_add->setChecked(false);
	}
	if (pb_sub->isChecked())
	{
		QObject::connect(work_show, SIGNAL(mousepressed_sign(Point)), this,
				SLOT(subtract_tissue_clicked(Point)));
		disconnect_mouseclick();
	}
	else
	{
		QObject::disconnect(work_show, SIGNAL(mousepressed_sign(Point)), this,
				SLOT(subtract_tissue_clicked(Point)));
		connect_mouseclick();
	}
	if (pb_subhold->isChecked())
	{
		QObject::disconnect(work_show, SIGNAL(mousepressed_sign(Point)), this,
				SLOT(subtracthold_tissue_clicked(Point)));
		//		pb_subhold->setDown(false);
		pb_subhold->setChecked(false);
	}
	if (pb_addhold->isChecked())
	{
		QObject::disconnect(work_show, SIGNAL(mousepressed_sign(Point)), this,
				SLOT(addhold_tissue_clicked(Point)));
		//		pb_addhold->setChecked(false);
		pb_addhold->setChecked(false);
	}
	//	pb_sub->setDown(!pb_sub->isDown());
	/*	if(pb_addconn->isDown()){
			QObject::disconnect(work_show,SIGNAL(mousepressed_sign(Point)),this,SLOT(add_tissue_connected_clicked(Point)));
			pb_addconn->setDown(false);
		}
		if(pb_add3D->isDown()){
			QObject::disconnect(work_show,SIGNAL(mousepressed_sign(Point)),this,SLOT(add_tissue_3D_clicked(Point)));
			pb_add3D->setDown(false);
		}*/
}

void MainWindow::subtracthold_tissue_pushed()
{
	if (pb_add->isChecked())
	{
		QObject::disconnect(work_show, SIGNAL(mousepressed_sign(Point)), this,
				SLOT(add_tissue_clicked(Point)));
		pb_add->setChecked(false);
	}
	if (pb_subhold->isChecked())
	{
		QObject::connect(work_show, SIGNAL(mousepressed_sign(Point)), this,
				SLOT(subtracthold_tissue_clicked(Point)));
		disconnect_mouseclick();
	}
	else
	{
		QObject::disconnect(work_show, SIGNAL(mousepressed_sign(Point)), this,
				SLOT(subtracthold_tissue_clicked(Point)));
		connect_mouseclick();
	}
	if (pb_sub->isChecked())
	{
		QObject::disconnect(work_show, SIGNAL(mousepressed_sign(Point)), this,
				SLOT(subtract_tissue_clicked(Point)));
		pb_sub->setChecked(false);
	}
	if (pb_addhold->isChecked())
	{
		QObject::disconnect(work_show, SIGNAL(mousepressed_sign(Point)), this,
				SLOT(addhold_tissue_clicked(Point)));
		pb_addhold->setChecked(false);
	}
	//	pb_subhold->setDown(!pb_subhold->isDown());
	/*	if(pb_addconn->isDown()){
	QObject::disconnect(work_show,SIGNAL(mousepressed_sign(Point)),this,SLOT(add_tissue_connected_clicked(Point)));
	pb_addconn->setDown(false);
	}
	if(pb_add3D->isDown()){
	QObject::disconnect(work_show,SIGNAL(mousepressed_sign(Point)),this,SLOT(add_tissue_3D_clicked(Point)));
	pb_add3D->setDown(false);
	}*/
}

void MainWindow::stophold_tissue_pushed()
{
	if (pb_add->isDown())
	{
		QObject::disconnect(work_show, SIGNAL(mousepressed_sign(Point)), this,
				SLOT(add_tissue_clicked(Point)));
		pb_add->setDown(false);
	}
	if (pb_subhold->isChecked())
	{
		QObject::disconnect(work_show, SIGNAL(mousepressed_sign(Point)), this,
				SLOT(subtracthold_tissue_clicked(Point)));
		pb_subhold->setChecked(false);
	}
	if (pb_sub->isDown())
	{
		QObject::disconnect(work_show, SIGNAL(mousepressed_sign(Point)), this,
				SLOT(subtract_tissue_clicked(Point)));
		pb_sub->setDown(false);
	}
	if (pb_addhold->isChecked())
	{
		QObject::disconnect(work_show, SIGNAL(mousepressed_sign(Point)), this,
				SLOT(addhold_tissue_clicked(Point)));
		pb_addhold->setChecked(false);
	}
}

/*void MainWindow::add_tissue_3D_pushed()
{
	if(pb_add->isDown()){
		QObject::disconnect(work_show,SIGNAL(mousepressed_sign(Point)),this,SLOT(add_tissue_clicked(Point)));
		pb_add->setDown(false);
	}
	if(pb_addconn->isDown()){
		QObject::disconnect(work_show,SIGNAL(mousepressed_sign(Point)),this,SLOT(add_tissue_connected_clicked(Point)));
		pb_addconn->setDown(false);
	}
	if(pb_sub->isDown()){
		QObject::disconnect(work_show,SIGNAL(mousepressed_sign(Point)),this,SLOT(subtract_tissue_clicked(Point)));
		pb_sub->setDown(false);
	}
	pb_add3D->setDown(true);
	QObject::connect(work_show,SIGNAL(mousepressed_sign(Point)),this,SLOT(add_tissue_3D_clicked(Point)));
}*/

void MainWindow::do_work2tissue()
{
	iseg::DataSelection dataSelection;
	dataSelection.allSlices = true;
	dataSelection.tissues = true;
	emit begin_datachange(dataSelection, this);

	handler3D->work2tissueall();

	tissues_size_t m;
	handler3D->get_rangetissue(&m);
	handler3D->buildmissingtissues(m);
	tissueTreeWidget->update_tree_widget();

	tissues_size_t currTissueType = tissueTreeWidget->get_current_type();
	tissuenr_changed(currTissueType - 1);

	emit end_datachange(this);
}

void MainWindow::do_tissue2work()
{
	iseg::DataSelection dataSelection;
	dataSelection.allSlices = true;
	dataSelection.work = true;
	emit begin_datachange(dataSelection, this);

	handler3D->tissue2workall3D();

	emit end_datachange(this);
}

void MainWindow::do_work2tissue_grouped()
{
	std::vector<tissues_size_t> olds, news;

	QString filename = QFileDialog::getOpenFileName(QString::null,
			"Text (*.txt)\n"
			"All (*.*)",
			this);

	if (!filename.isEmpty())
	{
		if (read_grouptissues(filename.ascii(), olds, news))
		{
			iseg::DataSelection dataSelection;
			dataSelection.allSlices = true;
			dataSelection.tissues = true;
			emit begin_datachange(dataSelection, this);

			handler3D->work2tissueall();
			handler3D->group_tissues(olds, news);

			tissues_size_t m;
			handler3D->get_rangetissue(&m);
			handler3D->buildmissingtissues(m);
			tissueTreeWidget->update_tree_widget();

			tissues_size_t currTissueType = tissueTreeWidget->get_current_type();
			tissuenr_changed(currTissueType - 1); // TODO BL is this a bug? (I added the -1)

			emit end_datachange(this);
		}
	}
}

void MainWindow::randomize_colors()
{
	const float golden_ratio_conjugate = 0.618033988749895f;

	if (!tissueTreeWidget->selectedItems().empty())
	{
		static Color random = Color(0.1f, 0.9f, 0.1f);
		float h, s, l;
		for (auto item : tissueTreeWidget->selectedItems())
		{
			tissues_size_t label = tissueTreeWidget->get_type(item);

			std::tie(h, s, l) = random.toHSL();

			// See http://martin.ankerl.com/2009/12/09/how-to-create-random-colors-programmatically/
			h += golden_ratio_conjugate;
			h = std::fmod(h, 1.0f);

			random = Color::fromHSL(h, s, l);
			TissueInfos::SetTissueColor(label, random.r, random.g, random.b);
		}

		tissueTreeWidget->update_tissue_icons();
	}

	update_tissue();
}

void MainWindow::tissueFilterChanged(const QString& text)
{
	tissueTreeWidget->set_tissue_filter(text);
}

void MainWindow::newTissuePressed()
{
	TissueAdder TA(false, tissueTreeWidget, this);
	//TA.move(QCursor::pos());
	TA.exec();

	tissues_size_t currTissueType = tissueTreeWidget->get_current_type();
	tissuenr_changed(currTissueType - 1);
}

void MainWindow::merge()
{
	for (auto item : tissueTreeWidget->selectedItems())
	{
		if (TissueInfos::GetTissueLocked(tissueTreeWidget->get_type(item)))
		{
			QMessageBox::warning(this, "iSeg", "Locked tissues can not be merged.",
					QMessageBox::Ok | QMessageBox::Default);
			return;
		}
	}

	int ret = QMessageBox::warning(
			this, "iSeg", "Do you really want to merge the selected tissues?",
			QMessageBox::Yes | QMessageBox::Default, QMessageBox::No,
			QMessageBox::Cancel | QMessageBox::Escape);
	if (ret == QMessageBox::Yes)
	{
		bool option_3d_checked = tissue3Dopt->isChecked();
		tissue3Dopt->setChecked(true);
		selectedtissue2work();

		auto list = tissueTreeWidget->selectedItems();
		TissueAdder TA(false, tissueTreeWidget, this);
		TA.exec();

		tissues_size_t currTissueType = tissueTreeWidget->get_current_type();
		tissuenr_changed(currTissueType - 1);
		handler3D->mergetissues(currTissueType);

		removeselected(std::vector<QTreeWidgetItem*>(list.begin(), list.end()), false);
		tissue3Dopt->setChecked(option_3d_checked);
	}
}

void MainWindow::newFolderPressed()
{
	TissueFolderAdder dialog(tissueTreeWidget, this);
	dialog.exec();
}

void MainWindow::lockAllTissues()
{
	bool lockstate = lockTissues->isChecked();
	cb_tissuelock->setChecked(lockstate);
	TissueInfos::SetTissuesLocked(lockstate);
	tissueTreeWidget->update_folder_icons();
	tissueTreeWidget->update_tissue_icons();
}

void MainWindow::modifTissueFolderPressed()
{
	if (tissueTreeWidget->get_current_is_folder())
	{
		modifFolder();
	}
	else
	{
		modifTissue();
	}
}

void MainWindow::modifTissue()
{
	iseg::DataSelection dataSelection;
	dataSelection.allSlices = true;
	dataSelection.tissues = true;
	emit begin_datachange(dataSelection, this, false);

	tissues_size_t nr = tissueTreeWidget->get_current_type() - 1;

	TissueAdder TA(true, tissueTreeWidget, this);
	TA.exec();

	emit end_datachange(this, iseg::ClearUndo);
}

void MainWindow::modifFolder()
{
	bool ok = false;
	QString newFolderName = QInputDialog::getText(
			"Folder name", "Enter a name for the folder:", QLineEdit::Normal,
			tissueTreeWidget->get_current_name(), &ok, this);
	if (ok)
	{
		tissueTreeWidget->set_current_folder_name(newFolderName);
	}
}

void MainWindow::removeTissueFolderPressed()
{
	if (tissueTreeWidget->get_current_is_folder())
	{
		if (tissueTreeWidget->get_current_has_children())
		{
			QMessageBox msgBox;
			msgBox.setText("Remove Folder");
			msgBox.setInformativeText("Do you want to keep all tissues\nand folders contained in this folder?");
			msgBox.setStandardButtons(QMessageBox::Yes | QMessageBox::No | QMessageBox::Cancel);
			msgBox.setDefaultButton(QMessageBox::Yes);
			int ret = msgBox.exec();
			if (ret == QMessageBox::Yes)
			{
				tissueTreeWidget->remove_item(tissueTreeWidget->currentItem(), false);
			}
			else if (ret == QMessageBox::No)
			{
				removeselected();
			}
		}
		else
		{
			tissueTreeWidget->remove_item(tissueTreeWidget->currentItem(), false);
		}
	}
	else
	{
		removeselected();
	}
}

void MainWindow::removeselected()
{
	auto list = tissueTreeWidget->selectedItems();
	removeselected(std::vector<QTreeWidgetItem*>(list.begin(), list.end()), true);
}

void MainWindow::removeselected(const std::vector<QTreeWidgetItem*>& input, bool perform_checks)
{
	auto list = tissueTreeWidget->collect(input);
	std::vector<QTreeWidgetItem*> itemsToRemove;
	std::set<tissues_size_t> tissuesToRemove;
	if (perform_checks)
	{
		// check if any tissue is locked
		for (auto item : list)
		{
			if (TissueInfos::GetTissueLocked(tissueTreeWidget->get_type(item)))
			{
				QMessageBox::warning(this, "iSeg", "Locked tissues can not be removed.", QMessageBox::Ok | QMessageBox::Default);
				return;
			}
		}

		// confirm that user really intends to remove tissues/delete segmentation
		int ret = QMessageBox::warning(this, "iSeg", "Do you really want to remove the selected tissues?",
				QMessageBox::Yes | QMessageBox::Default, QMessageBox::Cancel | QMessageBox::Escape);
		if (ret != QMessageBox::Yes)
		{
			return; // Cancel
		}

		// check if any tissues are in the hierarchy more than once
		auto allItems = tissueTreeWidget->get_all_items();
		for (auto item : list)
		{
			itemsToRemove.push_back(item);

			tissues_size_t currTissueType = tissueTreeWidget->get_type(item);

			// if currTissueType==0 -> item is a folder
			bool removeCompletely = currTissueType != 0;
			if (removeCompletely && tissueTreeWidget->get_tissue_instance_count(currTissueType) > 1)
			{
				// There are more than one instance of the same tissue in the tree
				int ret = QMessageBox::question(this, "iSeg",
						"There are multiple occurrences\nof a selected tissue in the "
						"hierarchy.\nDo you want to remove them all?",
						QMessageBox::Yes | QMessageBox::Default, QMessageBox::No,
						QMessageBox::Cancel | QMessageBox::Escape);
				if (ret == QMessageBox::Yes)
				{
					removeCompletely = true;
				}
				else if (ret == QMessageBox::No)
				{
					removeCompletely = false;
				}
				else
				{
					return; // Cancel
				}
			}

			if (removeCompletely)
			{
				tissuesToRemove.insert(currTissueType);

				// find all tree items with that name and delete
				for (auto other : allItems)
				{
					if (other != item && tissueTreeWidget->get_type(other) == currTissueType)
					{
						itemsToRemove.push_back(other);
					}
				}
			}
		}
	}
	else
	{
		itemsToRemove = list;
		for (auto item : list)
		{
			auto currTissueType = tissueTreeWidget->get_type(item);
			if (currTissueType != 0)
			{
				tissuesToRemove.insert(currTissueType);
			}
		}
	}

	iseg::DataSelection dataSelection;
	dataSelection.allSlices = true;
	dataSelection.tissues = true;
	emit begin_datachange(dataSelection, this, false);

	handler3D->remove_tissues(tissuesToRemove);
	tissueTreeWidget->remove_items(itemsToRemove);

	emit end_datachange(this, iseg::ClearUndo);

	if (TissueInfos::GetTissueCount() == 0)
	{
		TissueInfo tissueInfo;
		tissueInfo.name = "Tissue1";
		tissueInfo.color = Color(1.0f, 0.0f, 0.1f);
		TissueInfos::AddTissue(tissueInfo);

		// Insert new tissue in hierarchy
		tissueTreeWidget->insert_item(false, ToQ(tissueInfo.name));
	}
	else
	{
		auto currTissueType = tissueTreeWidget->get_current_type();
		tissuenr_changed(currTissueType - 1);
	}
}

void MainWindow::removeTissueFolderAllPressed()
{
	// check if any tissue is locked
	for (auto item : tissueTreeWidget->get_all_items())
	{
		if (TissueInfos::GetTissueLocked(tissueTreeWidget->get_type(item)))
		{
			QMessageBox::warning(this, "iSeg", "Locked tissues can not be removed.", QMessageBox::Ok | QMessageBox::Default);
			return;
		}
	}

	// confirm that user really intends to remove tissues/delete segmentation
	int ret = QMessageBox::warning(
			this, "iSeg", "Do you really want to remove all tissues and folders?",
			QMessageBox::Yes | QMessageBox::Default, QMessageBox::No,
			QMessageBox::Cancel | QMessageBox::Escape);
	if (ret == QMessageBox::Yes)
	{
		iseg::DataSelection dataSelection;
		dataSelection.allSlices = true;
		dataSelection.tissues = true;
		emit begin_datachange(dataSelection, this, false);

		handler3D->remove_tissueall();
		tissueTreeWidget->remove_all_folders(false);
		tissueTreeWidget->update_tree_widget();
		tissues_size_t currTissueType = tissueTreeWidget->get_current_type();
		tissuenr_changed(currTissueType - 1);

		emit end_datachange(this, iseg::ClearUndo);
	}
}

// BL TODO replace by selectedtissue2work (SK)
void MainWindow::tissue2work()
{
	iseg::DataSelection dataSelection;
	dataSelection.allSlices = tissue3Dopt->isChecked();
	dataSelection.sliceNr = handler3D->active_slice();
	dataSelection.work = true;
	emit begin_datachange(dataSelection, this);

	std::vector<tissues_size_t> tissue_list;
	tissue_list.push_back(tissueTreeWidget->get_current_type());

	if (tissue3Dopt->isChecked())
	{
		handler3D->selectedtissue2work3D(tissue_list);
	}
	else
	{
		handler3D->selectedtissue2work(tissue_list);
	}

	emit end_datachange(this);
}

void MainWindow::selectedtissue2work()
{
	iseg::DataSelection dataSelection;
	dataSelection.allSlices = tissue3Dopt->isChecked();
	dataSelection.sliceNr = handler3D->active_slice();
	dataSelection.work = true;
	emit begin_datachange(dataSelection, this);

	handler3D->clear_work(); // resets work to 0.0f, then adds each tissue one-by-one

	std::vector<tissues_size_t> selected_tissues;
	for (auto item : tissueTreeWidget->selectedItems())
	{
		selected_tissues.push_back(tissueTreeWidget->get_type(item));
	}

	try
	{
		if (tissue3Dopt->isChecked())
		{
			handler3D->selectedtissue2work3D(selected_tissues);
		}
		else
		{
			handler3D->selectedtissue2work(selected_tissues);
		}
	}
	catch (std::exception&)
	{
		ISEG_ERROR_MSG("could not get tissue. Something might be wrong with tissue list.");
	}
	emit end_datachange(this);
}

void MainWindow::tissue2workall()
{
	iseg::DataSelection dataSelection;
	dataSelection.allSlices = tissue3Dopt->isChecked();
	dataSelection.sliceNr = handler3D->active_slice();
	dataSelection.work = true;
	emit begin_datachange(dataSelection, this);

	if (tissue3Dopt->isChecked())
	{
		handler3D->tissue2workall3D();
	}
	else
	{
		handler3D->tissue2workall();
	}

	emit end_datachange(this);
}

void MainWindow::cleartissues()
{
	// check if any tissue is locked
	for (auto item : tissueTreeWidget->get_all_items())
	{
		if (TissueInfos::GetTissueLocked(tissueTreeWidget->get_type(item)))
		{
			QMessageBox::warning(this, "iSeg", "Locked tissues can not be cleared.", QMessageBox::Ok | QMessageBox::Default);
			return;
		}
	}

	int ret = QMessageBox::warning(
			this, "iSeg", "Do you really want to clear all tissues?",
			QMessageBox::Yes | QMessageBox::Default, QMessageBox::No,
			QMessageBox::Cancel | QMessageBox::Escape);
	if (ret == QMessageBox::Yes)
	{
		iseg::DataSelection dataSelection;
		dataSelection.allSlices = tissue3Dopt->isChecked();
		dataSelection.sliceNr = handler3D->active_slice();
		dataSelection.tissues = true;
		emit begin_datachange(dataSelection, this);

		if (tissue3Dopt->isChecked())
		{
			handler3D->cleartissues3D();
		}
		else
		{
			handler3D->cleartissues();
		}

		emit end_datachange(this);
	}
}

// BL TODO replace by clearselected (SK)
void MainWindow::cleartissue()
{
	bool isLocked =
			TissueInfos::GetTissueLocked(tissueTreeWidget->get_current_type());
	if (isLocked)
	{
		QMessageBox::warning(this, "iSeg", "Locked tissue can not be removed.",
				QMessageBox::Ok | QMessageBox::Default);
		return;
	}

	int ret = QMessageBox::warning(
			this, "iSeg", "Do you really want to clear the tissue?",
			QMessageBox::Yes | QMessageBox::Default, QMessageBox::No,
			QMessageBox::Cancel | QMessageBox::Escape);
	if (ret == QMessageBox::Yes)
	{
		iseg::DataSelection dataSelection;
		dataSelection.allSlices = tissue3Dopt->isChecked();
		dataSelection.sliceNr = handler3D->active_slice();
		dataSelection.tissues = true;
		emit begin_datachange(dataSelection, this);

		tissues_size_t nr = tissueTreeWidget->get_current_type();
		if (tissue3Dopt->isChecked())
		{
			handler3D->cleartissue3D(nr);
		}
		else
		{
			handler3D->cleartissue(nr);
		}

		emit end_datachange(this);
	}
}

void MainWindow::clearselected()
{
	bool anyLocked = false;
	QList<QTreeWidgetItem*> list_ = tissueTreeWidget->selectedItems();
	for (auto a = list_.begin(); a != list_.end() && !anyLocked; ++a)
	{
		anyLocked |= TissueInfos::GetTissueLocked(tissueTreeWidget->get_type(*a));
	}
	if (anyLocked)
	{
		QMessageBox::warning(this, "iSeg", "Locked tissues can not be cleared.",
				QMessageBox::Ok | QMessageBox::Default);
		return;
	}

	int ret = QMessageBox::warning(
			this, "iSeg", "Do you really want to clear tissues?",
			QMessageBox::Yes | QMessageBox::Default, QMessageBox::No,
			QMessageBox::Cancel | QMessageBox::Escape);
	if (ret == QMessageBox::Yes)
	{
		iseg::DataSelection dataSelection;
		dataSelection.allSlices = tissue3Dopt->isChecked();
		dataSelection.sliceNr = handler3D->active_slice();
		dataSelection.tissues = true;
		emit begin_datachange(dataSelection, this);

		auto list = tissueTreeWidget->selectedItems();
		for (auto a = list.begin(); a != list.end(); ++a)
		{
			QTreeWidgetItem* item = *a;
			tissues_size_t nr = tissueTreeWidget->get_type(item);
			if (tissue3Dopt->isChecked())
			{
				handler3D->cleartissue3D(nr);
			}
			else
			{
				handler3D->cleartissue(nr);
			}
		}
		emit end_datachange(this);
	}
}

void MainWindow::bmptissuevisible_changed()
{
	if (cb_bmptissuevisible->isChecked())
	{
		bmp_show->set_tissuevisible(true);
	}
	else
	{
		bmp_show->set_tissuevisible(false);
	}
}

void MainWindow::bmpoutlinevisible_changed()
{
	if (cb_bmpoutlinevisible->isChecked())
	{
		bmp_show->set_workbordervisible(true);
	}
	else
	{
		bmp_show->set_workbordervisible(false);
	}
}

void MainWindow::worktissuevisible_changed()
{
	if (cb_worktissuevisible->isChecked())
	{
		work_show->set_tissuevisible(true);
	}
	else
	{
		work_show->set_tissuevisible(false);
	}
}

void MainWindow::workpicturevisible_changed()
{
	if (cb_workpicturevisible->isChecked())
	{
		work_show->set_picturevisible(true);
	}
	else
	{
		work_show->set_picturevisible(false);
	}
}

void MainWindow::slice_changed()
{
	WidgetInterface* qw = (WidgetInterface*)methodTab->currentWidget();
	qw->on_slicenr_changed();

	unsigned short slicenr = handler3D->active_slice() + 1;
	QObject::disconnect(scb_slicenr, SIGNAL(valueChanged(int)), this, SLOT(scb_slicenr_changed()));
	scb_slicenr->setValue(int(slicenr));
	QObject::connect(scb_slicenr, SIGNAL(valueChanged(int)), this, SLOT(scb_slicenr_changed()));
	QObject::disconnect(sb_slicenr, SIGNAL(valueChanged(int)), this, SLOT(sb_slicenr_changed()));
	sb_slicenr->setValue(int(slicenr));
	QObject::connect(sb_slicenr, SIGNAL(valueChanged(int)), this, SLOT(sb_slicenr_changed()));
	bmp_show->slicenr_changed();
	work_show->slicenr_changed();
	scale_dialog->slicenr_changed();
	imagemath_dialog->slicenr_changed();
	imageoverlay_dialog->slicenr_changed();
	overlay_widget->slicenr_changed();
	if (handler3D->start_slice() >= slicenr || handler3D->end_slice() + 1 <= slicenr)
	{
		lb_inactivewarning->setText(QString("   3D Inactive Slice!   "));
	}
	else
	{
		lb_inactivewarning->setText(QString(" "));
	}

	if (xsliceshower != nullptr)
	{
		xsliceshower->zpos_changed();
	}
	if (ysliceshower != nullptr)
	{
		ysliceshower->zpos_changed();
	}
}

void MainWindow::slices3d_changed(bool new_bitstack)
{
	if (new_bitstack)
	{
		bitstack_widget->newloaded();
	}
	overlay_widget->newloaded();
	imageoverlay_dialog->newloaded();

	for (size_t i = 0; i < tabwidgets.size(); i++)
	{
		((WidgetInterface*)(tabwidgets[i]))->newloaded();
	}

	WidgetInterface* qw = (WidgetInterface*)methodTab->currentWidget();

	if (handler3D->num_slices() != nrslices)
	{
		QObject::disconnect(scb_slicenr, SIGNAL(valueChanged(int)), this,
				SLOT(scb_slicenr_changed()));
		scb_slicenr->setMaxValue((int)handler3D->num_slices());
		QObject::connect(scb_slicenr, SIGNAL(valueChanged(int)), this,
				SLOT(scb_slicenr_changed()));
		QObject::disconnect(sb_slicenr, SIGNAL(valueChanged(int)), this,
				SLOT(sb_slicenr_changed()));
		sb_slicenr->setMaxValue((int)handler3D->num_slices());
		QObject::connect(sb_slicenr, SIGNAL(valueChanged(int)), this,
				SLOT(sb_slicenr_changed()));
		lb_slicenr->setText(QString(" of ") +
												QString::number((int)handler3D->num_slices()));
		interpolation_widget->handler3D_changed();
		nrslices = handler3D->num_slices();
	}

	unsigned short slicenr = handler3D->active_slice() + 1;
	QObject::disconnect(scb_slicenr, SIGNAL(valueChanged(int)), this,
			SLOT(scb_slicenr_changed()));
	scb_slicenr->setValue(int(slicenr));
	QObject::connect(scb_slicenr, SIGNAL(valueChanged(int)), this,
			SLOT(scb_slicenr_changed()));
	QObject::disconnect(sb_slicenr, SIGNAL(valueChanged(int)), this,
			SLOT(sb_slicenr_changed()));
	sb_slicenr->setValue(int(slicenr));
	QObject::connect(sb_slicenr, SIGNAL(valueChanged(int)), this,
			SLOT(sb_slicenr_changed()));
	if (handler3D->start_slice() >= slicenr ||
			handler3D->end_slice() + 1 <= slicenr)
	{
		lb_inactivewarning->setText(QString("   3D Inactive Slice!   "));
	}
	else
	{
		lb_inactivewarning->setText(QString(" "));
	}

	if (xsliceshower != nullptr)
		xsliceshower->zpos_changed();
	if (ysliceshower != nullptr)
		ysliceshower->zpos_changed();

	qw->init();
}

void MainWindow::zoom_in()
{
	//	bmp_show->set_zoom(bmp_show->return_zoom()*2);
	//	work_show->set_zoom(work_show->return_zoom()*2);
	zoom_widget->zoom_changed(work_show->return_zoom() * 2);
}

void MainWindow::zoom_out()
{
	//	bmp_show->set_zoom(bmp_show->return_zoom()/2);
	//	work_show->set_zoom(work_show->return_zoom()/2);
	//	zoom_widget->set_zoom(work_show->return_zoom());
	zoom_widget->zoom_changed(work_show->return_zoom() / 2);
}

void MainWindow::slicenr_up()
{
	auto n = std::min(handler3D->active_slice() + sb_stride->value(), handler3D->num_slices() - 1);
	handler3D->set_active_slice(n);
	slice_changed();
}

void MainWindow::slicenr_down()
{
	auto n = std::max(static_cast<int>(handler3D->active_slice()) - sb_stride->value(), 0);
	handler3D->set_active_slice(n);
	slice_changed();
}

void MainWindow::sb_slicenr_changed()
{
	handler3D->set_active_slice(sb_slicenr->value() - 1);
	slice_changed();
}

void MainWindow::scb_slicenr_changed()
{
	handler3D->set_active_slice(scb_slicenr->value() - 1);
	slice_changed();
}

void MainWindow::sb_stride_changed()
{
	sb_slicenr->setSingleStep(sb_stride->value());
	scb_slicenr->setSingleStep(sb_stride->value());
}

void MainWindow::pb_first_pressed()
{
	handler3D->set_active_slice(0);
	slice_changed();
}

void MainWindow::pb_last_pressed()
{
	handler3D->set_active_slice(handler3D->num_slices() - 1);
	slice_changed();
}

void MainWindow::slicethickness_changed()
{
	float thickness = handler3D->get_slicethickness();
	if (xsliceshower != nullptr)
		xsliceshower->thickness_changed(thickness);
	if (ysliceshower != nullptr)
		ysliceshower->thickness_changed(thickness);
	if (VV3D != nullptr)
		VV3D->thickness_changed(thickness);
	if (VV3Dbmp != nullptr)
		VV3Dbmp->thickness_changed(thickness);
	if (surface_viewer != nullptr)
		surface_viewer->thickness_changed(thickness);
}

void MainWindow::tissuenr_changed(int i)
{
	QWidget* qw = methodTab->currentWidget();
	if (auto tool = dynamic_cast<WidgetInterface*>(qw))
	{
		tool->on_tissuenr_changed(i);
	}

	bmp_show->color_changed(i);
	work_show->color_changed(i);
	bitstack_widget->tissuenr_changed(i);

	cb_tissuelock->setChecked(TissueInfos::GetTissueLocked(i + 1));
}

void MainWindow::tissue_selection_changed()
{
	QList<QTreeWidgetItem*> list = tissueTreeWidget->selectedItems();
	if (list.size() > 1)
	{
		//showpb_tab[6] = false;
		cb_bmpoutlinevisible->setChecked(false);
		bmpoutlinevisible_changed();
		updateTabvisibility();
	}
	else
	{
		//showpb_tab[6] = true;
		//showpb_tab[14] = true;
		updateTabvisibility();
	}

	tissuesDock->setWindowTitle(QString("Tissues (%1)").arg(list.size()));

	if (list.size() > 0)
	{
		tissuenr_changed((int)tissueTreeWidget->get_current_type() - 1);
	}

	std::set<tissues_size_t> sel;
	for (auto a : list)
	{
		sel.insert(tissueTreeWidget->get_type(a));
	}
	TissueInfos::SetSelectedTissues(sel);
}

void MainWindow::unselectall()
{
	QList<QTreeWidgetItem*> list = tissueTreeWidget->selectedItems();

	for (auto a = list.begin(); a != list.end(); ++a)
	{
		QTreeWidgetItem* item = *a;
		item->setSelected(false);
	}
}

void MainWindow::tree_widget_doubleclicked(QTreeWidgetItem* item, int column)
{
	modifTissueFolderPressed();
}

void MainWindow::tree_widget_contextmenu(const QPoint& pos)
{
	QList<QTreeWidgetItem*> list = tissueTreeWidget->selectedItems();

	QMenu contextMenu("tissuetreemenu", tissueTreeWidget);
	if (list.size() <= 1) // single selection
	{
		if (tissueTreeWidget->get_current_is_folder())
		{
			contextMenu.insertItem("Toggle Lock", cb_tissuelock, SLOT(click()));
			contextMenu.insertSeparator();
			contextMenu.insertItem("New Tissue...", this, SLOT(newTissuePressed()));
			contextMenu.insertItem("New Folder...", this, SLOT(newFolderPressed()));
			contextMenu.insertItem("Mod. Folder...", this, SLOT(modifTissueFolderPressed()));
			contextMenu.insertItem("Del. Folder...", this, SLOT(removeTissueFolderPressed()));
		}
		else
		{
			contextMenu.insertItem("Toggle Lock", cb_tissuelock, SLOT(click()));
			contextMenu.insertSeparator();
			contextMenu.insertItem("New Tissue...", this, SLOT(newTissuePressed()));
			contextMenu.insertItem("New Folder...", this, SLOT(newFolderPressed()));
			contextMenu.insertItem("Mod. Tissue...", this, SLOT(modifTissueFolderPressed()));
			contextMenu.insertItem("Del. Tissue...", this, SLOT(removeTissueFolderPressed()));
			contextMenu.insertSeparator();
			contextMenu.insertItem("Get Tissue", this, SLOT(tissue2work()));
			contextMenu.insertItem("Clear Tissue", this, SLOT(cleartissue()));
			contextMenu.insertSeparator();
			contextMenu.insertItem("Next Feat. Slice", this, SLOT(next_featuring_slice()));
		}
	}
	else // multi-selection
	{
		contextMenu.insertItem("Toggle Lock", cb_tissuelock, SLOT(click()));
		contextMenu.insertSeparator();
		contextMenu.insertItem("Delete Selected", this, SLOT(removeselected()));
		contextMenu.insertItem("Clear Selected", this, SLOT(clearselected()));
		contextMenu.insertItem("Get Selected", this, SLOT(selectedtissue2work()));
		contextMenu.insertItem("Merge", this, SLOT(merge()));
	}

	if (list.size() > 0)
	{
		contextMenu.insertItem("Unselect All", this, SLOT(unselectall()));
		contextMenu.insertItem("Assign Random Colors", this, SLOT(randomize_colors()));
		contextMenu.insertItem("View Tissue Surface", this, SLOT(execute_selectedtissue_surfaceviewer()));
	}
	contextMenu.insertSeparator();
	int itemId = contextMenu.insertItem("Show Tissue Indices", tissueTreeWidget, SLOT(toggle_show_tissue_indices()));
	contextMenu.setItemChecked(itemId, !tissueTreeWidget->get_tissue_indices_hidden());
	contextMenu.insertItem("Sort By Name", tissueTreeWidget, SLOT(sort_by_tissue_name()));
	contextMenu.insertItem("Sort By Index", tissueTreeWidget, SLOT(sort_by_tissue_index()));
	contextMenu.exec(tissueTreeWidget->viewport()->mapToGlobal(pos));
}

void MainWindow::tissuelock_toggled()
{
	if (tissueTreeWidget->get_current_is_folder())
	{
		// Set lock state of all child tissues
		std::map<tissues_size_t, unsigned short> childTissues;
		tissueTreeWidget->get_current_child_tissues(childTissues);
		for (std::map<tissues_size_t, unsigned short>::iterator iter =
						 childTissues.begin();
				 iter != childTissues.end(); ++iter)
		{
			TissueInfos::SetTissueLocked(iter->first, cb_tissuelock->isChecked());
		}
	}
	else
	{
		QList<QTreeWidgetItem*> list;
		list = tissueTreeWidget->selectedItems();
		for (auto a = list.begin(); a != list.end(); ++a)
		{
			QTreeWidgetItem* item = *a;
			tissues_size_t currTissueType = tissueTreeWidget->get_type(item);
			//tissues_size_t currTissueType = tissueTreeWidget->get_current_type();
			TissueInfos::SetTissueLocked(currTissueType, cb_tissuelock->isChecked());
		}
	}
	tissueTreeWidget->update_tissue_icons();
	tissueTreeWidget->update_folder_icons();

	if (!cb_tissuelock->isChecked())
		lockTissues->setChecked(false);
}

void MainWindow::execute_undo()
{
	if (handler3D->return_nrundo() > 0)
	{
		iseg::DataSelection selectedData;
		if (methodTab->currentWidget() == transform_widget)
		{
			cancel_transform_helper();
			selectedData = handler3D->undo();
			transform_widget->init();
		}
		else
		{
			selectedData = handler3D->undo();
		}

		// Update ranges
		update_ranges_helper();

		//	if(undotype & )
		slice_changed();

		if (selectedData.DataSelected())
		{
			editmenu->setItemEnabled(redonr, true);
			if (handler3D->return_nrundo() == 0)
				editmenu->setItemEnabled(undonr, false);
		}
	}
}

void MainWindow::execute_redo()
{
	iseg::DataSelection selectedData;
	if (methodTab->currentWidget() == transform_widget)
	{
		cancel_transform_helper();
		selectedData = handler3D->redo();
		transform_widget->init();
	}
	else
	{
		selectedData = handler3D->redo();
	}

	// Update ranges
	update_ranges_helper();

	//	if(undotype & )
	slice_changed();

	if (selectedData.DataSelected())
	{
		editmenu->setItemEnabled(undonr, true);
		if (handler3D->return_nrredo() == 0)
			editmenu->setItemEnabled(redonr, false);
	}
}

void MainWindow::clear_stack() { bitstack_widget->clear_stack(); }

/*void MainWindow::do_startundo(unsigned short undotype, unsigned short slicenr1)
{
	handler3D->start_undo(undotype,slicenr1);
}

void MainWindow::do_endundo()
{
	handler3D->end_undo();
	editmenu->setItemEnabled(redonr,false);
	editmenu->setItemEnabled(undonr,true);
}*/

void MainWindow::do_undostepdone()
{
	editmenu->setItemEnabled(redonr, false);
	editmenu->setItemEnabled(undonr, handler3D->return_nrundo() > 0);
}

void MainWindow::do_clearundo()
{
	handler3D->clear_undo();
	editmenu->setItemEnabled(redonr, false);
	editmenu->setItemEnabled(undonr, false);
}

void MainWindow::tab_changed(int idx)
{
	QWidget* qw = methodTab->widget(idx);
	if (qw != tab_old)
	{
		ISEG_INFO("Starting widget: " << qw->metaObject()->className());

		// disconnect signal-slots of previous widget

		if (tab_old) // generic slots from WidgetInterface
		{
			tab_old->cleanup();

			// always connect to bmp_show, but not always to work_show
			QObject::disconnect(tab_old, SIGNAL(vm_changed(std::vector<Mark>*)), bmp_show,
					SLOT(set_vm(std::vector<Mark>*)));
			QObject::disconnect(tab_old, SIGNAL(vpdyn_changed(std::vector<Point>*)), bmp_show,
					SLOT(set_vpdyn(std::vector<Point>*)));

			QObject::disconnect(bmp_show, SIGNAL(mousepressed_sign(Point)), tab_old,
					SLOT(mouse_clicked(Point)));
			QObject::disconnect(bmp_show, SIGNAL(mousemoved_sign(Point)), tab_old,
					SLOT(mouse_moved(Point)));
			QObject::disconnect(bmp_show, SIGNAL(mousereleased_sign(Point)), tab_old,
					SLOT(mouse_released(Point)));
			QObject::disconnect(work_show, SIGNAL(mousepressed_sign(Point)), tab_old,
					SLOT(mouse_clicked(Point)));
			QObject::disconnect(work_show, SIGNAL(mousemoved_sign(Point)), tab_old,
					SLOT(mouse_moved(Point)));
			QObject::disconnect(work_show, SIGNAL(mousereleased_sign(Point)), tab_old,
					SLOT(mouse_released(Point)));
		}

		if (tab_old == threshold_widget)
		{
			QObject::disconnect(this, SIGNAL(bmp_changed()), threshold_widget,
					SLOT(bmp_changed()));
		}
		else if (tab_old == measurement_widget)
		{
			QObject::disconnect(this, SIGNAL(marks_changed()), measurement_widget,
					SLOT(marks_changed()));
			QObject::disconnect(measurement_widget,
					SIGNAL(vp1_changed(std::vector<Point>*)), bmp_show,
					SLOT(set_vp1(std::vector<Point>*)));
			QObject::disconnect(measurement_widget,
					SIGNAL(vp1_changed(std::vector<Point>*)), work_show,
					SLOT(set_vp1(std::vector<Point>*)));
			QObject::disconnect(measurement_widget,
					SIGNAL(vpdyn_changed(std::vector<Point>*)), work_show,
					SLOT(set_vpdyn(std::vector<Point>*)));
			QObject::disconnect(measurement_widget,
					SIGNAL(vp1dyn_changed(std::vector<Point>*, std::vector<Point>*, bool)),
					bmp_show, SLOT(set_vp1_dyn(std::vector<Point>*, std::vector<Point>*, bool)));
			QObject::disconnect(measurement_widget,
					SIGNAL(vp1dyn_changed(std::vector<Point>*, std::vector<Point>*, bool)),
					work_show, SLOT(set_vp1_dyn(std::vector<Point>*, std::vector<Point>*, bool)));

			work_show->setMouseTracking(false);
			bmp_show->setMouseTracking(false);
		}
		else if (tab_old == vesselextr_widget)
		{
			QObject::disconnect(this, SIGNAL(marks_changed()), measurement_widget,
					SLOT(marks_changed()));
			QObject::disconnect(vesselextr_widget,
					SIGNAL(vp1_changed(std::vector<Point>*)), bmp_show,
					SLOT(set_vp1(std::vector<Point>*)));
		}
		else if (tab_old == watershed_widget)
		{
			QObject::disconnect(this, SIGNAL(marks_changed()), watershed_widget,
					SLOT(marks_changed()));
		}
		else if (tab_old == hyst_widget)
		{
			QObject::disconnect(this, SIGNAL(bmp_changed()), hyst_widget,
					SLOT(bmp_changed()));

			QObject::disconnect(hyst_widget,
					SIGNAL(vp1_changed(std::vector<Point>*)), bmp_show,
					SLOT(set_vp1(std::vector<Point>*)));
			QObject::disconnect(hyst_widget,
					SIGNAL(vp1dyn_changed(std::vector<Point>*, std::vector<Point>*)), bmp_show,
					SLOT(set_vp1_dyn(std::vector<Point>*, std::vector<Point>*)));
		}
		else if (tab_old == livewire_widget)
		{
			QObject::disconnect(this, SIGNAL(bmp_changed()), livewire_widget,
					SLOT(bmp_changed()));
			QObject::disconnect(bmp_show, SIGNAL(mousedoubleclick_sign(Point)),
					livewire_widget, SLOT(pt_doubleclicked(Point)));
			QObject::disconnect(bmp_show, SIGNAL(mousepressedmid_sign(Point)),
					livewire_widget, SLOT(pt_midclicked(Point)));
			QObject::disconnect(bmp_show, SIGNAL(mousedoubleclickmid_sign(Point)),
					livewire_widget, SLOT(pt_doubleclickedmid(Point)));
			QObject::disconnect(livewire_widget, SIGNAL(vp1_changed(std::vector<Point>*)),
					bmp_show, SLOT(set_vp1(std::vector<Point>*)));
			QObject::disconnect(livewire_widget,
					SIGNAL(vp1dyn_changed(std::vector<Point>*, std::vector<Point>*)), bmp_show,
					SLOT(set_vp1_dyn(std::vector<Point>*, std::vector<Point>*)));

			bmp_show->setMouseTracking(false);
		}
		else if (tab_old == iftrg_widget)
		{
			QObject::disconnect(this, SIGNAL(bmp_changed()), iftrg_widget,
					SLOT(bmp_changed()));
		}
		else if (tab_old == fastmarching_widget)
		{
			QObject::disconnect(this, SIGNAL(bmp_changed()), fastmarching_widget,
					SLOT(bmp_changed()));
		}
		else if (tab_old == olc_widget)
		{
			QObject::disconnect(this, SIGNAL(work_changed()), olc_widget,
					SLOT(workbits_changed()));

			QObject::disconnect(olc_widget,
					SIGNAL(vpdyn_changed(std::vector<Point>*)), work_show,
					SLOT(set_vpdyn(std::vector<Point>*)));
		}
		else if (tab_old == feature_widget)
		{
			QObject::disconnect(feature_widget,
					SIGNAL(vpdyn_changed(std::vector<Point>*)), work_show,
					SLOT(set_vpdyn(std::vector<Point>*)));

			work_show->setMouseTracking(false);
			bmp_show->setMouseTracking(false);
		}
		else if (tab_old == interpolation_widget)
		{
			// nothing
		}
		else if (tab_old == picker_widget)
		{
			QObject::disconnect(picker_widget,
					SIGNAL(vp1_changed(std::vector<Point>*)), bmp_show,
					SLOT(set_vp1(std::vector<Point>*)));
			QObject::disconnect(picker_widget,
					SIGNAL(vp1_changed(std::vector<Point>*)), work_show,
					SLOT(set_vp1(std::vector<Point>*)));
		}
		else if (tab_old == transform_widget)
		{
			QObject::disconnect(this, SIGNAL(bmp_changed()), transform_widget,
					SLOT(bmp_changed()));
			QObject::disconnect(this, SIGNAL(work_changed()), transform_widget,
					SLOT(work_changed()));
			QObject::disconnect(this, SIGNAL(tissues_changed()), transform_widget,
					SLOT(tissues_changed()));
		}

		// connect signal-slots new widget

		if (auto widget = dynamic_cast<WidgetInterface*>(qw)) // generic slots from WidgetInterface
		{
			QObject::connect(widget, SIGNAL(vm_changed(std::vector<Mark>*)), bmp_show,
					SLOT(set_vm(std::vector<Mark>*)));
			QObject::connect(widget, SIGNAL(vpdyn_changed(std::vector<Point>*)), bmp_show,
					SLOT(set_vpdyn(std::vector<Point>*)));

			QObject::connect(bmp_show, SIGNAL(mousepressed_sign(Point)), widget,
					SLOT(mouse_clicked(Point)));
			QObject::connect(bmp_show, SIGNAL(mousemoved_sign(Point)), widget,
					SLOT(mouse_moved(Point)));
			QObject::connect(bmp_show, SIGNAL(mousereleased_sign(Point)), widget,
					SLOT(mouse_released(Point)));
			QObject::connect(work_show, SIGNAL(mousepressed_sign(Point)), widget,
					SLOT(mouse_clicked(Point)));
			QObject::connect(work_show, SIGNAL(mousemoved_sign(Point)), widget,
					SLOT(mouse_moved(Point)));
			QObject::connect(work_show, SIGNAL(mousereleased_sign(Point)), widget,
					SLOT(mouse_released(Point)));
		}

		if (qw == threshold_widget)
		{
			QObject::connect(this, SIGNAL(bmp_changed()), threshold_widget,
					SLOT(bmp_changed()));
		}
		else if (qw == measurement_widget)
		{
			QObject::connect(this, SIGNAL(marks_changed()), measurement_widget,
					SLOT(marks_changed()));
			QObject::connect(measurement_widget,
					SIGNAL(vp1_changed(std::vector<Point>*)), bmp_show,
					SLOT(set_vp1(std::vector<Point>*)));
			QObject::connect(measurement_widget,
					SIGNAL(vp1_changed(std::vector<Point>*)), work_show,
					SLOT(set_vp1(std::vector<Point>*)));
			QObject::connect(measurement_widget,
					SIGNAL(vpdyn_changed(std::vector<Point>*)), work_show,
					SLOT(set_vpdyn(std::vector<Point>*)));
			QObject::connect(measurement_widget,
					SIGNAL(vp1dyn_changed(std::vector<Point>*, std::vector<Point>*, bool)),
					bmp_show, SLOT(set_vp1_dyn(std::vector<Point>*, std::vector<Point>*, bool)));
			QObject::connect(measurement_widget,
					SIGNAL(vp1dyn_changed(std::vector<Point>*, std::vector<Point>*, bool)),
					work_show, SLOT(set_vp1_dyn(std::vector<Point>*, std::vector<Point>*, bool)));

			work_show->setMouseTracking(true);
			bmp_show->setMouseTracking(true);
		}
		else if (qw == vesselextr_widget)
		{
			QObject::connect(this, SIGNAL(marks_changed()), vesselextr_widget,
					SLOT(marks_changed()));
			QObject::connect(vesselextr_widget,
					SIGNAL(vp1_changed(std::vector<Point>*)), bmp_show,
					SLOT(set_vp1(std::vector<Point>*)));
		}
		else if (qw == watershed_widget)
		{
			QObject::connect(this, SIGNAL(marks_changed()), watershed_widget,
					SLOT(marks_changed()));
		}
		else if (qw == hyst_widget)
		{
			QObject::connect(this, SIGNAL(bmp_changed()), hyst_widget,
					SLOT(bmp_changed()));

			QObject::connect(hyst_widget, SIGNAL(vp1_changed(std::vector<Point>*)),
					bmp_show, SLOT(set_vp1(std::vector<Point>*)));
			QObject::connect(hyst_widget,
					SIGNAL(vp1dyn_changed(std::vector<Point>*, std::vector<Point>*)), bmp_show,
					SLOT(set_vp1_dyn(std::vector<Point>*, std::vector<Point>*)));
		}
		else if (qw == livewire_widget)
		{
			QObject::connect(this, SIGNAL(bmp_changed()), livewire_widget,
					SLOT(bmp_changed()));
			QObject::connect(bmp_show, SIGNAL(mousedoubleclick_sign(Point)),
					livewire_widget, SLOT(pt_doubleclicked(Point)));
			QObject::connect(bmp_show, SIGNAL(mousepressedmid_sign(Point)), livewire_widget,
					SLOT(pt_midclicked(Point)));
			QObject::connect(bmp_show, SIGNAL(mousedoubleclickmid_sign(Point)),
					livewire_widget, SLOT(pt_doubleclickedmid(Point)));
			QObject::connect(livewire_widget,
					SIGNAL(vp1_changed(std::vector<Point>*)), bmp_show,
					SLOT(set_vp1(std::vector<Point>*)));
			QObject::connect(livewire_widget,
					SIGNAL(vp1dyn_changed(std::vector<Point>*, std::vector<Point>*)), bmp_show,
					SLOT(set_vp1_dyn(std::vector<Point>*, std::vector<Point>*)));

			bmp_show->setMouseTracking(true);
		}
		else if (qw == iftrg_widget)
		{
			QObject::connect(this, SIGNAL(bmp_changed()), iftrg_widget,
					SLOT(bmp_changed()));
		}
		else if (qw == fastmarching_widget)
		{
			QObject::connect(this, SIGNAL(bmp_changed()), fastmarching_widget,
					SLOT(bmp_changed()));
		}
		else if (qw == olc_widget)
		{
			QObject::connect(this, SIGNAL(work_changed()), olc_widget,
					SLOT(workbits_changed()));

			QObject::connect(olc_widget,
					SIGNAL(vpdyn_changed(std::vector<Point>*)), work_show,
					SLOT(set_vpdyn(std::vector<Point>*)));

			olc_widget->workbits_changed();
		}
		else if (qw == feature_widget)
		{
			QObject::connect(feature_widget,
					SIGNAL(vpdyn_changed(std::vector<Point>*)), work_show,
					SLOT(set_vpdyn(std::vector<Point>*)));

			work_show->setMouseTracking(true);
			bmp_show->setMouseTracking(true);
		}
		else if (qw == interpolation_widget)
		{
			// anything?
		}
		else if (qw == picker_widget)
		{
			QObject::connect(picker_widget, SIGNAL(vp1_changed(vector<Point>*)),
					bmp_show, SLOT(set_vp1(vector<Point>*)));
			QObject::connect(picker_widget, SIGNAL(vp1_changed(vector<Point>*)),
					work_show, SLOT(set_vp1(vector<Point>*)));
		}
		else if (qw == transform_widget)
		{
			QObject::connect(this, SIGNAL(bmp_changed()), transform_widget,
					SLOT(bmp_changed()));
			QObject::connect(this, SIGNAL(work_changed()), transform_widget,
					SLOT(work_changed()));
			QObject::connect(this, SIGNAL(tissues_changed()), transform_widget,
					SLOT(tissues_changed()));
		}

		tab_old = (WidgetInterface*)qw;
		tab_old->init();
		tab_old->on_tissuenr_changed(tissueTreeWidget->get_current_type() - 1); // \todo BL: is this correct for all widgets?

		bmp_show->setCursor(*(tab_old->get_cursor()));
		work_show->setCursor(*(tab_old->get_cursor()));

		updateMethodButtonsPressed(tab_old);
	}
	else
	{
		tab_old = (WidgetInterface*)qw;
	}

	tab_old->setFocus();
}

void MainWindow::updateTabvisibility()
{
	auto nrtabbuttons = (unsigned short)tabwidgets.size();
	unsigned short counter = 0;
	for (unsigned short i = 0; i < nrtabbuttons; i++)
	{
		if (showpb_tab[i])
			counter++;
	}
	unsigned short counter1 = 0;
	for (unsigned short i = 0; i < nrtabbuttons; i++)
	{
		if (showpb_tab[i])
		{
			pb_tab[counter1]->setIconSet(tabwidgets[i]->GetIcon(m_picpath));
			pb_tab[counter1]->setText(tabwidgets[i]->GetName().c_str());
			pb_tab[counter1]->setToolTip(tabwidgets[i]->toolTip());
			pb_tab[counter1]->show();
			counter1++;
			if (counter1 == (counter + 1) / 2)
			{
				while (counter1 < (nrtabbuttons + 1) / 2)
				{
					pb_tab[counter1]->hide();
					counter1++;
				}
			}
		}
	}

	while (counter1 < nrtabbuttons)
	{
		pb_tab[counter1]->hide();
		counter1++;
	}

	WidgetInterface* qw = static_cast<WidgetInterface*>(methodTab->currentWidget());
	updateMethodButtonsPressed(qw);
}

void MainWindow::updateMethodButtonsPressed(WidgetInterface* qw)
{
	auto nrtabbuttons = (unsigned short)tabwidgets.size();
	unsigned short counter = 0;
	unsigned short pos = nrtabbuttons;
	for (unsigned short i = 0; i < nrtabbuttons; i++)
	{
		if (showpb_tab[i])
		{
			if (tabwidgets[i] == qw)
				pos = counter;
			counter++;
		}
	}

	unsigned short counter1 = 0;
	for (unsigned short i = 0; i < (counter + 1) / 2; i++, counter1++)
	{
		if (counter1 == pos)
			pb_tab[i]->setChecked(true);
		else
			pb_tab[i]->setChecked(false);
	}

	for (unsigned short i = (nrtabbuttons + 1) / 2; counter1 < counter;
			 i++, counter1++)
	{
		if (counter1 == pos)
			pb_tab[i]->setChecked(true);
		else
			pb_tab[i]->setChecked(false);
	}
}

void MainWindow::LoadAtlas(const QDir& path1)
{
	m_atlasfilename.m_atlasdir = path1;
	QStringList filters;
	filters << "*.atl";
	QStringList names1 = path1.entryList(filters);
	m_atlasfilename.nratlases = (int)names1.size();
	if (m_atlasfilename.nratlases > m_atlasfilename.maxnr)
		m_atlasfilename.nratlases = m_atlasfilename.maxnr;
	for (int i = 0; i < m_atlasfilename.nratlases; i++)
	{
		m_atlasfilename.m_atlasfilename[i] = names1[i];
		QFileInfo names1fi(names1[i]);
		atlasmenu->changeItem(m_atlasfilename.atlasnr[i],
				names1fi.completeBaseName());
		atlasmenu->setItemVisible(m_atlasfilename.atlasnr[i], true);
	}
	for (int i = m_atlasfilename.nratlases; i < m_atlasfilename.maxnr; i++)
	{
		atlasmenu->setItemVisible(m_atlasfilename.atlasnr[i], false);
	}

	if (!names1.empty())
		atlasmenu->setItemVisible(m_atlasfilename.separatornr, true);
}

void MainWindow::LoadLoadProj(const QString& path1)
{
	unsigned short projcounter = 0;
	FILE* fplatestproj = fopen(path1.ascii(), "r");
	char c;
	m_loadprojfilename.m_filename = path1;
	while (fplatestproj != nullptr && projcounter < 4)
	{
		projcounter++;
		QString qs_filename1 = "";
		while (fscanf(fplatestproj, "%c", &c) == 1 && c != '\n')
		{
			qs_filename1 += c;
		}
		if (!qs_filename1.isEmpty())
			AddLoadProj(qs_filename1);
	}
	if (fplatestproj != 0)
		fclose(fplatestproj);
}

void MainWindow::AddLoadProj(const QString& path1)
{
	if (m_loadprojfilename.m_loadprojfilename1 != path1 &&
			m_loadprojfilename.m_loadprojfilename2 != path1 &&
			m_loadprojfilename.m_loadprojfilename3 != path1 &&
			m_loadprojfilename.m_loadprojfilename4 != path1)
	{
		m_loadprojfilename.m_loadprojfilename4 =
				m_loadprojfilename.m_loadprojfilename3;
		m_loadprojfilename.m_loadprojfilename3 =
				m_loadprojfilename.m_loadprojfilename2;
		m_loadprojfilename.m_loadprojfilename2 =
				m_loadprojfilename.m_loadprojfilename1;
		m_loadprojfilename.m_loadprojfilename1 = path1;
	}
	else
	{
		if (m_loadprojfilename.m_loadprojfilename2 == path1)
		{
			QString dummy = m_loadprojfilename.m_loadprojfilename2;
			m_loadprojfilename.m_loadprojfilename2 =
					m_loadprojfilename.m_loadprojfilename1;
			m_loadprojfilename.m_loadprojfilename1 = dummy;
		}
		if (m_loadprojfilename.m_loadprojfilename3 == path1)
		{
			QString dummy = m_loadprojfilename.m_loadprojfilename3;
			m_loadprojfilename.m_loadprojfilename3 =
					m_loadprojfilename.m_loadprojfilename1;
			m_loadprojfilename.m_loadprojfilename1 = dummy;
		}
		if (m_loadprojfilename.m_loadprojfilename4 == path1)
		{
			QString dummy = m_loadprojfilename.m_loadprojfilename4;
			m_loadprojfilename.m_loadprojfilename4 =
					m_loadprojfilename.m_loadprojfilename1;
			m_loadprojfilename.m_loadprojfilename1 = dummy;
		}
	}

	if (m_loadprojfilename.m_loadprojfilename1 != QString(""))
	{
		int pos = m_loadprojfilename.m_loadprojfilename1.findRev('/', -2);
		if (pos != -1 &&
				(int)m_loadprojfilename.m_loadprojfilename1.length() > pos + 1)
		{
			QString name1 = m_loadprojfilename.m_loadprojfilename1.right(
					m_loadprojfilename.m_loadprojfilename1.length() - pos - 1);
			file->changeItem(m_loadprojfilename.lpf1nr, name1);
			file->setItemVisible(m_loadprojfilename.lpf1nr, true);
		}
	}
	if (m_loadprojfilename.m_loadprojfilename2 != QString(""))
	{
		int pos = m_loadprojfilename.m_loadprojfilename2.findRev('/', -2);
		if (pos != -1 &&
				(int)m_loadprojfilename.m_loadprojfilename2.length() > pos + 1)
		{
			QString name1 = m_loadprojfilename.m_loadprojfilename2.right(
					m_loadprojfilename.m_loadprojfilename2.length() - pos - 1);
			file->changeItem(m_loadprojfilename.lpf2nr, name1);
			file->setItemVisible(m_loadprojfilename.lpf2nr, true);
		}
	}
	if (m_loadprojfilename.m_loadprojfilename3 != QString(""))
	{
		int pos = m_loadprojfilename.m_loadprojfilename3.findRev('/', -2);
		if (pos != -1 &&
				(int)m_loadprojfilename.m_loadprojfilename3.length() > pos + 1)
		{
			QString name1 = m_loadprojfilename.m_loadprojfilename3.right(
					m_loadprojfilename.m_loadprojfilename3.length() - pos - 1);
			file->changeItem(m_loadprojfilename.lpf3nr, name1);
			file->setItemVisible(m_loadprojfilename.lpf3nr, true);
		}
	}
	if (m_loadprojfilename.m_loadprojfilename4 != QString(""))
	{
		int pos = m_loadprojfilename.m_loadprojfilename4.findRev('/', -2);
		if (pos != -1 &&
				(int)m_loadprojfilename.m_loadprojfilename4.length() > pos + 1)
		{
			QString name1 = m_loadprojfilename.m_loadprojfilename4.right(
					m_loadprojfilename.m_loadprojfilename4.length() - pos - 1);
			file->changeItem(m_loadprojfilename.lpf4nr, name1);
			file->setItemVisible(m_loadprojfilename.lpf4nr, true);
		}
	}
	file->setItemVisible(m_loadprojfilename.separatornr, true);
}

void MainWindow::SaveLoadProj(const QString& latestprojpath)
{
	if (latestprojpath == QString(""))
		return;
	FILE* fplatestproj = fopen(latestprojpath.ascii(), "w");
	if (fplatestproj != nullptr)
	{
		if (m_loadprojfilename.m_loadprojfilename4 != QString(""))
		{
			fprintf(fplatestproj, "%s\n",
					m_loadprojfilename.m_loadprojfilename4.ascii());
		}
		if (m_loadprojfilename.m_loadprojfilename3 != QString(""))
		{
			fprintf(fplatestproj, "%s\n",
					m_loadprojfilename.m_loadprojfilename3.ascii());
		}
		if (m_loadprojfilename.m_loadprojfilename2 != QString(""))
		{
			fprintf(fplatestproj, "%s\n",
					m_loadprojfilename.m_loadprojfilename2.ascii());
		}
		if (m_loadprojfilename.m_loadprojfilename1 != QString(""))
		{
			fprintf(fplatestproj, "%s\n",
					m_loadprojfilename.m_loadprojfilename1.ascii());
		}

		fclose(fplatestproj);
	}
}

void MainWindow::pb_tab_pressed(int nr)
{
	auto nrtabbuttons = (unsigned short)tabwidgets.size();
	unsigned short tabnr = nr + 1;
	for (unsigned short tabnr1 = 0; tabnr1 < pb_tab.size(); tabnr1++)
	{
		pb_tab[tabnr1]->setChecked(tabnr == tabnr1 + 1);
	}
	unsigned short pos1 = 0;
	for (unsigned short i = 0; i < nrtabbuttons; i++)
		if (showpb_tab[i])
			pos1++;
	if ((tabnr > (nrtabbuttons + 1) / 2))
		tabnr = tabnr + (pos1 + 1) / 2 - (nrtabbuttons + 1) / 2;
	if (tabnr > pos1)
		return;
	pos1 = 0;
	unsigned short pos2 = 0;
	while (pos1 < tabnr)
	{
		if (showpb_tab[pos2])
			pos1++;
		pos2++;
	}
	pos2--;
	methodTab->setCurrentWidget(tabwidgets[pos2]);
}

void MainWindow::bmpcrosshairvisible_changed()
{
	if (cb_bmpcrosshairvisible->isChecked())
	{
		if (xsliceshower != nullptr)
		{
			bmp_show->crosshairy_changed(xsliceshower->get_slicenr());
			bmp_show->set_crosshairyvisible(true);
		}
		if (ysliceshower != nullptr)
		{
			bmp_show->crosshairx_changed(ysliceshower->get_slicenr());
			bmp_show->set_crosshairxvisible(true);
		}
	}
	else
	{
		bmp_show->set_crosshairxvisible(false);
		bmp_show->set_crosshairyvisible(false);
	}
}

void MainWindow::workcrosshairvisible_changed()
{
	if (cb_workcrosshairvisible->isChecked())
	{
		if (xsliceshower != nullptr)
		{
			work_show->crosshairy_changed(xsliceshower->get_slicenr());
			work_show->set_crosshairyvisible(true);
		}
		if (ysliceshower != nullptr)
		{
			work_show->crosshairx_changed(ysliceshower->get_slicenr());
			work_show->set_crosshairxvisible(true);
		}
	}
	else
	{
		work_show->set_crosshairxvisible(false);
		work_show->set_crosshairyvisible(false);
	}
}

void MainWindow::execute_inversesliceorder()
{
	iseg::DataSelection dataSelection;
	dataSelection.allSlices = true;
	dataSelection.bmp = true;
	dataSelection.work = true;
	dataSelection.tissues = true;
	emit begin_datachange(dataSelection, this, false);

	handler3D->inversesliceorder();

	//	pixelsize_changed();
	emit end_datachange(this, iseg::NoUndo);
}

void MainWindow::execute_smoothsteps()
{
	iseg::DataSelection dataSelection;
	dataSelection.allSlices = true;
	dataSelection.tissues = true;
	emit begin_datachange(dataSelection, this);

	handler3D->stepsmooth_z(5);

	emit end_datachange(this);
}

void MainWindow::execute_smoothtissues()
{
	iseg::DataSelection dataSelection;
	dataSelection.allSlices = true;
	dataSelection.tissues = true;
	emit begin_datachange(dataSelection, this);

	handler3D->smooth_tissues(3);

	emit end_datachange(this);
}
void MainWindow::execute_remove_unused_tissues()
{
	// get all unused tissue ids
	auto unused = handler3D->find_unused_tissues();

	if (unused.empty())
	{
		QMessageBox::information(this, "iSeg", "No unused tissues found");
		return;
	}
	else
	{
		int ret = QMessageBox::warning(this, "iSeg", "Found " + QString::number(unused.size()) + " unused tissues. Do you want to remove them?",
				QMessageBox::Yes | QMessageBox::Default, QMessageBox::Cancel | QMessageBox::Escape);
		if (ret != QMessageBox::Yes)
		{
			return;
		}
	}

	auto all = tissueTreeWidget->get_all_items(true);

	// collect tree items matching the list of tissue ids
	std::vector<QTreeWidgetItem*> list;
	for (auto item : all)
	{
		auto type = tissueTreeWidget->get_type(item);
		if (std::find(unused.begin(), unused.end(), type) != unused.end())
		{
			list.push_back(item);
		}
	}
	removeselected(list, false);
}

void MainWindow::execute_cleanup()
{
	tissues_size_t** slices = new tissues_size_t*[handler3D->end_slice() - handler3D->start_slice()];
	tissuelayers_size_t activelayer = handler3D->active_tissuelayer();
	for (unsigned short i = handler3D->start_slice(); i < handler3D->end_slice(); i++)
	{
		slices[i - handler3D->start_slice()] = handler3D->return_tissues(activelayer, i);
	}
	TissueCleaner TC(
			slices, handler3D->end_slice() - handler3D->start_slice(),
			handler3D->width(), handler3D->height());
	if (!TC.Allocate())
	{
		QMessageBox::information(this, "iSeg", "Not enough memory.\nThis operation cannot be performed.\n");
	}
	else
	{
		int rate, minsize;
		CleanerParams CP(&rate, &minsize);
		CP.exec();
		if (rate == 0 && minsize == 0)
			return;

		iseg::DataSelection dataSelection;
		dataSelection.allSlices = true;
		dataSelection.tissues = true;
		emit begin_datachange(dataSelection, this);

		TC.ConnectedComponents();
		TC.MakeStat();
		TC.Clean(1.0f / rate, minsize);

		emit end_datachange(this);
	}
}

void MainWindow::wheelrotated(int delta)
{
	zoom_widget->zoom_changed(work_show->return_zoom() * pow(1.2, delta / 120.0));
}

void MainWindow::mousePosZoom_changed(const QPoint& point)
{
	bmp_show->setMousePosZoom(point);
	work_show->setMousePosZoom(point);
	//mousePosZoom = point;
}

FILE* MainWindow::save_notes(FILE* fp, unsigned short version)
{
	if (version >= 7)
	{
		QString text = m_notes->toPlainText();
		int dummy = (int)text.length();
		fwrite(&(dummy), 1, sizeof(int), fp);
		fwrite(text.ascii(), 1, dummy, fp);
	}
	return fp;
}

FILE* MainWindow::load_notes(FILE* fp, unsigned short version)
{
	m_notes->clear();
	if (version >= 7)
	{
		int dummy = 0;
		fread(&dummy, sizeof(int), 1, fp);
		char* text = new char[dummy + 1];
		text[dummy] = '\0';
		fread(text, dummy, 1, fp);
		m_notes->setPlainText(QString(text));
		free(text);
	}
	return fp;
}

void MainWindow::disconnect_mouseclick()
{
	if (tab_old)
	{
		QObject::disconnect(bmp_show, SIGNAL(mousepressed_sign(Point)), tab_old,
				SLOT(mouse_clicked(Point)));
		QObject::disconnect(bmp_show, SIGNAL(mousereleased_sign(Point)), tab_old,
				SLOT(mouse_released(Point)));
		QObject::disconnect(bmp_show, SIGNAL(mousemoved_sign(Point)), tab_old,
				SLOT(mouse_moved(Point)));

		QObject::disconnect(work_show, SIGNAL(mousepressed_sign(Point)), tab_old,
				SLOT(mouse_clicked(Point)));
		QObject::disconnect(work_show, SIGNAL(mousereleased_sign(Point)), tab_old,
				SLOT(mouse_released(Point)));
		QObject::disconnect(work_show, SIGNAL(mousemoved_sign(Point)), tab_old,
				SLOT(mouse_moved(Point)));
	}
}

void MainWindow::connect_mouseclick()
{
	if (tab_old)
	{
		QObject::connect(bmp_show, SIGNAL(mousepressed_sign(Point)), tab_old,
				SLOT(mouse_clicked(Point)));
		QObject::connect(bmp_show, SIGNAL(mousereleased_sign(Point)), tab_old,
				SLOT(mouse_released(Point)));
		QObject::connect(bmp_show, SIGNAL(mousemoved_sign(Point)), tab_old,
				SLOT(mouse_moved(Point)));
		QObject::connect(work_show, SIGNAL(mousepressed_sign(Point)), tab_old,
				SLOT(mouse_clicked(Point)));
		QObject::connect(work_show, SIGNAL(mousereleased_sign(Point)), tab_old,
				SLOT(mouse_released(Point)));
		QObject::connect(work_show, SIGNAL(mousemoved_sign(Point)), tab_old,
				SLOT(mouse_moved(Point)));
	}
}

void MainWindow::reconnectmouse_afterrelease(Point)
{
	QObject::disconnect(work_show, SIGNAL(mousereleased_sign(Point)), this,
			SLOT(reconnectmouse_afterrelease(Point)));
	connect_mouseclick();
}

void MainWindow::handle_begin_datachange(iseg::DataSelection& dataSelection,
		QWidget* sender, bool beginUndo)
{
	undoStarted = beginUndo || undoStarted;
	changeData = dataSelection;

	// Handle pending transforms
	if (methodTab->currentWidget() == transform_widget && sender != transform_widget)
	{
		cancel_transform_helper();
	}

	// Begin undo
	if (beginUndo)
	{
		if (changeData.allSlices)
		{
			// Start undo for all slices
			canUndo3D = handler3D->return_undo3D() && handler3D->start_undoall(changeData);
		}
		else
		{
			// Start undo for single slice
			handler3D->start_undo(changeData);
		}
	}
}

void MainWindow::end_undo_helper(iseg::EndUndoAction undoAction)
{
	if (undoStarted)
	{
		if (undoAction == iseg::EndUndo)
		{
			if (changeData.allSlices)
			{
				// End undo for all slices
				if (canUndo3D)
				{
					handler3D->end_undo();
					do_undostepdone();
				}
				else
				{
					do_clearundo();
				}
			}
			else
			{
				// End undo for single slice
				handler3D->end_undo();
				do_undostepdone();
			}
			undoStarted = false;
		}
		else if (undoAction == iseg::MergeUndo)
		{
			handler3D->merge_undo();
		}
		else if (undoAction == iseg::AbortUndo)
		{
			handler3D->abort_undo();
			undoStarted = false;
		}
	}
	else if (undoAction == iseg::ClearUndo)
	{
		do_clearundo();
	}
}

void MainWindow::handle_end_datachange(QWidget* sender, iseg::EndUndoAction undoAction)
{
	// End undo
	end_undo_helper(undoAction);

	// Handle 3d data change
	if (changeData.allSlices)
	{
		slices3d_changed(sender != bitstack_widget);
	}

	// Update ranges
	update_ranges_helper();

	// Block changed data signals for visible widget
	if (sender == methodTab->currentWidget())
	{
		QObject::disconnect(this, SIGNAL(bmp_changed()), sender, SLOT(bmp_changed()));
		QObject::disconnect(this, SIGNAL(work_changed()), sender, SLOT(work_changed()));
		QObject::disconnect(this, SIGNAL(tissues_changed()), sender, SLOT(tissues_changed()));
		QObject::disconnect(this, SIGNAL(marks_changed()), sender, SLOT(marks_changed()));
	}

	// Signal changed data
	if (changeData.bmp)
	{
		emit bmp_changed();
	}
	if (changeData.work)
	{
		emit work_changed();
	}
	if (changeData.tissues)
	{
		emit tissues_changed();
	}
	if (changeData.marks)
	{
		emit marks_changed();
	}

	// Signal changed data
	// \hack BL this looks like a hack, fixme
	if (changeData.bmp && changeData.work && changeData.allSlices)
	{
		// Do not reinitialize m_MultiDataset_widget after swapping
		if (m_NewDataAfterSwap)
		{
			m_NewDataAfterSwap = false;
		}
		else
		{
			multidataset_widget->NewLoaded();
		}
	}

	if (sender == methodTab->currentWidget())
	{
		QObject::connect(this, SIGNAL(bmp_changed()), sender, SLOT(bmp_changed()));
		QObject::connect(this, SIGNAL(work_changed()), sender, SLOT(work_changed()));
		QObject::connect(this, SIGNAL(tissues_changed()), sender, SLOT(tissues_changed()));
		QObject::connect(this, SIGNAL(marks_changed()), sender, SLOT(marks_changed()));
	}
}

void MainWindow::DatasetChanged()
{
	emit bmp_changed();
	emit work_changed();

	reset_brightnesscontrast();
}

void MainWindow::update_ranges_helper()
{
	if (changeData.bmp)
	{
		if (changeData.allSlices)
		{
			bmp_show->update_range();
		}
		else
		{
			bmp_show->update_range(changeData.sliceNr);
		}
		update_brightnesscontrast(true, false);
	}
	if (changeData.work)
	{
		if (changeData.allSlices)
		{
			work_show->update_range();
		}
		else
		{
			work_show->update_range(changeData.sliceNr);
		}
		update_brightnesscontrast(false, false);
	}
}

void MainWindow::cancel_transform_helper()
{
	QObject::disconnect(
			transform_widget,
			SIGNAL(begin_datachange(iseg::DataSelection&, QWidget*, bool)), this,
			SLOT(handle_begin_datachange(iseg::DataSelection&, QWidget*, bool)));
	QObject::disconnect(
			transform_widget, SIGNAL(end_datachange(QWidget*, iseg::EndUndoAction)),
			this, SLOT(handle_end_datachange(QWidget*, iseg::EndUndoAction)));
	transform_widget->CancelPushButtonClicked();
	QObject::connect(
			transform_widget,
			SIGNAL(begin_datachange(iseg::DataSelection&, QWidget*, bool)), this,
			SLOT(handle_begin_datachange(iseg::DataSelection&, QWidget*, bool)));
	QObject::connect(transform_widget,
			SIGNAL(end_datachange(QWidget*, iseg::EndUndoAction)), this,
			SLOT(handle_end_datachange(QWidget*, iseg::EndUndoAction)));

	// Signal changed data
	bool bmp, work, tissues;
	transform_widget->GetDataSelection(bmp, work, tissues);
	if (bmp)
	{
		emit bmp_changed();
	}
	if (work)
	{
		emit work_changed();
	}
	if (tissues)
	{
		emit tissues_changed();
	}
}

void MainWindow::handle_begin_dataexport(iseg::DataSelection& dataSelection,
		QWidget* sender)
{
	// Handle pending transforms
	if (methodTab->currentWidget() == transform_widget &&
			(dataSelection.bmp || dataSelection.work || dataSelection.tissues))
	{
		cancel_transform_helper();
	}

	// Handle pending tissue hierarchy modifications
	if (dataSelection.tissueHierarchy)
	{
		tissueHierarchyWidget->handle_changed_hierarchy();
	}
}

void MainWindow::handle_end_dataexport(QWidget* sender) {}

void MainWindow::execute_savecolorlookup()
{
	if (!handler3D->GetColorLookupTable())
	{
		QMessageBox::warning(this, "iSeg", "No color lookup table to export\n", QMessageBox::Ok | QMessageBox::Default);
		return;
	}

	QString savefilename = QFileDialog::getSaveFileName(QString::null, "iSEG Color Lookup Table (*.lut)", this);

	if (!savefilename.endsWith(QString(".lut")))
		savefilename.append(".lut");

	XdmfImageWriter writer(savefilename.toStdString().c_str());
	writer.SetCompression(handler3D->GetCompression());
	if (!writer.WriteColorLookup(handler3D->GetColorLookupTable().get(), true))
	{
		QMessageBox::warning(this, "iSeg",
				"ERROR: occurred while exporting color lookup table\n", QMessageBox::Ok | QMessageBox::Default);
	}
}

void MainWindow::execute_voting_replace_labels()
{
	auto sel = handler3D->tissue_selection();
	if (sel.size() == 1 && !handler3D->tissue_locks().at(sel.at(0)))
	{
		tissues_size_t FG = sel.front();
		std::array<unsigned int, 3> radius = {1, 1, 1};

		iseg::DataSelection dataSelection;
		dataSelection.allSlices = true;
		dataSelection.tissues = true;
		emit begin_datachange(dataSelection, this);

		auto remaining_voxels = VotingReplaceLabel(handler3D, FG, 0, radius, 1, 10);
		if (remaining_voxels != 0)
		{
			remaining_voxels = VotingReplaceLabel(handler3D, FG, 0, radius, 0, 1);
		}

		if (remaining_voxels != 0)
		{
			ISEG_INFO("Remaining voxels after relabeling: " << remaining_voxels);
		}

		emit end_datachange(this, iseg::EndUndo);
	}
	else
	{
		QMessageBox::warning(this, "iSeg", "Please select only one non-locked tissue\n", QMessageBox::Ok | QMessageBox::Default);
	}
}

void MainWindow::execute_target_connected_components()
{
	ProgressDialog progress("Connected component analysis", this);

	iseg::DataSelection dataSelection;
	dataSelection.allSlices = true;
	dataSelection.work = true;
	emit begin_datachange(dataSelection, this);

	bool ok = handler3D->compute_target_connectivity(&progress);

	emit end_datachange(this, ok ? iseg::EndUndo : iseg::AbortUndo);
}

void MainWindow::execute_split_tissue()
{
	auto sel = handler3D->tissue_selection();
	if (sel.size() == 1 && !handler3D->tissue_locks().at(sel.at(0)))
	{
		ProgressDialog progress("Connected component analysis", this);

		iseg::DataSelection dataSelection;
		dataSelection.allSlices = true;
		dataSelection.tissues = true;
		emit begin_datachange(dataSelection, this);

		bool ok = handler3D->compute_split_tissues(sel.front(), &progress);

		emit end_datachange(this, ok ? iseg::EndUndo : iseg::AbortUndo);

		// update tree view after adding new tissues
		tissueTreeWidget->update_tree_widget();
		tissueTreeWidget->update_tissue_icons();
		tissueTreeWidget->update_folder_icons();
	}
	else
	{
		QMessageBox::warning(this, "iSeg", "Please select only one non-locked tissue\n", QMessageBox::Ok | QMessageBox::Default);
	}
}<|MERGE_RESOLUTION|>--- conflicted
+++ resolved
@@ -3112,11 +3112,9 @@
 	fwrite(&flag, 1, sizeof(bool), fp);
 	for (unsigned short i = 0; i < 16; i++)
 	{
-<<<<<<< HEAD
-		flag = (i < showtab_action.size()) ? showtab_action[i]->isChecked() : true;
-=======
-		flag = (showtab_action[i]) ? showtab_action[i]->isOn() : true;
->>>>>>> 6f8f424e
+		flag = true;
+		if (i < showtab_action.size() && showtab_action[i])
+			flag = showtab_action[i]->isOn();
 		fwrite(&flag, 1, sizeof(bool), fp);
 	}
 	fp = TissueInfos::SaveTissues(fp, saveProjVersion);
