/*
 * Copyright (c) 2018 The Foundation for Research on Information Technologies in Society (IT'IS).
 * 
 * This file is part of iSEG
 * (see https://github.com/ITISFoundation/osparc-iseg).
 * 
 * This software is released under the MIT License.
 *  https://opensource.org/licenses/MIT
 */
#include "Precompiled.h"

#define cimg_display 0
#include "CImg.h"
#include "LoaderWidgets.h"
#include "XdmfImageReader.h"

#include "Data/Point.h"
#include "Data/ScopedTimer.h"

#include "Core/ColorLookupTable.h"
#include "Core/ImageReader.h"

#include <vtkKdTree.h>
#include <vtkPoints.h>
#include <vtkSmartPointer.h>
#include <vtkStaticPointLocator.h>
#include <vtkUnstructuredGrid.h>

#include <q3hbox.h>
#include <q3vbox.h>
#include <qbuttongroup.h>
#include <qfiledialog.h>
#include <qgridLayout.h>
#include <qgroupbox.h>
#include <qlabel.h>
#include <qlayout.h>
#include <qmessagebox.h>
#include <qpushbutton.h>
#include <qradiobutton.h>
#include <qstring.h>

#include <QMouseEvent>
#include <QPainter>

#include <boost/algorithm/string.hpp>
#include <boost/dll.hpp>
#include <boost/filesystem.hpp>

namespace iseg {

namespace algo = boost::algorithm;
namespace fs = boost::filesystem;

LoaderDicom::LoaderDicom(SlicesHandler* hand3D, QStringList* lname,
		bool breload, QWidget* parent, const char* name,
		Qt::WindowFlags wFlags)
		: QDialog(parent, name, TRUE, wFlags), handler3D(hand3D), reload(breload),
			lnames(lname)
{
	vbox1 = new Q3VBox(this);
	hbox1 = new Q3HBox(vbox1);
	cb_subsect = new QCheckBox(QString("Subsection "), hbox1);
	cb_subsect->setChecked(false);
	cb_subsect->show();
	hbox2 = new Q3HBox(hbox1);

	vbox2 = new Q3VBox(hbox2);
	vbox3 = new Q3VBox(hbox2);
	xoffs = new QLabel(QString("x-Offset: "), vbox2);
	xoffset = new QSpinBox(0, 2000, 1, vbox3);
	xoffset->setValue(0);
	xoffset->show();
	yoffs = new QLabel(QString("y-Offset: "), vbox2);
	yoffset = new QSpinBox(0, 2000, 1, vbox3);
	yoffset->show();
	xoffset->setValue(0);
	vbox2->show();
	vbox3->show();

	vbox4 = new Q3VBox(hbox2);
	vbox5 = new Q3VBox(hbox2);
	xl = new QLabel(QString("x-Length: "), vbox4);
	xlength = new QSpinBox(0, 2000, 1, vbox5);
	xlength->show();
	xlength->setValue(512);
	yl = new QLabel(QString("y-Length: "), vbox4);
	ylength = new QSpinBox(0, 2000, 1, vbox5);
	ylength->show();
	ylength->setValue(512);
	vbox4->show();
	vbox5->show();

	hbox2->show();
	hbox1->show();

	hbox3 = new Q3HBox(vbox1);
	cb_ct = new QCheckBox(QString("CT weight "), hbox3);
	cb_ct->setChecked(false);
	cb_ct->show();
	vbox6 = new Q3VBox(hbox3);
	hbox4 = new Q3HBox(vbox6);
	bg_weight = new QButtonGroup(this);
	//	bg_weight->hide();
	rb_bone = new QRadioButton(QString("Bone"), hbox4);
	rb_muscle = new QRadioButton(QString("Muscle"), hbox4);
	bg_weight->insert(rb_bone);
	bg_weight->insert(rb_muscle);
	rb_muscle->setChecked(TRUE);
	rb_muscle->show();
	rb_bone->show();
	hbox4->show();
	cb_crop = new QCheckBox(QString("crop "), vbox6);
	cb_crop->setChecked(true);
	cb_crop->show();
	vbox6->show();
	hbox3->show();
	//	hbox3->hide();

	if (!lnames->empty())
	{
		std::vector<const char*> vnames;
		for (auto it = lnames->begin(); it != lnames->end(); it++)
		{
			vnames.push_back((*it).ascii());
		}
		dicomseriesnr.clear();
		handler3D->GetDICOMseriesnr(&vnames, &dicomseriesnr, &dicomseriesnrlist);
		if (dicomseriesnr.size() > 1)
		{
			hbox6 = new Q3HBox(vbox1);

			lb_title = new QLabel(QString("Series-Nr.: "), hbox6);
			seriesnrselection = new QComboBox(hbox6);
			for (unsigned i = 0; i < (unsigned)dicomseriesnr.size(); i++)
			{
				QString str;
				seriesnrselection->insertItem(
						str = str.setNum((int)dicomseriesnr.at(i)));
			}
			seriesnrselection->setCurrentItem(0);
			hbox6->show();
		}
	}

	hbox5 = new Q3HBox(vbox1);
	loadFile = new QPushButton("Open", hbox5);
	cancelBut = new QPushButton("Cancel", hbox5);
	hbox5->show();
	vbox1->show();

	/*	vbox1->setSizePolicy(QSizePolicy(QSizePolicy::Fixed,QSizePolicy::Fixed));
	vbox2->setSizePolicy(QSizePolicy(QSizePolicy::Fixed,QSizePolicy::Fixed));
	hbox1->setSizePolicy(QSizePolicy(QSizePolicy::Fixed,QSizePolicy::Fixed));
	hbox2->setSizePolicy(QSizePolicy(QSizePolicy::Fixed,QSizePolicy::Fixed));
	hbox3->setSizePolicy(QSizePolicy(QSizePolicy::Fixed,QSizePolicy::Fixed));
	hbox4->setSizePolicy(QSizePolicy(QSizePolicy::Fixed,QSizePolicy::Fixed));
	hbox5->setSizePolicy(QSizePolicy(QSizePolicy::Fixed,QSizePolicy::Fixed));*/
	setSizePolicy(QSizePolicy(QSizePolicy::Fixed, QSizePolicy::Fixed));
	vbox1->setFixedSize(vbox1->sizeHint());

	subsect_toggled();
	ct_toggled();

	QObject::connect(loadFile, SIGNAL(clicked()), this, SLOT(load_pushed()));
	QObject::connect(cancelBut, SIGNAL(clicked()), this, SLOT(close()));
	QObject::connect(cb_subsect, SIGNAL(clicked()), this,
			SLOT(subsect_toggled()));
	QObject::connect(cb_ct, SIGNAL(clicked()), this, SLOT(ct_toggled()));

	return;
}

LoaderDicom::~LoaderDicom()
{
	delete vbox1;
	delete bg_weight;
}

void LoaderDicom::subsect_toggled()
{
	if (cb_subsect->isChecked())
	{
		hbox2->show();
	}
	else
	{
		hbox2->hide();
	}

	return;
}

void LoaderDicom::ct_toggled()
{
	if (cb_ct->isChecked())
	{
		vbox6->show();
	}
	else
	{
		vbox6->hide();
	}
}

void LoaderDicom::load_pushed()
{
	if (!lnames->empty())
	{
		std::vector<const char*> vnames;
		unsigned pos = 0;

		if (dicomseriesnr.size() > 1)
		{
			for (auto it = lnames->begin(); it != lnames->end(); it++)
			{
				if (dicomseriesnrlist[pos] == dicomseriesnr[seriesnrselection->currentItem()])
				{
					vnames.push_back((*it).ascii());
				}
				pos++;
			}
		}
		else
		{
			for (auto it = lnames->begin(); it != lnames->end(); it++)
				vnames.push_back((*it).ascii());
		}

		if (cb_subsect->isChecked())
		{
			Point p;
			p.px = xoffset->value();
			p.py = yoffset->value();
			if (reload)
				handler3D->ReloadDICOM(vnames, p);
			else
				handler3D->LoadDICOM(vnames, p, xlength->value(),
						ylength->value());
		}
		else
		{
			if (reload)
				handler3D->ReloadDICOM(vnames);
			else
				handler3D->LoadDICOM(vnames);
		}

		if (cb_ct->isChecked())
		{
			Pair p;
			if (rb_muscle->isChecked())
			{
				//				handler3D->get_range(&p);
				p.high = 1190;
				p.low = 890;
			}
			else if (rb_bone->isChecked())
			{
				handler3D->get_range(&p);
				//				p.high=;
				//				p.low=;
			}
			handler3D->scale_colors(p);
			if (cb_crop->isChecked())
			{
				handler3D->crop_colors();
			}
			handler3D->work2bmpall();
		}

		close();
		return;
	}
	else
	{
		close();
		return;
	}
}

LoaderRaw::LoaderRaw(SlicesHandler* hand3D, QWidget* parent, const char* name,
		Qt::WindowFlags wFlags)
		: QDialog(parent, name, TRUE, wFlags), handler3D(hand3D)
{
	vbox1 = new Q3VBox(this);
	hbox1 = new Q3HBox(vbox1);
	fileName = new QLabel(QString("File Name: "), hbox1);
	nameEdit = new QLineEdit(hbox1);
	nameEdit->show();
	selectFile = new QPushButton("Select", hbox1);
	selectFile->show();
	hbox1->show();
	hbox6 = new Q3HBox(vbox1);
	xl1 = new QLabel(QString("Total x-Length: "), hbox6);
	xlength1 = new QSpinBox(0, 9999, 1, hbox6);
	xlength1->show();
	xlength1->setValue(512);
	yl1 = new QLabel(QString("Total y-Length: "), hbox6);
	ylength1 = new QSpinBox(0, 9999, 1, hbox6);
	ylength1->show();
	ylength1->setValue(512);
	/*	nrslice = new QLabel(QString("Slice Nr.: "),hbox6);
	slicenrbox=new QSpinBox(0,200,1,hbox6);
	slicenrbox->show();
	slicenrbox->setValue(0);*/
	hbox6->show();
	hbox8 = new Q3HBox(vbox1);
	nrslice = new QLabel(QString("Start Nr.: "), hbox8);
	slicenrbox = new QSpinBox(0, 9999, 1, hbox8);
	slicenrbox->show();
	slicenrbox->setValue(0);
	lb_nrslices = new QLabel("#Slices: ", hbox8);
	sb_nrslices = new QSpinBox(1, 9999, 1, hbox8);
	sb_nrslices->show();
	sb_nrslices->setValue(10);
	hbox8->show();
	hbox2 = new Q3HBox(vbox1);
	subsect = new QCheckBox(QString("Subsection "), hbox2);
	subsect->setChecked(false);
	subsect->show();
	vbox2 = new Q3VBox(hbox2);
	hbox3 = new Q3HBox(vbox2);
	xoffs = new QLabel(QString("x-Offset: "), hbox3);
	xoffset = new QSpinBox(0, 2000, 1, hbox3);
	xoffset->setValue(0);
	xoffset->show();
	yoffs = new QLabel(QString("y-Offset: "), hbox3);
	yoffset = new QSpinBox(0, 2000, 1, hbox3);
	yoffset->show();
	xoffset->setValue(0);
	hbox3->show();
	hbox4 = new Q3HBox(vbox2);
	xl = new QLabel(QString("x-Length: "), hbox4);
	xlength = new QSpinBox(0, 2000, 1, hbox4);
	xlength->show();
	xlength->setValue(256);
	yl = new QLabel(QString("y-Length: "), hbox4);
	ylength = new QSpinBox(0, 2000, 1, hbox4);
	ylength->show();
	ylength->setValue(256);
	hbox4->show();
	vbox2->show();
	hbox2->show();
	hbox7 = new Q3HBox(vbox1);
	bitselect = new QButtonGroup(this);
	//	bitselect->hide();
	/*	bit8=new QRadioButton(QString("8-bit"),bitselect);
	bit16=new QRadioButton(QString("16-bit"),bitselect);*/
	bit8 = new QRadioButton(QString("8-bit"), hbox7);
	bit16 = new QRadioButton(QString("16-bit"), hbox7);
	bitselect->insert(bit8);
	bitselect->insert(bit16);
	bit16->show();
	bit8->setChecked(TRUE);
	bit8->show();
	hbox7->show();
	/*	bitselect->insert(bit8);
	bitselect->insert(bit16);*/

	hbox5 = new Q3HBox(vbox1);
	loadFile = new QPushButton("Open", hbox5);
	cancelBut = new QPushButton("Cancel", hbox5);
	hbox5->show();

	/*	vbox1->setSizePolicy(QSizePolicy(QSizePolicy::Fixed,QSizePolicy::Fixed));
	vbox2->setSizePolicy(QSizePolicy(QSizePolicy::Fixed,QSizePolicy::Fixed));
	hbox1->setSizePolicy(QSizePolicy(QSizePolicy::Fixed,QSizePolicy::Fixed));
	hbox2->setSizePolicy(QSizePolicy(QSizePolicy::Fixed,QSizePolicy::Fixed));
	hbox3->setSizePolicy(QSizePolicy(QSizePolicy::Fixed,QSizePolicy::Fixed));
	hbox4->setSizePolicy(QSizePolicy(QSizePolicy::Fixed,QSizePolicy::Fixed));
	hbox5->setSizePolicy(QSizePolicy(QSizePolicy::Fixed,QSizePolicy::Fixed));*/
	vbox1->show();
	setSizePolicy(QSizePolicy(QSizePolicy::Fixed, QSizePolicy::Fixed));

	vbox1->setFixedSize(vbox1->sizeHint());

	QObject::connect(selectFile, SIGNAL(clicked()), this,
			SLOT(select_pushed()));
	QObject::connect(loadFile, SIGNAL(clicked()), this, SLOT(load_pushed()));
	QObject::connect(cancelBut, SIGNAL(clicked()), this, SLOT(close()));
	//	QObject::connect(subsect,SIGNAL(toggled(bool on)),this,SLOT(subsect_toggled(bool on)));
	QObject::connect(subsect, SIGNAL(clicked()), this, SLOT(subsect_toggled()));
	//	QObject::connect(subsect,SIGNAL(toggled(bool on)),vbox2,SLOT(setShown(bool on)));

	subsect_toggled();

	return;
}

LoaderRaw::~LoaderRaw()
{
	delete vbox1;
	delete bitselect;
}

QString LoaderRaw::GetFileName() const { return nameEdit->text(); }

std::array<unsigned int, 2> LoaderRaw::getDimensions() const
{
	return {
			static_cast<unsigned>(xlength1->value()),
			static_cast<unsigned>(ylength1->value())};
}

std::array<unsigned int, 3> LoaderRaw::getSubregionStart() const
{
	return {
			static_cast<unsigned>(xoffset->value()),
			static_cast<unsigned>(yoffset->value()),
			static_cast<unsigned>(slicenrbox->value())};
}

std::array<unsigned int, 3> LoaderRaw::getSubregionSize() const
{
	return {
			static_cast<unsigned>(subsect->isChecked() ? xlength->value() : xlength1->value()),
			static_cast<unsigned>(subsect->isChecked() ? ylength->value() : ylength1->value()),
			static_cast<unsigned>(sb_nrslices->value())};
}

int LoaderRaw::getBits() const
{
	return (bit8->isChecked() ? 8 : 16);
}

void LoaderRaw::subsect_toggled()
{
	bool isset = subsect->isChecked();
	;
	if (isset)
	{
		vbox2->show();
		//		nameEdit->setText(QString("ABC"));
	}
	else
	{
		vbox2->hide();
		//		nameEdit->setText(QString("DEF"));
	}

	//	vbox1->setFixedSize(vbox1->sizeHint());

	return;
}

void LoaderRaw::load_pushed()
{
	unsigned bitdepth;
	if (bit8->isChecked())
		bitdepth = 8;
	else
		bitdepth = 16;
	if (!(nameEdit->text()).isEmpty())
	{
<<<<<<< HEAD
		if (subsect->isChecked())
=======
		if (skip_reading)
		{
			// do nothing
		}
		else if (subsect->isOn())
>>>>>>> e57a646a
		{
			Point p;
			p.px = xoffset->value();
			p.py = yoffset->value();
			handler3D->ReadRaw(
					nameEdit->text().ascii(), (unsigned short)xlength1->value(),
					(unsigned short)ylength1->value(), (unsigned)bitdepth,
					(unsigned short)slicenrbox->value(),
					(unsigned short)sb_nrslices->value(), p,
					(unsigned short)xlength->value(),
					(unsigned short)ylength->value());
		}
		else
		{
			handler3D->ReadRaw(
					nameEdit->text().ascii(), (unsigned short)xlength1->value(),
					(unsigned short)ylength1->value(), (unsigned)bitdepth,
					(unsigned short)slicenrbox->value(),
					(unsigned short)sb_nrslices->value());
		}
		close();
		return;
	}
	else
	{
		return;
	}
}

void LoaderRaw::select_pushed()
{
	QString loadfilename = QFileDialog::getOpenFileName(QString::null, QString::null, this);
	nameEdit->setText(loadfilename);
	return;
}

SaverImg::SaverImg(SlicesHandler* hand3D, QWidget* parent, const char* name,
		Qt::WindowFlags wFlags)
		: QDialog(parent, name, TRUE, wFlags)
{
	handler3D = hand3D;

	vbox1 = new Q3VBox(this);
	vbox1->setMargin(5);
	hbox1 = new Q3HBox(vbox1);

	// File format
	hbox2 = new Q3HBox(hbox1);
	hbox2->setMargin(5);
	hbox2->setFrameStyle(QFrame::StyledPanel | QFrame::Plain);
	hbox2->setLineWidth(1);
	vbox2 = new Q3VBox(hbox2);
	typebmp = new QRadioButton(QString(".bmp"), vbox2);
	typeraw = new QRadioButton(QString(".raw"), vbox2);
	typevti = new QRadioButton(QString(".vti"), vbox2);

	vbox3 = new Q3VBox(hbox2);
	typevtk = new QRadioButton(QString(".vtk"), vbox3);
	typemat = new QRadioButton(QString(".mat"), vbox3);
	typenii = new QRadioButton(QString(".nii"), vbox3);

	typeselect = new QButtonGroup(this);
	typeselect->insert(typebmp);
	typeselect->insert(typeraw);
	typeselect->insert(typevti);
	typeselect->insert(typevtk);
	typeselect->insert(typemat);
	typeselect->insert(typenii);
	typeraw->setChecked(TRUE);

	// Data selection
	vbox4 = new Q3VBox(hbox1);
	vbox4->setMargin(5);
	vbox4->setFrameStyle(QFrame::StyledPanel | QFrame::Plain);
	vbox4->setLineWidth(1);
	pictbmp = new QRadioButton(QString("Source"), vbox4);
	pictwork = new QRadioButton(QString("Target"), vbox4);
	picttissue = new QRadioButton(QString("Tissues"), vbox4);

	pictselect = new QButtonGroup(this);
	pictselect->insert(pictwork);
	pictselect->insert(pictbmp);
	pictselect->insert(picttissue);
	picttissue->setChecked(TRUE);

	// Image range
	vbox5 = new Q3VBox(hbox1);
	vbox5->setMargin(5);
	vbox5->setFrameStyle(QFrame::StyledPanel | QFrame::Plain);
	vbox5->setLineWidth(1);
	single1 = new QRadioButton(QString("Single Img"), vbox5);
	all1 = new QRadioButton(QString("All Imgs"), vbox5);

	singleimg = new QButtonGroup(this);
	singleimg->insert(all1);
	singleimg->insert(single1);
	all1->setChecked(TRUE);

	// Output file
	hbox3 = new Q3HBox(vbox1);
	fileName = new QLabel(QString("File Name: "), hbox3);
	nameEdit = new QLineEdit(hbox3);
	selectFile = new QPushButton("Select", hbox3);

	// Save/cancel buttons
	hbox4 = new Q3HBox(vbox1);
	saveFile = new QPushButton("Save", hbox4);
	cancelBut = new QPushButton("Cancel", hbox4);

	setSizePolicy(QSizePolicy(QSizePolicy::Fixed, QSizePolicy::Fixed));

	vbox1->setFixedSize(vbox1->sizeHint());

	type_changed(0);

	QObject::connect(selectFile, SIGNAL(clicked()), this,
			SLOT(select_pushed()));
	QObject::connect(saveFile, SIGNAL(clicked()), this, SLOT(save_pushed()));
	QObject::connect(cancelBut, SIGNAL(clicked()), this, SLOT(close()));
	QObject::connect(typeselect, SIGNAL(buttonClicked(int)), this,
			SLOT(type_changed(int)));

	return;
}

SaverImg::~SaverImg()
{
	delete vbox1;
	delete typeselect;
	delete pictselect;
	delete singleimg;
}

void SaverImg::type_changed(int)
{
	if (typevti->isChecked() || typevtk->isChecked() || typemat->isChecked() ||
			typenii->isChecked())
	{
		all1->setChecked(TRUE);
		vbox5->setEnabled(false);
	}
	else
	{
		vbox5->setEnabled(true);
	}
}

void SaverImg::save_pushed()
{
	bool res = true;
	if (!(nameEdit->text()).isEmpty())
	{
		boost::filesystem::path file_path(nameEdit->text().ascii());

		if (typebmp->isChecked())
		{
			if (pictbmp->isChecked())
			{
				if (all1->isChecked())
				{
					res = handler3D->SaveBmpBitmap(nameEdit->text().ascii());
				}
				else
				{
					QString s = nameEdit->text();
					if (s.length() > 4 && !s.endsWith(QString(".bmp")))
						s.append(".bmp");
					res = (handler3D->get_activebmphandler()->SaveDIBitmap(
										 s.ascii()) == 0);
				}
			}
			else if (pictwork->isChecked())
			{
				if (all1->isChecked())
				{
					res = handler3D->SaveWorkBitmap(nameEdit->text().ascii());
				}
				else
				{
					QString s = nameEdit->text();
					if (s.length() > 4 && !s.endsWith(QString(".bmp")))
						s.append(".bmp");

					res = (handler3D->get_activebmphandler()->SaveWorkBitmap(
										 s.ascii()) == 0);
				}
			}
			else if (picttissue->isChecked())
			{
				if (all1->isChecked())
				{
					res = handler3D->SaveTissueBitmap(nameEdit->text().ascii());
				}
				else
				{
					QString s = nameEdit->text();
					if (s.length() > 4 && !s.endsWith(QString(".bmp")))
						s.append(".bmp");

					res = (handler3D->get_activebmphandler()->SaveTissueBitmap(
										 handler3D->active_tissuelayer(),
										 s.ascii()) == 0);
				}
			}
		}
		else if (typevtk->isChecked() || typevti->isChecked() || typenii->isChecked())
		{
			if (!file_path.has_extension())
			{
				file_path.append(typevtk->isChecked()
														 ? ".vtk"
														 : (typevti->isChecked() ? ".vti" : ".nii"));
			}

			bool binary = true;
			if (pictbmp->isChecked())
			{
				res = handler3D->export_bmp(file_path.string().c_str(), binary);
			}
			else if (picttissue->isChecked())
			{
				res = handler3D->export_tissue(file_path.string().c_str(),
						binary);
			}
			else if (pictwork->isChecked())
			{
				res =
						handler3D->export_work(file_path.string().c_str(), binary);
			}
		}
		else if (typemat->isChecked())
		{
			if (pictbmp->isChecked())
			{
				QString s = nameEdit->text();
				if (s.length() > 4 && !s.endsWith(QString(".mat")))
					s.append(".mat");
				res = handler3D->print_bmpmat(s.ascii());
			}
			else if (pictwork->isChecked())
			{
				QString s = nameEdit->text();
				if (s.length() > 4 && !s.endsWith(QString(".mat")))
					s.append(".mat");
				res = handler3D->print_workmat(s.ascii());
			}
			else if (picttissue->isChecked())
			{
				QString s = nameEdit->text();
				if (s.length() > 4 && !s.endsWith(QString(".mat")))
					s.append(".mat");
				res = handler3D->print_tissuemat(s.ascii());
			}
		}
		else if (typeraw->isChecked())
		{
			if (pictbmp->isChecked())
			{
				if (all1->isChecked())
				{
					res =
							(handler3D->SaveBmpRaw(nameEdit->text().ascii()) == 0);
				}
				else
				{
					res = (handler3D->get_activebmphandler()->SaveBmpRaw(
										 nameEdit->text().ascii()) == 0);
				}
			}
			else if (pictwork->isChecked())
			{
				if (all1->isChecked())
				{
					res =
							(handler3D->SaveWorkRaw(nameEdit->text().ascii()) == 0);
				}
				else
				{
					res = (handler3D->get_activebmphandler()->SaveWorkRaw(
										 nameEdit->text().ascii()) == 0);
				}
			}
			else if (picttissue->isChecked())
			{
				if (all1->isChecked())
				{
					res = (handler3D->SaveTissueRaw(nameEdit->text().ascii()) ==
								 0);
				}
				else
				{
					res = (handler3D->get_activebmphandler()->SaveTissueRaw(
										 handler3D->active_tissuelayer(),
										 nameEdit->text().ascii()) == 0);
				}
			}
		}
		close();

		if (!res)
		{
			QMessageBox::warning(this, "iSeg",
					"Error: Could not export file\n" +
							nameEdit->text() + "\n",
					QMessageBox::Ok | QMessageBox::Default);
		}
		return;
	}
	else
	{
		return;
	}
}

void SaverImg::select_pushed()
{
	QString savefilename =
			QFileDialog::getSaveFileName(QString::null, QString::null,
					this); //, filename);
	nameEdit->setText(savefilename);
	return;
}

ReloaderRaw::ReloaderRaw(SlicesHandler* hand3D, QWidget* parent,
		const char* name, Qt::WindowFlags wFlags)
		: QDialog(parent, name, TRUE, wFlags)
{
	handler3D = hand3D;

	vbox1 = new Q3VBox(this);
	hbox1 = new Q3HBox(vbox1);
	fileName = new QLabel(QString("File Name: "), hbox1);
	nameEdit = new QLineEdit(hbox1);
	nameEdit->show();
	selectFile = new QPushButton("Select", hbox1);
	selectFile->show();
	hbox1->show();
	hbox2 = new Q3HBox(vbox1);
	bitselect = new QButtonGroup(this);
	//	bitselect->hide();
	bit8 = new QRadioButton(QString("8-bit"), hbox2);
	bit16 = new QRadioButton(QString("16-bit"), hbox2);
	bitselect->insert(bit8);
	bitselect->insert(bit16);
	bit16->show();
	bit8->setChecked(TRUE);
	bit8->show();
	nrslice = new QLabel(QString("Slice Nr.: "), hbox2);
	slicenrbox = new QSpinBox(0, 200, 1, hbox2);
	slicenrbox->show();
	slicenrbox->setValue(0);
	hbox2->show();
	hbox5 = new Q3HBox(vbox1);
	subsect = new QCheckBox(QString("Subsection "), hbox5);
	subsect->setChecked(false);
	subsect->show();
	vbox2 = new Q3VBox(hbox5);
	hbox4 = new Q3HBox(vbox2);
	xl1 = new QLabel(QString("Total x-Length: "), hbox4);
	xlength1 = new QSpinBox(0, 2000, 1, hbox4);
	xlength1->show();
	xlength1->setValue(512);
	yl1 = new QLabel(QString("Total  y-Length: "), hbox4);
	ylength1 = new QSpinBox(0, 2000, 1, hbox4);
	ylength1->show();
	ylength1->setValue(512);
	hbox4->show();
	hbox3 = new Q3HBox(vbox2);
	xoffs = new QLabel(QString("x-Offset: "), hbox3);
	xoffset = new QSpinBox(0, 2000, 1, hbox3);
	xoffset->setValue(0);
	xoffset->show();
	yoffs = new QLabel(QString("y-Offset: "), hbox3);
	yoffset = new QSpinBox(0, 2000, 1, hbox3);
	yoffset->show();
	xoffset->setValue(0);
	hbox3->show();
	vbox2->show();
	hbox5->show();

	/*	bitselect->insert(bit8);
	bitselect->insert(bit16);*/

	/*	hbox7=new QHBox(vbox1);
	lb_startnr = new QLabel(QString("Start Nr.: "),hbox7);
	sb_startnr=new QSpinBox(0,2000,1,hbox7);
	sb_startnr->setValue(0);
	sb_startnr->show();
	hbox7->show();*/

	hbox6 = new Q3HBox(vbox1);
	loadFile = new QPushButton("Open", hbox6);
	cancelBut = new QPushButton("Cancel", hbox6);
	hbox6->show();

	/*	vbox1->setSizePolicy(QSizePolicy(QSizePolicy::Fixed,QSizePolicy::Fixed));
	vbox2->setSizePolicy(QSizePolicy(QSizePolicy::Fixed,QSizePolicy::Fixed));
	hbox1->setSizePolicy(QSizePolicy(QSizePolicy::Fixed,QSizePolicy::Fixed));
	hbox2->setSizePolicy(QSizePolicy(QSizePolicy::Fixed,QSizePolicy::Fixed));
	hbox3->setSizePolicy(QSizePolicy(QSizePolicy::Fixed,QSizePolicy::Fixed));
	hbox4->setSizePolicy(QSizePolicy(QSizePolicy::Fixed,QSizePolicy::Fixed));
	hbox5->setSizePolicy(QSizePolicy(QSizePolicy::Fixed,QSizePolicy::Fixed));*/
	vbox1->show();
	setSizePolicy(QSizePolicy(QSizePolicy::Fixed, QSizePolicy::Fixed));

	vbox1->setFixedSize(vbox1->sizeHint());

	subsect_toggled();

	QObject::connect(selectFile, SIGNAL(clicked()), this,
			SLOT(select_pushed()));
	QObject::connect(loadFile, SIGNAL(clicked()), this, SLOT(load_pushed()));
	QObject::connect(cancelBut, SIGNAL(clicked()), this, SLOT(close()));
	QObject::connect(subsect, SIGNAL(clicked()), this, SLOT(subsect_toggled()));

	return;
}

ReloaderRaw::~ReloaderRaw()
{
	delete vbox1;
	delete bitselect;
}

void ReloaderRaw::subsect_toggled()
{
	bool isset = subsect->isChecked();
	;
	if (isset)
	{
		vbox2->show();
		//		nameEdit->setText(QString("ABC"));
	}
	else
	{
		vbox2->hide();
		//		nameEdit->setText(QString("DEF"));
	}

	//	vbox1->setFixedSize(vbox1->sizeHint());

	return;
}

void ReloaderRaw::load_pushed()
{
	unsigned bitdepth;
	if (bit8->isChecked())
		bitdepth = 8;
	else
		bitdepth = 16;

	if (!(nameEdit->text()).isEmpty())
	{
		if (subsect->isChecked())
		{
			Point p;
			p.px = xoffset->value();
			p.py = yoffset->value();
			handler3D->ReloadRaw(nameEdit->text().ascii(), xlength1->value(),
					ylength1->value(), bitdepth,
					slicenrbox->value(), p);
		}
		else
		{
			handler3D->ReloadRaw(nameEdit->text().ascii(), bitdepth,
					slicenrbox->value());
		}
		close();
		return;
	}
	else
	{
		return;
	}
}

void ReloaderRaw::select_pushed()
{
	QString loadfilename =
			QFileDialog::getOpenFileName(QString::null, QString::null,
					this); //, filename);
	nameEdit->setText(loadfilename);
	return;
}

NewImg::NewImg(SlicesHandler* hand3D, QWidget* parent, const char* name,
		Qt::WindowFlags wFlags)
		: QDialog(parent, name, TRUE, wFlags)
{
	handler3D = hand3D;

	vbox1 = new Q3VBox(this);
	hbox2 = new Q3HBox(vbox1);
	xl = new QLabel(QString("Total x-Length: "), hbox2);
	xlength = new QSpinBox(1, 2000, 1, hbox2);
	xlength->show();
	xlength->setValue(512);
	yl = new QLabel(QString("Total  y-Length: "), hbox2);
	ylength = new QSpinBox(1, 2000, 1, hbox2);
	ylength->show();
	ylength->setValue(512);
	hbox2->show();
	hbox1 = new Q3HBox(vbox1);
	lb_nrslices = new QLabel(QString("# Slices: "), hbox1);
	sb_nrslices = new QSpinBox(1, 2000, 1, hbox1);
	sb_nrslices->show();
	sb_nrslices->setValue(10);
	hbox1->show();
	hbox3 = new Q3HBox(vbox1);
	newFile = new QPushButton("New", hbox3);
	cancelBut = new QPushButton("Cancel", hbox3);
	hbox3->show();

	vbox1->show();
	setSizePolicy(QSizePolicy(QSizePolicy::Fixed, QSizePolicy::Fixed));

	vbox1->setFixedSize(vbox1->sizeHint());

	QObject::connect(newFile, SIGNAL(clicked()), this, SLOT(new_pushed()));
	QObject::connect(cancelBut, SIGNAL(clicked()), this, SLOT(on_close()));

	newPressed = false;

	return;
}

NewImg::~NewImg() { delete vbox1; }

bool NewImg::new_pressed() const { return newPressed; }

void NewImg::new_pushed()
{
	handler3D->UpdateColorLookupTable(nullptr);

	handler3D->newbmp((unsigned short)xlength->value(),
			(unsigned short)ylength->value(),
			(unsigned short)sb_nrslices->value());
	newPressed = true;
	close();
	return;
}

void NewImg::on_close()
{
	newPressed = false;
	close();
}

LoaderColorImages::LoaderColorImages(SlicesHandler* hand3D, eImageType typ, std::vector<const char*> filenames,
		QWidget* parent, const char* name, Qt::WindowFlags wFlags)
		: QDialog(parent, name, TRUE, wFlags), handler3D(hand3D), type(typ), m_filenames(filenames)
{
	map_to_lut = new QCheckBox(QString("Map colors to lookup table"));
	map_to_lut->setChecked(true);

	subsect = new QCheckBox(QString("Subsection"));
	subsect->setChecked(false);

	auto xoffs = new QLabel(QString("x-Offset: "));
	xoffset = new QSpinBox(0, 2000, 1, nullptr);
	xoffset->setValue(0);

	auto yoffs = new QLabel(QString("y-Offset: "));
	yoffset = new QSpinBox(0, 2000, 1, nullptr);
	xoffset->setValue(0);

	auto xl = new QLabel(QString("x-Length: "));
	xlength = new QSpinBox(0, 2000, 1, nullptr);
	xlength->setValue(256);

	auto yl = new QLabel(QString("y-Length: "));
	ylength = new QSpinBox(0, 2000, 1, nullptr);
	ylength->setValue(256);

	auto subsect_layout = new QGridLayout(2, 4);
	subsect_layout->addWidget(xoffs);
	subsect_layout->addWidget(xoffset);
	subsect_layout->addWidget(xl);
	subsect_layout->addWidget(xlength);
	subsect_layout->addWidget(yoffs);
	subsect_layout->addWidget(yoffset);
	subsect_layout->addWidget(yl);
	subsect_layout->addWidget(ylength);
	auto subsect_options = new QWidget;
	subsect_options->setLayout(subsect_layout);

	loadFile = new QPushButton("Open");
	cancelBut = new QPushButton("Cancel");
	auto button_layout = new QHBoxLayout;
	button_layout->addWidget(loadFile);
	button_layout->addWidget(cancelBut);
	auto button_row = new QWidget;
	button_row->setLayout(button_layout);

	auto top_layout = new QVBoxLayout;
	top_layout->addWidget(map_to_lut);
	top_layout->addWidget(subsect);
	top_layout->addWidget(subsect_options);
	top_layout->addWidget(button_row);
	setLayout(top_layout);
	setMinimumSize(150, 200);

	map_to_lut_toggled();

	QObject::connect(loadFile, SIGNAL(clicked()), this, SLOT(load_pushed()));
	QObject::connect(cancelBut, SIGNAL(clicked()), this, SLOT(close()));
	QObject::connect(map_to_lut, SIGNAL(clicked()), this, SLOT(map_to_lut_toggled()));
}

LoaderColorImages::~LoaderColorImages() {}

void LoaderColorImages::map_to_lut_toggled()
{
	// enable/disable
	subsect->setEnabled(!map_to_lut->isChecked());
}

void LoaderColorImages::load_pushed()
{
	if (map_to_lut->isChecked())
	{
		load_quantize();
	}
	else
	{
		load_mixer();
	}
}

void LoaderColorImages::load_quantize()
{
	QString initialDir = QString::null;

	auto lut_path = boost::dll::program_location().parent_path() / fs::path("lut");
	if (fs::exists(lut_path))
	{
		fs::directory_iterator dir_itr(lut_path);
		fs::directory_iterator end_iter;
		for (; dir_itr != end_iter; ++dir_itr)
		{
			fs::path lut_file(dir_itr->path());
			if (algo::iends_with(lut_file.string(), ".lut"))
			{
				initialDir = QString::fromStdString(lut_file.parent_path().string());
				break;
			}
		}
	}

	QString filename = QFileDialog::getOpenFileName(initialDir,
			"iSEG Color Lookup Table (*.lut *.h5)\nAll (*.*)", this);
	if (!filename.isEmpty())
	{
		XdmfImageReader reader;
		reader.SetFileName(filename.toStdString().c_str());
		std::shared_ptr<ColorLookupTable> lut;
		{
			ScopedTimer t("Load LUT");
			lut = reader.ReadColorLookup();
		}
		if (lut)
		{
			auto N = lut->NumberOfColors();

			auto points = vtkSmartPointer<vtkPoints>::New();
			points->SetDataTypeToFloat();
			points->SetNumberOfPoints(N);

			auto dataset = vtkSmartPointer<vtkUnstructuredGrid>::New();
			dataset->SetPoints(points);

			unsigned char rgb[3];
			for (size_t i = 0; i < N; ++i)
			{
				lut->GetColor(i, rgb);
				points->SetPoint(i, rgb[0], rgb[1], rgb[2]);
			}

			auto locator = vtkSmartPointer<vtkStaticPointLocator>::New();
			{
				ScopedTimer t("Build KdTree");
				locator->SetDataSet(dataset);
				locator->BuildLocator();
			}

			unsigned w, h;
			if (ImageReader::getInfo2D(m_filenames[0], w, h))
			{
				auto map_colors = [locator](unsigned char r, unsigned char g, unsigned char b) -> float {
					return static_cast<float>(locator->FindClosestPoint(r, g, b));
				};

				auto load = [&, this](float** slices) {
					ScopedTimer t("Load and map image stack");
					ImageReader::getImageStack(m_filenames, slices, w, h, map_colors);
				};

				handler3D->newbmp(w, h, static_cast<unsigned short>(m_filenames.size()), load);
				handler3D->UpdateColorLookupTable(lut);
			}
		}
		else
		{
			QMessageBox::warning(this, "iSeg",
					"ERROR: occurred while reading color lookup table\n", QMessageBox::Ok | QMessageBox::Default);
		}
	}

	close();
}

void LoaderColorImages::load_mixer()
{
	if ((type == eImageType::kBMP && bmphandler::CheckBMPDepth(m_filenames[0]) > 8) ||
			(type == eImageType::kPNG && bmphandler::CheckPNGDepth(m_filenames[0]) > 8))
	{
		ChannelMixer channelMixer(m_filenames, nullptr);
		channelMixer.move(QCursor::pos());
		if (!channelMixer.exec())
		{
			close();
			return;
		}

		int redFactor = channelMixer.GetRedFactor();
		int greenFactor = channelMixer.GetGreenFactor();
		int blueFactor = channelMixer.GetBlueFactor();
		handler3D->set_rgb_factors(redFactor, greenFactor, blueFactor);
	}
	else
	{
		handler3D->set_rgb_factors(33, 33, 33);
	}

	if (subsect->isChecked())
	{
		Point p;
		p.px = xoffset->value();
		p.py = yoffset->value();

		switch (type)
		{
		case eImageType::kPNG:
			handler3D->LoadPng(m_filenames, p, xlength->value(), ylength->value());
			break;
		case eImageType::kBMP:
			handler3D->LoadDIBitmap(m_filenames, p, xlength->value(), ylength->value());
			break;
		case eImageType::kJPG:
			handler3D->LoadDIJpg(m_filenames, p, xlength->value(), ylength->value());
			break;
		}
	}
	else
	{
		switch (type)
		{
		case eImageType::kPNG:
			handler3D->LoadPng(m_filenames);
			break;
		case eImageType::kBMP:
			handler3D->LoadDIBitmap(m_filenames);
			break;
		case eImageType::kJPG:
			handler3D->LoadDIJpg(m_filenames);
			break;
		}
	}
	close();
}

ClickableLabel::ClickableLabel(QWidget* parent, Qt::WindowFlags f)
		: QLabel(parent, f)
{
	centerX = width() / 2;
	centerY = height() / 2;
	squareWidth = 24;
	squareHeight = 24;
}

ClickableLabel::ClickableLabel(const QString& text, QWidget* parent,
		Qt::WindowFlags f)
		: QLabel(text, parent, f)
{
}

void ClickableLabel::SetSquareWidth(int width) { squareWidth = width; }

void ClickableLabel::SetSquareHeight(int height) { squareHeight = height; }

void ClickableLabel::SetCenter(QPoint newCenter)
{
	centerX = newCenter.x();
	centerY = newCenter.y();
	emit newCenterPreview(QPoint(centerX, centerY));
}

void ClickableLabel::mousePressEvent(QMouseEvent* ev)
{
	centerX = ev->pos().x();
	centerY = ev->pos().y();
	emit newCenterPreview(QPoint(centerX, centerY));
}

void ClickableLabel::paintEvent(QPaintEvent* e)
{
	QLabel::paintEvent(e);

	QPainter painter(this);

	QPen paintpen(Qt::yellow);
	paintpen.setWidth(1);
	painter.setPen(paintpen);

	QPainterPath square;
	square.addRect(centerX - squareHeight / 2, centerY - squareHeight / 2,
			squareWidth, squareHeight);
	painter.drawPath(square);
}

ChannelMixer::ChannelMixer(std::vector<const char*> filenames, QWidget* parent,
		const char* name, Qt::WindowFlags wFlags)
		: QDialog(parent, name, TRUE, wFlags), m_filenames(filenames)
{
	previewCenter.setX(0);
	previewCenter.setY(0);
	QString fileName = QString::fromUtf8(m_filenames[0]);
	if (!fileName.isEmpty())
	{
		sourceImage = QImage(fileName);
		if (sourceImage.isNull())
		{
			QMessageBox::information(this, tr("Image Viewer"),
					tr("Cannot load %1.").arg(fileName));
			return;
		}
		previewCenter.setX(sourceImage.width());
		previewCenter.setY(sourceImage.height());
	}

	redFactorPV = 30;
	greenFactorPV = 59;
	blueFactorPV = 11;

	redFactor = 30;
	greenFactor = 59;
	blueFactor = 11;

	scaleX = 400;
	scaleY = 500;

	vboxMain = new Q3VBox(this);

	hboxImageAndControl = new Q3HBox(vboxMain);

	QSize standardBoxSize;
	standardBoxSize.setWidth(scaleX);
	standardBoxSize.setHeight(scaleY);

	hboxImageSource = new Q3HBox(hboxImageAndControl);
	hboxImageSource->setFixedSize(standardBoxSize);
	hboxImageSource->show();
	imageSourceLabel = new ClickableLabel(hboxImageSource);
	imageSourceLabel->setFixedSize(standardBoxSize);
	imageSourceLabel->SetSquareWidth(25);
	imageSourceLabel->SetSquareHeight(25);
	imageSourceLabel->setAlignment(Qt::AlignCenter);

	hboxImage = new Q3HBox(hboxImageAndControl);
	hboxImage->setFixedSize(standardBoxSize);
	hboxImage->show();
	imageLabel = new QLabel(hboxImage);
	imageLabel->setFixedSize(standardBoxSize);

	hboxControl = new Q3VBox(hboxImageAndControl);

	QSize controlSize;
	controlSize.setHeight(scaleY);
	controlSize.setWidth(scaleX / 2);
	hboxControl->setFixedSize(controlSize);

	hboxChannelOptions = new Q3VBox(hboxControl);

	vboxRed = new Q3HBox(hboxChannelOptions);
	vboxGreen = new Q3HBox(hboxChannelOptions);
	vboxBlue = new Q3HBox(hboxChannelOptions);
	labelPreviewAlgorithm = new QLabel(hboxChannelOptions);
	vboxSlice = new Q3HBox(hboxChannelOptions);
	hboxButtons = new Q3HBox(hboxChannelOptions);

	labelRed = new QLabel(vboxRed);
	labelRed->setText("Red");
	labelRed->setFixedWidth(40);
	sliderRed = new QSlider(Qt::Horizontal, vboxRed);
	sliderRed->setMinValue(0);
	sliderRed->setMaxValue(100);
	sliderRed->setValue(redFactor);
	sliderRed->setFixedWidth(80);
	labelRedValue = new QLineEdit(vboxRed);
	labelRedValue->setText(QString::number(sliderRed->value()));
	labelRedValue->setFixedWidth(30);
	QLabel* labelPureRed = new QLabel(vboxRed);
	labelPureRed->setText(" Pure");
	labelPureRed->setFixedWidth(30);
	buttonRed = new QRadioButton(vboxRed);
	buttonRed->setChecked(false);

	labelGreen = new QLabel(vboxGreen);
	labelGreen->setText("Green");
	labelGreen->setFixedWidth(40);
	sliderGreen = new QSlider(Qt::Horizontal, vboxGreen);
	sliderGreen->setMinValue(0);
	sliderGreen->setMaxValue(100);
	sliderGreen->setValue(greenFactor);
	sliderGreen->setFixedWidth(80);
	labelGreenValue = new QLineEdit(vboxGreen);
	labelGreenValue->setText(QString::number(sliderGreen->value()));
	labelGreenValue->setFixedWidth(30);
	QLabel* labelPureGreen = new QLabel(vboxGreen);
	labelPureGreen->setText(" Pure");
	labelPureGreen->setFixedWidth(30);
	buttonGreen = new QRadioButton(vboxGreen);
	buttonGreen->setChecked(false);

	labelBlue = new QLabel(vboxBlue);
	labelBlue->setText("Blue");
	labelBlue->setFixedWidth(40);
	sliderBlue = new QSlider(Qt::Horizontal, vboxBlue);
	sliderBlue->setMinValue(0);
	sliderBlue->setMaxValue(100);
	sliderBlue->setValue(blueFactor);
	sliderBlue->setFixedWidth(80);
	labelBlueValue = new QLineEdit(vboxBlue);
	labelBlueValue->setText(QString::number(sliderBlue->value()));
	labelBlueValue->setFixedWidth(30);
	QLabel* labelPureBlue = new QLabel(vboxBlue);
	labelPureBlue->setText(" Pure");
	labelPureBlue->setFixedWidth(30);
	buttonBlue = new QRadioButton(vboxBlue);
	buttonBlue->setChecked(false);

	labelSliceValue = new QLabel(vboxSlice);
	labelSliceValue->setText("Slice");
	labelSliceValue->setFixedWidth(40);
	spinSlice = new QSpinBox(vboxSlice);
	spinSlice->setMinimum(0);
	spinSlice->setMaximum(filenames.size() - 1);
	spinSlice->setValue(0);
	selectedSlice = spinSlice->value();

	loadFile = new QPushButton("Open", hboxButtons);
	cancelBut = new QPushButton("Cancel", hboxButtons);

	hboxControl->show();
	hboxButtons->show();
	vboxMain->show();

	setSizePolicy(QSizePolicy(QSizePolicy::Fixed, QSizePolicy::Fixed));
	vboxMain->setFixedSize(vboxMain->sizeHint());

	QObject::connect(sliderRed, SIGNAL(valueChanged(int)), this,
			SLOT(sliderRedValueChanged(int)));
	QObject::connect(sliderGreen, SIGNAL(valueChanged(int)), this,
			SLOT(sliderGreenValueChanged(int)));
	QObject::connect(sliderBlue, SIGNAL(valueChanged(int)), this,
			SLOT(sliderBlueValueChanged(int)));

	QObject::connect(labelRedValue, SIGNAL(textEdited(QString)), this,
			SLOT(labelRedValueChanged(QString)));
	QObject::connect(labelGreenValue, SIGNAL(textEdited(QString)), this,
			SLOT(labelGreenValueChanged(QString)));
	QObject::connect(labelBlueValue, SIGNAL(textEdited(QString)), this,
			SLOT(labelBlueValueChanged(QString)));

	QObject::connect(buttonRed, SIGNAL(toggled(bool)), this,
			SLOT(buttonRedPushed(bool)));
	QObject::connect(buttonGreen, SIGNAL(toggled(bool)), this,
			SLOT(buttonGreenPushed(bool)));
	QObject::connect(buttonBlue, SIGNAL(toggled(bool)), this,
			SLOT(buttonBluePushed(bool)));

	QObject::connect(spinSlice, SIGNAL(valueChanged(int)), this,
			SLOT(sliceValueChanged(int)));

	QObject::connect(loadFile, SIGNAL(clicked()), this, SLOT(load_pushed()));
	QObject::connect(cancelBut, SIGNAL(clicked()), this, SLOT(close()));

	QObject::connect(imageSourceLabel, SIGNAL(newCenterPreview(QPoint)), this,
			SLOT(NewCenterPreview(QPoint)));

	firstTime = true;

	RefreshSourceImage();
	ChangePreview();
}

ChannelMixer::~ChannelMixer() { delete vboxMain; }

void ChannelMixer::sliderRedValueChanged(int value)
{
	redFactor = value;
	labelRedValue->setText(QString::number(value));

	ChangePreview();
}

void ChannelMixer::sliderGreenValueChanged(int value)
{
	greenFactor = value;
	labelGreenValue->setText(QString::number(value));

	ChangePreview();
}

void ChannelMixer::sliderBlueValueChanged(int value)
{
	blueFactor = value;
	labelBlueValue->setText(QString::number(value));

	ChangePreview();
}

void ChannelMixer::labelRedValueChanged(QString text)
{
	redFactor = text.toInt();
	sliderRed->setValue(redFactor);

	ChangePreview();
}

void ChannelMixer::labelGreenValueChanged(QString text)
{
	greenFactor = text.toInt();
	sliderGreen->setValue(greenFactor);

	ChangePreview();
}

void ChannelMixer::labelBlueValueChanged(QString text)
{
	blueFactor = text.toInt();
	sliderBlue->setValue(blueFactor);

	ChangePreview();
}

void ChannelMixer::buttonRedPushed(bool checked)
{
	if (checked)
	{
		sliderRed->setValue(100);
		sliderGreen->setValue(0);
		sliderBlue->setValue(0);

		buttonGreen->setChecked(false);
		buttonBlue->setChecked(false);
	}
}

void ChannelMixer::buttonGreenPushed(bool checked)
{
	if (checked)
	{
		sliderRed->setValue(0);
		sliderGreen->setValue(100);
		sliderBlue->setValue(0);

		buttonRed->setChecked(false);
		buttonBlue->setChecked(false);
	}
}
void ChannelMixer::buttonBluePushed(bool checked)
{
	if (checked)
	{
		sliderRed->setValue(0);
		sliderGreen->setValue(0);
		sliderBlue->setValue(100);

		buttonRed->setChecked(false);
		buttonGreen->setChecked(false);
	}
}

void ChannelMixer::sliceValueChanged(int value)
{
	selectedSlice = value;

	RefreshSourceImage();
}

void ChannelMixer::NewCenterPreview(QPoint newCenter)
{
	double imageWidth = sourceImage.width();
	double imageHeight = sourceImage.height();

	bool fixedInHeight = true;
	double scaledFactor = 1;
	if (imageHeight / imageWidth < scaleY / scaleX)
		fixedInHeight = false;

	int correctionX = 0;
	int correctionY = 0;
	if (fixedInHeight)
	{
		scaledFactor = imageHeight / scaleY;
		correctionX = (imageWidth - scaleX * scaledFactor) / 2;
	}
	else
	{
		scaledFactor = imageWidth / scaleX;
		correctionY = (scaleY * scaledFactor - imageHeight) / 2;
	}

	previewCenter.setX(scaledFactor * newCenter.x() + correctionX);
	previewCenter.setY(imageHeight -
										 (scaledFactor * newCenter.y() - correctionY));

	RefreshSourceImage();
	//RefreshImage();
}

void ChannelMixer::ChangePreview()
{
	if ((redFactor != 0) + (greenFactor != 0) + (blueFactor != 0) > 1)
	{
		buttonRed->setChecked(false);
		buttonGreen->setChecked(false);
		buttonBlue->setChecked(false);
	}

	int totalFactor = redFactor + greenFactor + blueFactor;
	double normalize = totalFactor / 100.0;

	if (normalize == 0)
	{
		redFactorPV = 33;
		greenFactorPV = 33;
		blueFactorPV = 33;
	}
	else
	{
		redFactorPV = redFactor / normalize;
		greenFactorPV = greenFactor / normalize;
		blueFactorPV = blueFactor / normalize;
	}

	UpdateText();
	RefreshImage();
}

void ChannelMixer::RefreshSourceImage()
{
	QString fileName = QString::fromUtf8(m_filenames[selectedSlice]);
	QImage smallImage;
	if (!fileName.isEmpty())
	{
		sourceImage = QImage(fileName);
		if (sourceImage.isNull())
		{
			QMessageBox::information(this, tr("Image Viewer"),
					tr("Cannot load %1.").arg(fileName));
			return;
		}

		smallImage = sourceImage.scaled(scaleX, scaleY, Qt::KeepAspectRatio);

		imageSourceLabel->setPixmap(QPixmap::fromImage(smallImage));
		imageSourceLabel->update();
	}
	hboxImageSource->update();

	if (firstTime)
	{
		firstTime = false;

		double imageSourceWidth = sourceImage.width();
		double imageSourceHeight = sourceImage.height();

		previewCenter.setX(imageSourceWidth / 2);
		previewCenter.setY(imageSourceHeight / 2);

		double smallImageWidth = smallImage.width();
		double smallImageHeight = smallImage.height();

		bool fixedInHeight = true;
		double scaledFactor = 1;
		if (imageSourceHeight / imageSourceWidth < scaleY / scaleX)
			fixedInHeight = false;

		if (fixedInHeight)
			scaledFactor = imageSourceHeight / scaleY;
		else
			scaledFactor = imageSourceWidth / scaleX;

		int squareWidth;
		if (imageSourceWidth > 900 || imageSourceHeight > 900)
			squareWidth = 300;
		else
		{
			squareWidth = std::min(imageSourceWidth / 3, imageSourceHeight / 3);
		}

		widthPV = heightPV = squareWidth;

		imageSourceLabel->SetSquareWidth(squareWidth / scaledFactor);
		imageSourceLabel->SetSquareHeight(squareWidth / scaledFactor);

		int smallImageCenterX = smallImageWidth / 2;
		int smallImageCenterY = smallImageHeight / 2;
		int smallImageCenterSquareHalfSide = squareWidth / scaledFactor / 2;
		smallImageCenterSquareHalfSide = 0;
		imageSourceLabel->SetCenter(QPoint(smallImageCenterX, smallImageCenterY + smallImageCenterSquareHalfSide));
	}

	RefreshImage();
}

void ChannelMixer::RefreshImage()
{
	QString fileName = QString::fromUtf8(m_filenames[selectedSlice]);
	if (!fileName.isEmpty())
	{
		QImage image(fileName);
		if (image.isNull())
		{
			QMessageBox::information(this, tr("Image Viewer"),
					tr("Cannot load %1.").arg(fileName));
			return;
		}

		QImage converted = ConvertImageTo8BitBMP(image, widthPV, heightPV);
		imageLabel->clear();
		imageLabel->setPixmap(QPixmap::fromImage(
				converted.scaled(scaleX, scaleY, Qt::KeepAspectRatio)));
		imageLabel->update();
	}
	hboxImage->update();
}

QImage ChannelMixer::ConvertImageTo8BitBMP(QImage image, int width, int height)
{
	/* Convert RGB image to grayscale image */
	QImage convertedImage(width, height, QImage::Format::Format_Indexed8);

	QVector<QRgb> table(256);
	for (int h = 0; h < 256; ++h)
	{
		table[h] = qRgb(h, h, h);
	}
	convertedImage.setColorTable(table);

	int startX = previewCenter.x() - (width / 2);
	int startY = sourceImage.height() - (previewCenter.y() + (height / 2));

	QRect rect(startX, startY, width, height);
	QImage cropped = image.copy(rect);

	for (int j = 2; j < height - 2; j++)
	{
		for (int i = 2; i < width - 2; i++)
		{
			QRgb rgb = cropped.pixel(i, j);
			int grayValue = qRed(rgb) * (redFactorPV / 100.00) +
											qGreen(rgb) * (greenFactorPV / 100.00) +
											qBlue(rgb) * (blueFactorPV / 100.00);
			convertedImage.setPixel(i, j, grayValue);
		}
	}

	return convertedImage;
}

void ChannelMixer::UpdateText()
{
	labelPreviewAlgorithm->setText(
			"GrayScale = " + QString::number(redFactorPV) + "*R + " +
			QString::number(greenFactorPV) + "*G + " +
			QString::number(blueFactorPV) + "*B");
}

void ChannelMixer::cancel_toggled()
{
	redFactorPV = 30;
	greenFactorPV = 59;
	blueFactorPV = 11;

	vboxMain->hide();
}

int ChannelMixer::GetRedFactor() { return redFactorPV; }

int ChannelMixer::GetGreenFactor() { return greenFactorPV; }

int ChannelMixer::GetBlueFactor() { return blueFactorPV; }

void ChannelMixer::load_pushed()
{
	close();
}

ReloaderBmp2::ReloaderBmp2(SlicesHandler* hand3D, std::vector<const char*> filenames,
		QWidget* parent, const char* name,
		Qt::WindowFlags wFlags)
		: QDialog(parent, name, TRUE, wFlags)
{
	handler3D = hand3D;
	m_filenames = filenames;

	vbox1 = new Q3VBox(this);
	hbox2 = new Q3HBox(vbox1);
	subsect = new QCheckBox(QString("Subsection "), hbox2);
	subsect->setChecked(false);
	subsect->show();
	xoffs = new QLabel(QString("x-Offset: "), hbox2);
	xoffset = new QSpinBox(0, 2000, 1, hbox2);
	xoffset->setValue(0);
	xoffset->show();
	yoffs = new QLabel(QString("y-Offset: "), hbox2);
	yoffset = new QSpinBox(0, 2000, 1, hbox2);
	yoffset->show();
	xoffset->setValue(0);
	hbox2->show();
	hbox3 = new Q3HBox(vbox1);
	loadFile = new QPushButton("Open", hbox3);
	cancelBut = new QPushButton("Cancel", hbox3);
	hbox3->show();

	/*	vbox1->setSizePolicy(QSizePolicy(QSizePolicy::Fixed,QSizePolicy::Fixed));
	vbox2->setSizePolicy(QSizePolicy(QSizePolicy::Fixed,QSizePolicy::Fixed));
	hbox1->setSizePolicy(QSizePolicy(QSizePolicy::Fixed,QSizePolicy::Fixed));
	hbox2->setSizePolicy(QSizePolicy(QSizePolicy::Fixed,QSizePolicy::Fixed));
	hbox3->setSizePolicy(QSizePolicy(QSizePolicy::Fixed,QSizePolicy::Fixed));
	hbox4->setSizePolicy(QSizePolicy(QSizePolicy::Fixed,QSizePolicy::Fixed));
	hbox5->setSizePolicy(QSizePolicy(QSizePolicy::Fixed,QSizePolicy::Fixed));*/
	vbox1->show();
	setSizePolicy(QSizePolicy(QSizePolicy::Fixed, QSizePolicy::Fixed));

	vbox1->setFixedSize(vbox1->sizeHint());

	subsect_toggled();

	QObject::connect(loadFile, SIGNAL(clicked()), this, SLOT(load_pushed()));
	QObject::connect(cancelBut, SIGNAL(clicked()), this, SLOT(close()));
	QObject::connect(subsect, SIGNAL(clicked()), this, SLOT(subsect_toggled()));

	return;
}

ReloaderBmp2::~ReloaderBmp2() { delete vbox1; }

void ReloaderBmp2::subsect_toggled()
{
	bool isset = subsect->isChecked();
	;
	if (isset)
	{
		xoffset->show();
		yoffs->show();
		yoffset->show();
		yoffs->show();
	}
	else
	{
		xoffset->hide();
		xoffs->hide();
		yoffset->hide();
		yoffs->hide();
	}

	return;
}

void ReloaderBmp2::load_pushed()
{
	if (subsect->isChecked())
	{
		Point p;
		p.px = xoffset->value();
		p.py = yoffset->value();
		handler3D->ReloadDIBitmap(m_filenames, p);
	}
	else
	{
		handler3D->ReloadDIBitmap(m_filenames);
	}
	close();
	return;
}

EditText::EditText(QWidget* parent, const char* name, Qt::WindowFlags wFlags)
		: QDialog(parent, name, TRUE, wFlags)
{
	vbox1 = new Q3VBox(this);

	hbox1 = new Q3HBox(vbox1);
	text_edit = new QLineEdit(hbox1);

	hbox2 = new Q3HBox(vbox1);
	saveBut = new QPushButton("Save", hbox2);
	cancelBut = new QPushButton("Cancel", hbox2);

	setSizePolicy(QSizePolicy(QSizePolicy::Fixed, QSizePolicy::Fixed));

	vbox1->setFixedSize(200, 50);

	QObject::connect(saveBut, SIGNAL(clicked()), this, SLOT(accept()));
	QObject::connect(cancelBut, SIGNAL(clicked()), this, SLOT(reject()));

	return;
}

EditText::~EditText() { delete vbox1; }

void EditText::set_editable_text(QString editable_text)
{
	text_edit->setText(editable_text);
}

QString EditText::get_editable_text() { return text_edit->text(); }

SupportedMultiDatasetTypes::SupportedMultiDatasetTypes(QWidget* parent,
		const char* name,
		Qt::WindowFlags wFlags)
		: QDialog(parent, name, TRUE, wFlags)
{
	hboxoverall = new Q3HBoxLayout(this);
	vboxoverall = new Q3VBoxLayout(this);
	hboxoverall->addLayout(vboxoverall);

	// Dataset selection group box
	QGroupBox* radioGroupBox = new QGroupBox("Supported types");
	Q3VBoxLayout* radioLayout = new Q3VBoxLayout(this);
	for (int i = 0; i < supportedTypes::nrSupportedTypes; i++)
	{
		QString texted = ToQString(supportedTypes(i));
		QRadioButton* radioBut = new QRadioButton(texted);
		radioLayout->addWidget(radioBut);

		m_RadioButs.push_back(radioBut);
	}
	radioGroupBox->setLayout(radioLayout);
	vboxoverall->addWidget(radioGroupBox);

	QHBoxLayout* buttonsLayout = new QHBoxLayout();
	selectBut = new QPushButton("Select", this);
	cancelBut = new QPushButton("Cancel", this);
	buttonsLayout->addWidget(selectBut);
	buttonsLayout->addWidget(cancelBut);
	vboxoverall->addLayout(buttonsLayout);

	setSizePolicy(QSizePolicy(QSizePolicy::Fixed, QSizePolicy::Fixed));

	QObject::connect(selectBut, SIGNAL(clicked()), this, SLOT(accept()));
	QObject::connect(cancelBut, SIGNAL(clicked()), this, SLOT(reject()));

	return;
}

SupportedMultiDatasetTypes::~SupportedMultiDatasetTypes()
{
	delete vboxoverall;
}

int SupportedMultiDatasetTypes::GetSelectedType()
{
	for (int i = 0; i < m_RadioButs.size(); i++)
	{
		if (m_RadioButs.at(i)->isChecked())
		{
			return i;
		}
	}
	return -1;
}

} // namespace iseg<|MERGE_RESOLUTION|>--- conflicted
+++ resolved
@@ -452,15 +452,11 @@
 		bitdepth = 16;
 	if (!(nameEdit->text()).isEmpty())
 	{
-<<<<<<< HEAD
-		if (subsect->isChecked())
-=======
 		if (skip_reading)
 		{
 			// do nothing
 		}
 		else if (subsect->isOn())
->>>>>>> e57a646a
 		{
 			Point p;
 			p.px = xoffset->value();
