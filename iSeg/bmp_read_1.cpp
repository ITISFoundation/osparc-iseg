--- conflicted
+++ resolved
@@ -115,13 +115,6 @@
 	return;
 }
 
-<<<<<<< HEAD
-float f1(float dI, float k) { return exp(-pow(dI / k, 2)); }
-
-float f2(float dI, float k) { return 1 / (1 + pow(dI / k, 2)); }
-
-=======
->>>>>>> c9dd93f9
 std::list<unsigned> bmphandler::stackindex;
 unsigned bmphandler::stackcounter;
 std::list<float*> bmphandler::bits_stack;
