language: cpp
sudo: false

services:
  - docker

matrix:
  include:

    # OSX C++14 Clang builds
    - os: osx
      osx_image: xcode10
      compiler: clang
      env: COMPILER='clang++' BUILD_TYPE='Release'

cache:
  directories:
    - '${TRAVIS_BUILD_DIR}/deps/itk'
    - '${TRAVIS_BUILD_DIR}/deps/vtk'

before_cache:
  - rm -r ${TRAVIS_BUILD_DIR}/deps/itk/build
  - rm -r ${TRAVIS_BUILD_DIR}/deps/itk/src
  - rm -r ${TRAVIS_BUILD_DIR}/deps/vtk/build
  - rm -r ${TRAVIS_BUILD_DIR}/deps/vtk/src

install:
  - DEPS_DIR="${TRAVIS_BUILD_DIR}/deps"
  - mkdir -p ${DEPS_DIR} && cd ${DEPS_DIR}
  - |
    if [[ "${TRAVIS_OS_NAME}" == "linux" ]]; then
      CMAKE_URL="https://cmake.org/files/v3.13/cmake-3.13.0-rc1-Linux-x86_64.tar.gz"
      mkdir cmake && travis_retry wget --no-check-certificate --quiet -O - ${CMAKE_URL} | tar --strip-components=1 -xz -C cmake
      export PATH=${DEPS_DIR}/cmake/bin:${PATH}
    elif [[ "${TRAVIS_OS_NAME}" == "osx" ]]; then
      which cmake || brew install cmake
      brew ls --versions boost || brew install boost --without-icu4c
      brew ls --versions hdf5 || brew install hdf5
      #brew ls --versions vtk || brew install vtk
<<<<<<< HEAD
      VTK_URL="https://www.vtk.org/files/release/8.2/VTK-8.2.0.tar.gz"
      test -d ${DEPS_DIR}/vtk/lib || (mkdir -p vtk/src && travis_retry wget --no-check-certificate --quiet -O - ${VTK_URL} | tar --strip-components=1 -xz -C vtk/src && mkdir vtk/build && cd vtk/build && cmake ../src -DCMAKE_INSTALL_PREFIX=$PWD/.. -DCMAKE_RULE_MESSAGES=OFF -DBUILD_TESTING=OFF && make -j2 && make install && cd ${DEPS_DIR})
=======
      #VTK_URL="https://www.vtk.org/files/release/8.2/VTK-8.2.0.tar.gz"
      #test -d ${DEPS_DIR}/vtk/lib || (mkdir -p vtk/src && travis_retry wget --no-check-certificate --quiet -O - ${VTK_URL} | tar --strip-components=1 -xz -C vtk/src && mkdir vtk/build && cd vtk/build && cmake ../src -DCMAKE_INSTALL_PREFIX=$PWD/.. -DCMAKE_RULE_MESSAGES=OFF -DBUILD_TESTING=OFF && make -j4 && make install && cd ${DEPS_DIR})
      docker pull itisfoundation/iseg-osx-vtk:latest
      docker create --name vtklatest itisfoundation/iseg-osx-vtk:latest bash
      docker cp vtklatest:/work ${TRAVIS_BUILD_DIR}/deps/vtk
>>>>>>> 06857eaf
      brew ls --versions eigen || brew install eigen
      brew tap cartr/qt4 && brew tap-pin cartr/qt4 && brew install qt@4
      # could not find tap for ITK
      ITK_URL="http://downloads.sourceforge.net/project/itk/itk/4.13/InsightToolkit-4.13.1.tar.gz"
      #ITK_URL="https://github.com/InsightSoftwareConsortium/ITK/releases/download/v5.0.0/InsightToolkit-5.0.0.tar.gz"
      test -d ${DEPS_DIR}/itk/lib || (mkdir -p itk/src && travis_retry wget --no-check-certificate --quiet -O - ${ITK_URL} | tar --strip-components=1 -xz -C itk/src && mkdir itk/build && cd itk/build && cmake ../src -DCMAKE_INSTALL_PREFIX=$PWD/.. -DModule_ITKReview=ON -DCMAKE_RULE_MESSAGES=OFF -DBUILD_TESTING=OFF && make -j2 && make install && cd ${DEPS_DIR})
    fi

before_script:
  - export CXX=${COMPILER}
  - cd ${TRAVIS_BUILD_DIR}
  - cmake -H. -BCIBuild -DCMAKE_BUILD_TYPE=${BUILD_TYPE} -DBOOST_ROOT=/usr/local/opt/boost -DHDF5_ROOT=/usr/local/opt/hdf5 -DVTK_DIR=`ls -d -1 ${DEPS_DIR}/vtk/lib/cmake/vtk*` -DITK_DIR=`ls -d -1 ${DEPS_DIR}/itk/lib/cmake/ITK*` -DQT_QMAKE_EXECUTABLE=/usr/local/bin/qmake -Wdev
  - cd CIBuild

script:
  - make -j 2
  - ctest -V<|MERGE_RESOLUTION|>--- conflicted
+++ resolved
@@ -1,5 +1,4 @@
 language: cpp
-sudo: false
 
 services:
   - docker
@@ -12,6 +11,11 @@
       osx_image: xcode10
       compiler: clang
       env: COMPILER='clang++' BUILD_TYPE='Release'
+    # Linux 
+    - os: linux
+      compiler: gcc
+	  dist: bionic
+      sudo: required
 
 cache:
   directories:
@@ -29,24 +33,28 @@
   - mkdir -p ${DEPS_DIR} && cd ${DEPS_DIR}
   - |
     if [[ "${TRAVIS_OS_NAME}" == "linux" ]]; then
-      CMAKE_URL="https://cmake.org/files/v3.13/cmake-3.13.0-rc1-Linux-x86_64.tar.gz"
-      mkdir cmake && travis_retry wget --no-check-certificate --quiet -O - ${CMAKE_URL} | tar --strip-components=1 -xz -C cmake
-      export PATH=${DEPS_DIR}/cmake/bin:${PATH}
+      sudo apt-get install cmake
+      sudo apt-get install libboost-all-dev
+	  sudo apt-get install libhdf5-dev
+	  sudo apt-get install libeigen3-dev
+	  sudo apt-get install libqt4-dev
+	  docker pull itisfoundation/iseg-bionic-vtk:latest
+	  docker create --name vtklatest itisfoundation/iseg-bionic-vtk:latest bash
+	  docker cp vtklatest:/work ${TRAVIS_BUILD_DIR}/deps/vtk
+	  docker pull itisfoundation/iseg-bionic-itk:latest
+	  docker create --name itklatest itisfoundation/iseg-bionic-itk:latest bash
+	  docker cp itklatest:/work ${TRAVIS_BUILD_DIR}/deps/itk
+
     elif [[ "${TRAVIS_OS_NAME}" == "osx" ]]; then
       which cmake || brew install cmake
-      brew ls --versions boost || brew install boost --without-icu4c
+      brew ls --versions boost || brew install boost --without-icu4c --without-single --without-static
       brew ls --versions hdf5 || brew install hdf5
       #brew ls --versions vtk || brew install vtk
-<<<<<<< HEAD
       VTK_URL="https://www.vtk.org/files/release/8.2/VTK-8.2.0.tar.gz"
       test -d ${DEPS_DIR}/vtk/lib || (mkdir -p vtk/src && travis_retry wget --no-check-certificate --quiet -O - ${VTK_URL} | tar --strip-components=1 -xz -C vtk/src && mkdir vtk/build && cd vtk/build && cmake ../src -DCMAKE_INSTALL_PREFIX=$PWD/.. -DCMAKE_RULE_MESSAGES=OFF -DBUILD_TESTING=OFF && make -j2 && make install && cd ${DEPS_DIR})
-=======
-      #VTK_URL="https://www.vtk.org/files/release/8.2/VTK-8.2.0.tar.gz"
-      #test -d ${DEPS_DIR}/vtk/lib || (mkdir -p vtk/src && travis_retry wget --no-check-certificate --quiet -O - ${VTK_URL} | tar --strip-components=1 -xz -C vtk/src && mkdir vtk/build && cd vtk/build && cmake ../src -DCMAKE_INSTALL_PREFIX=$PWD/.. -DCMAKE_RULE_MESSAGES=OFF -DBUILD_TESTING=OFF && make -j4 && make install && cd ${DEPS_DIR})
-      docker pull itisfoundation/iseg-osx-vtk:latest
-      docker create --name vtklatest itisfoundation/iseg-osx-vtk:latest bash
-      docker cp vtklatest:/work ${TRAVIS_BUILD_DIR}/deps/vtk
->>>>>>> 06857eaf
+      #docker pull itisfoundation/iseg-osx-vtk:latest
+      #docker create --name vtklatest itisfoundation/iseg-osx-vtk:latest bash
+      #docker cp vtklatest:/work ${TRAVIS_BUILD_DIR}/deps/vtk
       brew ls --versions eigen || brew install eigen
       brew tap cartr/qt4 && brew tap-pin cartr/qt4 && brew install qt@4
       # could not find tap for ITK
