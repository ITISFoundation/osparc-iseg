--- conflicted
+++ resolved
@@ -12,18 +12,16 @@
 	ADD_SUBDIRECTORY(testsuite)
 
 	USE_BOOST()
-<<<<<<< HEAD
-    USE_VTK()
-    USE_ITK() # for gdcm
-=======
+	USE_VTK()
+	USE_ITK() # for gdcm
 	USE_EIGEN()
->>>>>>> c4f1bada
+
 	INCLUDE_DIRECTORIES(${CMAKE_SOURCE_DIR}/Thirdparty)
-    find_package (Eigen3 3.3 REQUIRED NO_MODULE)
+  
 	QT4_WRAP_CPP(MOCSrcsbias 
 		AutoTubeWidget.h
 		TraceTubesWidget.h
-        AutoTubePanel.h)
+	  AutoTubePanel.h)
 	
 	FILE(GLOB PLUGIN_HEADERS *.h)
 
@@ -31,8 +29,8 @@
 		AutoTubeWidget.cpp
 		TraceTubesWidget.cpp 
 		TracingPlugin.cpp
-        AutoTubePanel.cpp
-        KalmanFilter.cpp
+		AutoTubePanel.cpp
+		KalmanFilter.cpp
 		${PLUGIN_HEADERS}
 		${MOCSrcsbias}
 	)
